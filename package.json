{
  "name": "my-qwik-empty-starter",
  "description": "Blank project with routing included",
  "engines": {
    "node": "^18.17.0 || ^20.3.0 || >=21.0.0"
  },
  "engines-annotation": "Mostly required by sharp which needs a Node-API v9 compatible runtime",
  "private": true,
  "trustedDependencies": [
    "sharp"
  ],
  "trustedDependencies-annotation": "Needed for bun to allow running install scripts",
  "type": "module",
  "scripts": {
    "build": "qwik build",
    "build.client": "vite build",
    "build.preview": "vite build --ssr src/entry.preview.tsx",
    "build.server": "vite build -c adapters/express/vite.config.ts",
    "build.types": "tsc --incremental --noEmit",
    "deploy": "echo 'Run \"npm run qwik add\" to install a server adapter'",
    "dev": "vite --mode ssr",
    "dev.debug": "node --inspect-brk ./node_modules/vite/bin/vite.js --mode ssr --force",
    "lint": "biome lint . --write ",
    "lint.check": "biome lint .",
    "fmt": "biome format . --write",
    "fmt.check": "biome format .",
    "preview": "qwik build preview && vite preview --open",
    "serve": "node server/entry.express",
    "start": "vite --open --mode ssr",
    "test": "vitest",
    "test.unit.ui": "vitest --ui",
    "qwik": "qwik",
    "prepare": "husky"
  },
  "devDependencies": {
    "@biomejs/biome": "1.9.4",
    "@builder.io/qwik": "^1.12.0",
    "@builder.io/qwik-city": "^1.12.0",
    "@qwik-ui/headless": "^0.6.4",
    "@qwik-ui/styled": "^0.3.0",
    "@qwik-ui/utils": "^0.3.1",
    "@qwikest/icons": "^0.0.13",
    "@types/compression": "^1.7.2",
    "@types/eslint": "8.56.10",
    "@types/express": "^4.17.19",
    "@types/mustache": "^4.2.5",
    "@types/node": "20.14.11",
    "@typescript-eslint/eslint-plugin": "7.16.1",
    "@typescript-eslint/parser": "7.16.1",
    "@vitest/ui": "^0.34.6",
    "autoprefixer": "^10.4.19",
    "class-variance-authority": "^0.7.0",
    "compression": "^1.7.4",
    "dotenv": "^16.3.2",
    "husky": "^9.1.7",
    "nx": "^20.3.1",
    "postcss": "^8.4.39",
    "qwik-ui": "^0.2.0",
    "tailwindcss": "^3.4.6",
    "tailwindcss-animate": "^1.0.7",
    "typescript": "5.4.5",
    "undici": "*",
    "vite": "5.3.5",
    "vite-tsconfig-paths": "^4.2.1",
    "vitest": "^0.34.6"
  },
  "dependencies": {
<<<<<<< HEAD
    "@huggingface/inference": "^3.0.0",
=======
    "@huggingface/hub": "^1.0.0",
>>>>>>> 329bf44d
    "consola": "^3.4.0",
    "express": "4.20.0",
    "mustache": "^4.2.0",
    "sequelize": "^6.37.5",
    "sqlite3": "^5.1.7"
  },
  "pnpm": {
    "onlyBuiltDependencies": [
      "esbuild",
      "nx",
      "sharp",
      "sqlite3"
    ]
  }
}<|MERGE_RESOLUTION|>--- conflicted
+++ resolved
@@ -65,11 +65,8 @@
     "vitest": "^0.34.6"
   },
   "dependencies": {
-<<<<<<< HEAD
     "@huggingface/inference": "^3.0.0",
-=======
     "@huggingface/hub": "^1.0.0",
->>>>>>> 329bf44d
     "consola": "^3.4.0",
     "express": "4.20.0",
     "mustache": "^4.2.0",
