{
  "name": "my-qwik-empty-starter",
  "description": "Blank project with routing included",
  "engines": {
    "node": "^18.17.0 || ^20.3.0 || >=21.0.0"
  },
  "engines-annotation": "Mostly required by sharp which needs a Node-API v9 compatible runtime",
  "private": true,
  "trustedDependencies": [
    "sharp"
  ],
  "trustedDependencies-annotation": "Needed for bun to allow running install scripts",
  "type": "module",
  "scripts": {
    "build": "qwik build",
    "build.client": "vite build",
    "build.preview": "vite build --ssr src/entry.preview.tsx",
    "build.server": "vite build -c adapters/express/vite.config.ts",
    "build.types": "tsc --incremental --noEmit",
    "deploy": "echo 'Run \"npm run qwik add\" to install a server adapter'",
    "dev": "vite --mode ssr",
    "dev.debug": "node --inspect-brk ./node_modules/vite/bin/vite.js --mode ssr --force",
    "lint": "biome lint . --write ",
    "lint.check": "biome lint .",
    "fmt": "biome format . --write",
    "fmt.check": "biome format .",
    "preview": "qwik build preview && vite preview --open",
    "serve": "node server/entry.express",
    "start": "vite --open --mode ssr",
    "test": "vitest",
    "test.unit.ui": "vitest --ui",
    "qwik": "qwik",
    "prepare": "husky",
    "playwright-install": "playwright install"
  },
  "devDependencies": {
    "@biomejs/biome": "1.9.4",
    "@builder.io/qwik": "^1.13.0",
    "@builder.io/qwik-city": "^1.13.0",
    "@qwik-ui/headless": "^0.6.5",
    "@qwik-ui/styled": "^0.3.0",
    "@qwik-ui/utils": "^0.3.1",
    "@qwikest/icons": "^0.0.13",
    "@tanstack/virtual-core": "^3.13.6",
    "@types/compression": "^1.7.5",
    "@types/eslint": "8.56.10",
    "@types/express": "^4.17.21",
    "@types/marked": "^6.0.0",
    "@types/mustache": "^4.2.5",
    "@types/node": "20.14.11",
    "@typescript-eslint/eslint-plugin": "7.16.1",
    "@typescript-eslint/parser": "7.16.1",
    "@vitest/ui": "^3.0.7",
    "autoprefixer": "^10.4.20",
    "class-variance-authority": "^0.7.1",
    "compression": "^1.8.0",
    "dotenv": "^16.4.7",
    "husky": "^9.1.7",
    "nx": "^20.4.5",
    "postcss": "^8.5.3",
    "qwik-ui": "^0.2.0",
    "tailwindcss": "^3.4.17",
    "tailwindcss-animate": "^1.0.7",
    "typescript": "5.4.5",
    "undici": "^7.3.0",
    "vite": "5.3.5",
    "vite-tsconfig-paths": "^4.3.2",
    "vitest": "^3.0.7"
  },
  "dependencies": {
    "@duckdb/node-api": "1.2.2-alpha.18",
    "@huggingface/hub": "^1.1.2",
    "@huggingface/inference": "^3.12.1",
<<<<<<< HEAD
    "@huggingface/tasks": "^0.19.5",
    
=======
    "@huggingface/transformers": "^3.5.1",
>>>>>>> 339af123
    "@lancedb/lancedb": "^0.18.2",
    "apache-arrow": "^19.0.1",
    "consola": "^3.4.0",
    "date-fns": "^4.1.0",
    "express": "4.20.0",
    "marked": "^15.0.7",
    "mustache": "^4.2.0",
    "playwright": "^1.51.1",
    "playwright-core": "^1.51.1",
    "sbd": "^1.0.19",
    "sequelize": "^6.37.5",
    "sqlite3": "^5.1.7",
    "yaml": "^2.7.0"
  },
  "pnpm": {
    "onlyBuiltDependencies": [
      "esbuild",
      "nx",
      "onnxruntime-node",
      "protobufjs",
      "sharp",
      "sqlite3"
    ]
  }
}<|MERGE_RESOLUTION|>--- conflicted
+++ resolved
@@ -71,12 +71,8 @@
     "@duckdb/node-api": "1.2.2-alpha.18",
     "@huggingface/hub": "^1.1.2",
     "@huggingface/inference": "^3.12.1",
-<<<<<<< HEAD
     "@huggingface/tasks": "^0.19.5",
-    
-=======
     "@huggingface/transformers": "^3.5.1",
->>>>>>> 339af123
     "@lancedb/lancedb": "^0.18.2",
     "apache-arrow": "^19.0.1",
     "consola": "^3.4.0",
