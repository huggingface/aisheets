lockfileVersion: '9.0'

settings:
  autoInstallPeers: true
  excludeLinksFromLockfile: false

importers:

  .:
    dependencies:
      '@duckdb/node-api':
        specifier: 1.2.2-alpha.18
        version: 1.2.2-alpha.18
      '@huggingface/hub':
        specifier: ^1.1.2
        version: 1.1.2
      '@huggingface/inference':
        specifier: ^3.12.1
        version: 3.12.1
<<<<<<< HEAD
      '@huggingface/tasks':
        specifier: ^0.19.5
        version: 0.19.5
=======
      '@huggingface/transformers':
        specifier: ^3.5.1
        version: 3.5.1
>>>>>>> 339af123
      '@lancedb/lancedb':
        specifier: ^0.18.2
        version: 0.18.2(apache-arrow@19.0.1)
      apache-arrow:
        specifier: ^19.0.1
        version: 19.0.1
      consola:
        specifier: ^3.4.0
        version: 3.4.0
      date-fns:
        specifier: ^4.1.0
        version: 4.1.0
      express:
        specifier: 4.20.0
        version: 4.20.0
      marked:
        specifier: ^15.0.7
        version: 15.0.7
      mustache:
        specifier: ^4.2.0
        version: 4.2.0
      playwright:
        specifier: ^1.51.1
        version: 1.51.1
      playwright-core:
        specifier: ^1.51.1
        version: 1.51.1
      sbd:
        specifier: ^1.0.19
        version: 1.0.19
      sequelize:
        specifier: ^6.37.5
        version: 6.37.5(sqlite3@5.1.7)
      sqlite3:
        specifier: ^5.1.7
        version: 5.1.7
      yaml:
        specifier: ^2.7.0
        version: 2.7.0
    devDependencies:
      '@biomejs/biome':
        specifier: 1.9.4
        version: 1.9.4
      '@builder.io/qwik':
        specifier: ^1.13.0
        version: 1.13.0(vite@5.3.5(@types/node@20.14.11))
      '@builder.io/qwik-city':
        specifier: ^1.13.0
        version: 1.13.0(acorn@8.14.0)(rollup@4.34.8)(typescript@5.4.5)(vite@5.3.5(@types/node@20.14.11))
      '@qwik-ui/headless':
        specifier: ^0.6.5
        version: 0.6.5(@builder.io/qwik@1.13.0(vite@5.3.5(@types/node@20.14.11)))
      '@qwik-ui/styled':
        specifier: ^0.3.0
        version: 0.3.0(@builder.io/qwik@1.13.0(vite@5.3.5(@types/node@20.14.11)))
      '@qwik-ui/utils':
        specifier: ^0.3.1
        version: 0.3.1
      '@qwikest/icons':
        specifier: ^0.0.13
        version: 0.0.13(@builder.io/qwik@1.13.0(vite@5.3.5(@types/node@20.14.11)))
      '@tanstack/virtual-core':
        specifier: ^3.13.6
        version: 3.13.6
      '@types/compression':
        specifier: ^1.7.5
        version: 1.7.5
      '@types/eslint':
        specifier: 8.56.10
        version: 8.56.10
      '@types/express':
        specifier: ^4.17.21
        version: 4.17.21
      '@types/marked':
        specifier: ^6.0.0
        version: 6.0.0
      '@types/mustache':
        specifier: ^4.2.5
        version: 4.2.5
      '@types/node':
        specifier: 20.14.11
        version: 20.14.11
      '@typescript-eslint/eslint-plugin':
        specifier: 7.16.1
        version: 7.16.1(@typescript-eslint/parser@7.16.1(eslint@8.57.0)(typescript@5.4.5))(eslint@8.57.0)(typescript@5.4.5)
      '@typescript-eslint/parser':
        specifier: 7.16.1
        version: 7.16.1(eslint@8.57.0)(typescript@5.4.5)
      '@vitest/ui':
        specifier: ^3.0.7
        version: 3.0.7(vitest@3.0.7)
      autoprefixer:
        specifier: ^10.4.20
        version: 10.4.20(postcss@8.5.3)
      class-variance-authority:
        specifier: ^0.7.1
        version: 0.7.1
      compression:
        specifier: ^1.8.0
        version: 1.8.0
      dotenv:
        specifier: ^16.4.7
        version: 16.4.7
      husky:
        specifier: ^9.1.7
        version: 9.1.7
      nx:
        specifier: ^20.4.5
        version: 20.4.5
      postcss:
        specifier: ^8.5.3
        version: 8.5.3
      qwik-ui:
        specifier: ^0.2.0
        version: 0.2.0(nx@20.4.5)
      tailwindcss:
        specifier: ^3.4.17
        version: 3.4.17
      tailwindcss-animate:
        specifier: ^1.0.7
        version: 1.0.7(tailwindcss@3.4.17)
      typescript:
        specifier: 5.4.5
        version: 5.4.5
      undici:
        specifier: ^7.3.0
        version: 7.3.0
      vite:
        specifier: 5.3.5
        version: 5.3.5(@types/node@20.14.11)
      vite-tsconfig-paths:
        specifier: ^4.3.2
        version: 4.3.2(typescript@5.4.5)(vite@5.3.5(@types/node@20.14.11))
      vitest:
        specifier: ^3.0.7
        version: 3.0.7(@types/debug@4.1.12)(@types/node@20.14.11)(@vitest/ui@3.0.7)

packages:

  '@alloc/quick-lru@5.2.0':
    resolution: {integrity: sha512-UrcABB+4bUrFABwbluTIBErXwvbsU/V7TZWfmbgJfbkwiBuziS9gxdODUyuiecfdGQ85jglMW6juS3+z5TsKLw==}
    engines: {node: '>=10'}

  '@biomejs/biome@1.9.4':
    resolution: {integrity: sha512-1rkd7G70+o9KkTn5KLmDYXihGoTaIGO9PIIN2ZB7UJxFrWw04CZHPYiMRjYsaDvVV7hP1dYNRLxSANLaBFGpog==}
    engines: {node: '>=14.21.3'}
    hasBin: true

  '@biomejs/cli-darwin-arm64@1.9.4':
    resolution: {integrity: sha512-bFBsPWrNvkdKrNCYeAp+xo2HecOGPAy9WyNyB/jKnnedgzl4W4Hb9ZMzYNbf8dMCGmUdSavlYHiR01QaYR58cw==}
    engines: {node: '>=14.21.3'}
    cpu: [arm64]
    os: [darwin]

  '@biomejs/cli-darwin-x64@1.9.4':
    resolution: {integrity: sha512-ngYBh/+bEedqkSevPVhLP4QfVPCpb+4BBe2p7Xs32dBgs7rh9nY2AIYUL6BgLw1JVXV8GlpKmb/hNiuIxfPfZg==}
    engines: {node: '>=14.21.3'}
    cpu: [x64]
    os: [darwin]

  '@biomejs/cli-linux-arm64-musl@1.9.4':
    resolution: {integrity: sha512-v665Ct9WCRjGa8+kTr0CzApU0+XXtRgwmzIf1SeKSGAv+2scAlW6JR5PMFo6FzqqZ64Po79cKODKf3/AAmECqA==}
    engines: {node: '>=14.21.3'}
    cpu: [arm64]
    os: [linux]

  '@biomejs/cli-linux-arm64@1.9.4':
    resolution: {integrity: sha512-fJIW0+LYujdjUgJJuwesP4EjIBl/N/TcOX3IvIHJQNsAqvV2CHIogsmA94BPG6jZATS4Hi+xv4SkBBQSt1N4/g==}
    engines: {node: '>=14.21.3'}
    cpu: [arm64]
    os: [linux]

  '@biomejs/cli-linux-x64-musl@1.9.4':
    resolution: {integrity: sha512-gEhi/jSBhZ2m6wjV530Yy8+fNqG8PAinM3oV7CyO+6c3CEh16Eizm21uHVsyVBEB6RIM8JHIl6AGYCv6Q6Q9Tg==}
    engines: {node: '>=14.21.3'}
    cpu: [x64]
    os: [linux]

  '@biomejs/cli-linux-x64@1.9.4':
    resolution: {integrity: sha512-lRCJv/Vi3Vlwmbd6K+oQ0KhLHMAysN8lXoCI7XeHlxaajk06u7G+UsFSO01NAs5iYuWKmVZjmiOzJ0OJmGsMwg==}
    engines: {node: '>=14.21.3'}
    cpu: [x64]
    os: [linux]

  '@biomejs/cli-win32-arm64@1.9.4':
    resolution: {integrity: sha512-tlbhLk+WXZmgwoIKwHIHEBZUwxml7bRJgk0X2sPyNR3S93cdRq6XulAZRQJ17FYGGzWne0fgrXBKpl7l4M87Hg==}
    engines: {node: '>=14.21.3'}
    cpu: [arm64]
    os: [win32]

  '@biomejs/cli-win32-x64@1.9.4':
    resolution: {integrity: sha512-8Y5wMhVIPaWe6jw2H+KlEm4wP/f7EW3810ZLmDlrEEy5KvBsb9ECEfu/kMWD484ijfQ8+nIi0giMgu9g1UAuuA==}
    engines: {node: '>=14.21.3'}
    cpu: [x64]
    os: [win32]

  '@builder.io/qwik-city@1.13.0':
    resolution: {integrity: sha512-CDo5/JBLyJkC8uWn/DO5SnhXzGPLr9ecbAprloQMwoDaYFh846DRXhD+dK1Sqoa84O40+dk3p5Zltf2SkXdV2w==}
    engines: {node: '>=16.8.0 <18.0.0 || >=18.11'}
    peerDependencies:
      vite: ^5

  '@builder.io/qwik@1.13.0':
    resolution: {integrity: sha512-dElfs3V91h+x12ftGWzAKO0pbO36kohfDd9ukr+YFSb/CP66WnTgjTTXJjlzkmFw18O9Bh9ObjqShpkEz02+Kg==}
    engines: {node: '>=16.8.0 <18.0.0 || >=18.11'}
    hasBin: true
    peerDependencies:
      vite: ^5

  '@clack/core@0.3.5':
    resolution: {integrity: sha512-5cfhQNH+1VQ2xLQlmzXMqUoiaH0lRBq9/CLW9lTyMbuKLC3+xEK01tHVvyut++mLOn5urSHmkm6I0Lg9MaJSTQ==}

  '@clack/prompts@0.7.0':
    resolution: {integrity: sha512-0MhX9/B4iL6Re04jPrttDm+BsP8y6mS7byuv0BvXgdXhbV5PdlsHt55dvNsuBCPZ7xq1oTAOOuotR9NFbQyMSA==}
    bundledDependencies:
      - is-unicode-supported

  '@duckdb/node-api@1.2.2-alpha.18':
    resolution: {integrity: sha512-9ke/DF7ZZzj6pzlswF34DDytYUn8fhAe4JdZGEvXpNJxnccf1l1Aisqg0fUtOxZkYrO4ALgSZHR0i3i4RLndUQ==}

  '@duckdb/node-bindings-darwin-arm64@1.2.2-alpha.18':
    resolution: {integrity: sha512-xNzfi/+swRiA1Rye25f33tKXmFYbyQcslN6bpB3nR/Wkiotjlu3dAc5wvTpUDiiJwNeZRTRdJM/OXtUO0YaAfw==}
    cpu: [arm64]
    os: [darwin]

  '@duckdb/node-bindings-darwin-x64@1.2.2-alpha.18':
    resolution: {integrity: sha512-9vXgAJ2LFKRa53E7RmvGdhWtisLLPKIpSzeE/L3X4aD5zv1V4YnhYHuMOTgxZguj+eOT1pvG99geH1WQb3DdNQ==}
    cpu: [x64]
    os: [darwin]

  '@duckdb/node-bindings-linux-arm64@1.2.2-alpha.18':
    resolution: {integrity: sha512-WcgfkPDGRsMcKAVzDhL14BJB1lYD9YY7wEIoPdyXYwkK+c4WT7ublsx7diFqBk/jO0jFYTRmXIqpNyqGT0Lwjg==}
    cpu: [arm64]
    os: [linux]

  '@duckdb/node-bindings-linux-x64@1.2.2-alpha.18':
    resolution: {integrity: sha512-dPqVJwpu9SmKxuw7ZfebUzOLBMrZz24UzFXuHX0uwSXZS1ndUuHnqk7SWGcWafNJeDlMKV//uMQke+MGXt2LmQ==}
    cpu: [x64]
    os: [linux]

  '@duckdb/node-bindings-win32-x64@1.2.2-alpha.18':
    resolution: {integrity: sha512-0BSRNH3JbvHDYd2LM/25uQlSaXzeJaJvBCJQZoIXttY5vq6stLknfQ9zWADLa8jwFYU+p87Ajqg415zs4SfMFQ==}
    cpu: [x64]
    os: [win32]

  '@duckdb/node-bindings@1.2.2-alpha.18':
    resolution: {integrity: sha512-1O/yBDevwMNGlv559sn3myOds0lM0D4e8ilHsDzOs3rDnpzEdzK6aSTPVG8APjjFjPjk+pEzBxUse7UsP6objA==}

  '@emnapi/core@1.3.1':
    resolution: {integrity: sha512-pVGjBIt1Y6gg3EJN8jTcfpP/+uuRksIo055oE/OBkDNcjZqVbfkWCksG1Jp4yZnj3iKWyWX8fdG/j6UDYPbFog==}

  '@emnapi/runtime@1.3.1':
    resolution: {integrity: sha512-kEBmG8KyqtxJZv+ygbEim+KCGtIq1fC22Ms3S4ziXmYKm8uyoLX0MHONVKwp+9opg390VaKRNt4a7A9NwmpNhw==}

  '@emnapi/runtime@1.4.3':
    resolution: {integrity: sha512-pBPWdu6MLKROBX05wSNKcNb++m5Er+KQ9QkB+WVM+pW2Kx9hoSrVTnu3BdkI5eBLZoKu/J6mW/B6i6bJB2ytXQ==}

  '@emnapi/wasi-threads@1.0.1':
    resolution: {integrity: sha512-iIBu7mwkq4UQGeMEM8bLwNK962nXdhodeScX4slfQnRhEMMzvYivHhutCIk8uojvmASXXPC2WNEjwxFWk72Oqw==}

  '@esbuild/aix-ppc64@0.21.5':
    resolution: {integrity: sha512-1SDgH6ZSPTlggy1yI6+Dbkiz8xzpHJEVAlF/AM1tHPLsf5STom9rwtjE4hKAF20FfXXNTFqEYXyJNWh1GiZedQ==}
    engines: {node: '>=12'}
    cpu: [ppc64]
    os: [aix]

  '@esbuild/android-arm64@0.21.5':
    resolution: {integrity: sha512-c0uX9VAUBQ7dTDCjq+wdyGLowMdtR/GoC2U5IYk/7D1H1JYC0qseD7+11iMP2mRLN9RcCMRcjC4YMclCzGwS/A==}
    engines: {node: '>=12'}
    cpu: [arm64]
    os: [android]

  '@esbuild/android-arm@0.21.5':
    resolution: {integrity: sha512-vCPvzSjpPHEi1siZdlvAlsPxXl7WbOVUBBAowWug4rJHb68Ox8KualB+1ocNvT5fjv6wpkX6o/iEpbDrf68zcg==}
    engines: {node: '>=12'}
    cpu: [arm]
    os: [android]

  '@esbuild/android-x64@0.21.5':
    resolution: {integrity: sha512-D7aPRUUNHRBwHxzxRvp856rjUHRFW1SdQATKXH2hqA0kAZb1hKmi02OpYRacl0TxIGz/ZmXWlbZgjwWYaCakTA==}
    engines: {node: '>=12'}
    cpu: [x64]
    os: [android]

  '@esbuild/darwin-arm64@0.21.5':
    resolution: {integrity: sha512-DwqXqZyuk5AiWWf3UfLiRDJ5EDd49zg6O9wclZ7kUMv2WRFr4HKjXp/5t8JZ11QbQfUS6/cRCKGwYhtNAY88kQ==}
    engines: {node: '>=12'}
    cpu: [arm64]
    os: [darwin]

  '@esbuild/darwin-x64@0.21.5':
    resolution: {integrity: sha512-se/JjF8NlmKVG4kNIuyWMV/22ZaerB+qaSi5MdrXtd6R08kvs2qCN4C09miupktDitvh8jRFflwGFBQcxZRjbw==}
    engines: {node: '>=12'}
    cpu: [x64]
    os: [darwin]

  '@esbuild/freebsd-arm64@0.21.5':
    resolution: {integrity: sha512-5JcRxxRDUJLX8JXp/wcBCy3pENnCgBR9bN6JsY4OmhfUtIHe3ZW0mawA7+RDAcMLrMIZaf03NlQiX9DGyB8h4g==}
    engines: {node: '>=12'}
    cpu: [arm64]
    os: [freebsd]

  '@esbuild/freebsd-x64@0.21.5':
    resolution: {integrity: sha512-J95kNBj1zkbMXtHVH29bBriQygMXqoVQOQYA+ISs0/2l3T9/kj42ow2mpqerRBxDJnmkUDCaQT/dfNXWX/ZZCQ==}
    engines: {node: '>=12'}
    cpu: [x64]
    os: [freebsd]

  '@esbuild/linux-arm64@0.21.5':
    resolution: {integrity: sha512-ibKvmyYzKsBeX8d8I7MH/TMfWDXBF3db4qM6sy+7re0YXya+K1cem3on9XgdT2EQGMu4hQyZhan7TeQ8XkGp4Q==}
    engines: {node: '>=12'}
    cpu: [arm64]
    os: [linux]

  '@esbuild/linux-arm@0.21.5':
    resolution: {integrity: sha512-bPb5AHZtbeNGjCKVZ9UGqGwo8EUu4cLq68E95A53KlxAPRmUyYv2D6F0uUI65XisGOL1hBP5mTronbgo+0bFcA==}
    engines: {node: '>=12'}
    cpu: [arm]
    os: [linux]

  '@esbuild/linux-ia32@0.21.5':
    resolution: {integrity: sha512-YvjXDqLRqPDl2dvRODYmmhz4rPeVKYvppfGYKSNGdyZkA01046pLWyRKKI3ax8fbJoK5QbxblURkwK/MWY18Tg==}
    engines: {node: '>=12'}
    cpu: [ia32]
    os: [linux]

  '@esbuild/linux-loong64@0.21.5':
    resolution: {integrity: sha512-uHf1BmMG8qEvzdrzAqg2SIG/02+4/DHB6a9Kbya0XDvwDEKCoC8ZRWI5JJvNdUjtciBGFQ5PuBlpEOXQj+JQSg==}
    engines: {node: '>=12'}
    cpu: [loong64]
    os: [linux]

  '@esbuild/linux-mips64el@0.21.5':
    resolution: {integrity: sha512-IajOmO+KJK23bj52dFSNCMsz1QP1DqM6cwLUv3W1QwyxkyIWecfafnI555fvSGqEKwjMXVLokcV5ygHW5b3Jbg==}
    engines: {node: '>=12'}
    cpu: [mips64el]
    os: [linux]

  '@esbuild/linux-ppc64@0.21.5':
    resolution: {integrity: sha512-1hHV/Z4OEfMwpLO8rp7CvlhBDnjsC3CttJXIhBi+5Aj5r+MBvy4egg7wCbe//hSsT+RvDAG7s81tAvpL2XAE4w==}
    engines: {node: '>=12'}
    cpu: [ppc64]
    os: [linux]

  '@esbuild/linux-riscv64@0.21.5':
    resolution: {integrity: sha512-2HdXDMd9GMgTGrPWnJzP2ALSokE/0O5HhTUvWIbD3YdjME8JwvSCnNGBnTThKGEB91OZhzrJ4qIIxk/SBmyDDA==}
    engines: {node: '>=12'}
    cpu: [riscv64]
    os: [linux]

  '@esbuild/linux-s390x@0.21.5':
    resolution: {integrity: sha512-zus5sxzqBJD3eXxwvjN1yQkRepANgxE9lgOW2qLnmr8ikMTphkjgXu1HR01K4FJg8h1kEEDAqDcZQtbrRnB41A==}
    engines: {node: '>=12'}
    cpu: [s390x]
    os: [linux]

  '@esbuild/linux-x64@0.21.5':
    resolution: {integrity: sha512-1rYdTpyv03iycF1+BhzrzQJCdOuAOtaqHTWJZCWvijKD2N5Xu0TtVC8/+1faWqcP9iBCWOmjmhoH94dH82BxPQ==}
    engines: {node: '>=12'}
    cpu: [x64]
    os: [linux]

  '@esbuild/netbsd-x64@0.21.5':
    resolution: {integrity: sha512-Woi2MXzXjMULccIwMnLciyZH4nCIMpWQAs049KEeMvOcNADVxo0UBIQPfSmxB3CWKedngg7sWZdLvLczpe0tLg==}
    engines: {node: '>=12'}
    cpu: [x64]
    os: [netbsd]

  '@esbuild/openbsd-x64@0.21.5':
    resolution: {integrity: sha512-HLNNw99xsvx12lFBUwoT8EVCsSvRNDVxNpjZ7bPn947b8gJPzeHWyNVhFsaerc0n3TsbOINvRP2byTZ5LKezow==}
    engines: {node: '>=12'}
    cpu: [x64]
    os: [openbsd]

  '@esbuild/sunos-x64@0.21.5':
    resolution: {integrity: sha512-6+gjmFpfy0BHU5Tpptkuh8+uw3mnrvgs+dSPQXQOv3ekbordwnzTVEb4qnIvQcYXq6gzkyTnoZ9dZG+D4garKg==}
    engines: {node: '>=12'}
    cpu: [x64]
    os: [sunos]

  '@esbuild/win32-arm64@0.21.5':
    resolution: {integrity: sha512-Z0gOTd75VvXqyq7nsl93zwahcTROgqvuAcYDUr+vOv8uHhNSKROyU961kgtCD1e95IqPKSQKH7tBTslnS3tA8A==}
    engines: {node: '>=12'}
    cpu: [arm64]
    os: [win32]

  '@esbuild/win32-ia32@0.21.5':
    resolution: {integrity: sha512-SWXFF1CL2RVNMaVs+BBClwtfZSvDgtL//G/smwAc5oVK/UPu2Gu9tIaRgFmYFFKrmg3SyAjSrElf0TiJ1v8fYA==}
    engines: {node: '>=12'}
    cpu: [ia32]
    os: [win32]

  '@esbuild/win32-x64@0.21.5':
    resolution: {integrity: sha512-tQd/1efJuzPC6rCFwEvLtci/xNFcTZknmXs98FYDfGE4wP9ClFV98nyKrzJKVPMhdDnjzLhdUyMX4PsQAPjwIw==}
    engines: {node: '>=12'}
    cpu: [x64]
    os: [win32]

  '@eslint-community/eslint-utils@4.4.1':
    resolution: {integrity: sha512-s3O3waFUrMV8P/XaF/+ZTp1X9XBZW1a4B97ZnjQF2KYWaFD2A8KyFBsrsfSjEmjn3RGWAIuvlneuZm3CUK3jbA==}
    engines: {node: ^12.22.0 || ^14.17.0 || >=16.0.0}
    peerDependencies:
      eslint: ^6.0.0 || ^7.0.0 || >=8.0.0

  '@eslint-community/eslint-utils@4.7.0':
    resolution: {integrity: sha512-dyybb3AcajC7uha6CvhdVRJqaKyn7w2YKqKyAN37NKYgZT36w+iRb0Dymmc5qEJ549c/S31cMMSFd75bteCpCw==}
    engines: {node: ^12.22.0 || ^14.17.0 || >=16.0.0}
    peerDependencies:
      eslint: ^6.0.0 || ^7.0.0 || >=8.0.0

  '@eslint-community/regexpp@4.12.1':
    resolution: {integrity: sha512-CCZCDJuduB9OUkFkY2IgppNZMi2lBQgD2qzwXkEia16cge2pijY/aXi96CJMquDMn3nJdlPV1A5KrJEXwfLNzQ==}
    engines: {node: ^12.0.0 || ^14.0.0 || >=16.0.0}

  '@eslint/eslintrc@2.1.4':
    resolution: {integrity: sha512-269Z39MS6wVJtsoUl10L60WdkhJVdPG24Q4eZTH3nnF6lpvSShEK3wQjDX9JRWAUPvPh7COouPpU9IrqaZFvtQ==}
    engines: {node: ^12.22.0 || ^14.17.0 || >=16.0.0}

  '@eslint/js@8.57.0':
    resolution: {integrity: sha512-Ys+3g2TaW7gADOJzPt83SJtCDhMjndcDMFVQ/Tj9iA1BfJzFKD9mAUXT3OenpuPHbI6P/myECxRJrofUsDx/5g==}
    engines: {node: ^12.22.0 || ^14.17.0 || >=16.0.0}

  '@floating-ui/core@1.6.9':
    resolution: {integrity: sha512-uMXCuQ3BItDUbAMhIXw7UPXRfAlOAvZzdK9BWpE60MCn+Svt3aLn9jsPTi/WNGlRUu2uI0v5S7JiIUsbsvh3fw==}

  '@floating-ui/dom@1.6.13':
    resolution: {integrity: sha512-umqzocjDgNRGTuO7Q8CU32dkHkECqI8ZdMZ5Swb6QAM0t5rnlrN3lGo1hdpscRd3WS8T6DKYK4ephgIH9iRh3w==}

  '@floating-ui/utils@0.2.9':
    resolution: {integrity: sha512-MDWhGtE+eHw5JW7lq4qhc5yRLS11ERl1c7Z6Xd0a58DozHES6EnNNwUWbMiG4J9Cgj053Bhk8zvlhFYKVhULwg==}

  '@gar/promisify@1.1.3':
    resolution: {integrity: sha512-k2Ty1JcVojjJFwrg/ThKi2ujJ7XNLYaFGNB/bWT9wGR+oSMJHMa5w+CUq6p/pVrKeNNgA7pCqEcjSnHVoqJQFw==}

  '@huggingface/hub@1.1.2':
    resolution: {integrity: sha512-Jf4GhvVj9ABDw4Itb3BV1T7f22iewuZva476qTicQ4kOTbosuUuFDhsVH7ZH6rVNgg20Ll9kaNBF5CXjySIT+w==}
    engines: {node: '>=18'}

  '@huggingface/inference@3.12.1':
    resolution: {integrity: sha512-gRnRHZkVAb7mzmPnLcFrttA17yZdUiz+xLqk19FBwCsCjBBlcDCXVIrZ3RW1DdZq297PB6m6t995600sDq3T6g==}
    engines: {node: '>=18'}

  '@huggingface/jinja@0.4.1':
    resolution: {integrity: sha512-3WXbMFaPkk03LRCM0z0sylmn8ddDm4ubjU7X+Hg4M2GOuMklwoGAFXp9V2keq7vltoB/c7McE5aHUVVddAewsw==}
    engines: {node: '>=18'}

  '@huggingface/tasks@0.18.12':
    resolution: {integrity: sha512-hUEYhXJzJCUhLSBNglW+Sji5fuzMnpBimp3kbdcGor+MaN9xb+qrcLnMC7X8aOcZaZdCErwYYIqz2oSP2EM4Bg==}

<<<<<<< HEAD
  '@huggingface/tasks@0.19.5':
    resolution: {integrity: sha512-WEwM/tZsRqw0TinTkQwqPsK5pdaGffAV6Nu6xxSTSZUsBvkDJxE9kTiMNSwvjeHvt9/MYAJKjZ+CMSo6Rugs4g==}
=======
  '@huggingface/tasks@0.19.2':
    resolution: {integrity: sha512-j51UqsUlJtbfa/npGnbbeH2tduORPiXY4ru0WGVu83jX1TVROtJ+JKfYtpHhiL+Uw1Z8Ni3na/ZncQulYZ/H/A==}

  '@huggingface/transformers@3.5.1':
    resolution: {integrity: sha512-qWsPoJMBPYcrGuzRMVL//3dwcLXED9r+j+Hzw+hZpBfrMPdyq57ehNs7lew0D34Paj0DO0E0kZQjOZcIVN17hQ==}
>>>>>>> 339af123

  '@humanwhocodes/config-array@0.11.14':
    resolution: {integrity: sha512-3T8LkOmg45BV5FICb15QQMsyUSWrQ8AygVfC7ZG32zOalnqrilm018ZVCw0eapXux8FtA33q8PSRSstjee3jSg==}
    engines: {node: '>=10.10.0'}
    deprecated: Use @eslint/config-array instead

  '@humanwhocodes/module-importer@1.0.1':
    resolution: {integrity: sha512-bxveV4V8v5Yb4ncFTT3rPSgZBOpCkjfK0y4oVVVJwIuDVBRMDXrPyXRL988i5ap9m9bnyEEjWfm5WkBmtffLfA==}
    engines: {node: '>=12.22'}

  '@humanwhocodes/object-schema@2.0.3':
    resolution: {integrity: sha512-93zYdMES/c1D69yZiKDBj0V24vqNzB/koF26KPaagAfd3P/4gUlh3Dys5ogAK+Exi9QyzlD8x/08Zt7wIKcDcA==}
    deprecated: Use @eslint/object-schema instead

  '@img/sharp-darwin-arm64@0.33.5':
    resolution: {integrity: sha512-UT4p+iz/2H4twwAoLCqfA9UH5pI6DggwKEGuaPy7nCVQ8ZsiY5PIcrRvD1DzuY3qYL07NtIQcWnBSY/heikIFQ==}
    engines: {node: ^18.17.0 || ^20.3.0 || >=21.0.0}
    cpu: [arm64]
    os: [darwin]

  '@img/sharp-darwin-arm64@0.34.1':
    resolution: {integrity: sha512-pn44xgBtgpEbZsu+lWf2KNb6OAf70X68k+yk69Ic2Xz11zHR/w24/U49XT7AeRwJ0Px+mhALhU5LPci1Aymk7A==}
    engines: {node: ^18.17.0 || ^20.3.0 || >=21.0.0}
    cpu: [arm64]
    os: [darwin]

  '@img/sharp-darwin-x64@0.33.5':
    resolution: {integrity: sha512-fyHac4jIc1ANYGRDxtiqelIbdWkIuQaI84Mv45KvGRRxSAa7o7d1ZKAOBaYbnepLC1WqxfpimdeWfvqqSGwR2Q==}
    engines: {node: ^18.17.0 || ^20.3.0 || >=21.0.0}
    cpu: [x64]
    os: [darwin]

  '@img/sharp-darwin-x64@0.34.1':
    resolution: {integrity: sha512-VfuYgG2r8BpYiOUN+BfYeFo69nP/MIwAtSJ7/Zpxc5QF3KS22z8Pvg3FkrSFJBPNQ7mmcUcYQFBmEQp7eu1F8Q==}
    engines: {node: ^18.17.0 || ^20.3.0 || >=21.0.0}
    cpu: [x64]
    os: [darwin]

  '@img/sharp-libvips-darwin-arm64@1.0.4':
    resolution: {integrity: sha512-XblONe153h0O2zuFfTAbQYAX2JhYmDHeWikp1LM9Hul9gVPjFY427k6dFEcOL72O01QxQsWi761svJ/ev9xEDg==}
    cpu: [arm64]
    os: [darwin]

  '@img/sharp-libvips-darwin-arm64@1.1.0':
    resolution: {integrity: sha512-HZ/JUmPwrJSoM4DIQPv/BfNh9yrOA8tlBbqbLz4JZ5uew2+o22Ik+tHQJcih7QJuSa0zo5coHTfD5J8inqj9DA==}
    cpu: [arm64]
    os: [darwin]

  '@img/sharp-libvips-darwin-x64@1.0.4':
    resolution: {integrity: sha512-xnGR8YuZYfJGmWPvmlunFaWJsb9T/AO2ykoP3Fz/0X5XV2aoYBPkX6xqCQvUTKKiLddarLaxpzNe+b1hjeWHAQ==}
    cpu: [x64]
    os: [darwin]

  '@img/sharp-libvips-darwin-x64@1.1.0':
    resolution: {integrity: sha512-Xzc2ToEmHN+hfvsl9wja0RlnXEgpKNmftriQp6XzY/RaSfwD9th+MSh0WQKzUreLKKINb3afirxW7A0fz2YWuQ==}
    cpu: [x64]
    os: [darwin]

  '@img/sharp-libvips-linux-arm64@1.0.4':
    resolution: {integrity: sha512-9B+taZ8DlyyqzZQnoeIvDVR/2F4EbMepXMc/NdVbkzsJbzkUjhXv/70GQJ7tdLA4YJgNP25zukcxpX2/SueNrA==}
    cpu: [arm64]
    os: [linux]

  '@img/sharp-libvips-linux-arm64@1.1.0':
    resolution: {integrity: sha512-IVfGJa7gjChDET1dK9SekxFFdflarnUB8PwW8aGwEoF3oAsSDuNUTYS+SKDOyOJxQyDC1aPFMuRYLoDInyV9Ew==}
    cpu: [arm64]
    os: [linux]

  '@img/sharp-libvips-linux-arm@1.0.5':
    resolution: {integrity: sha512-gvcC4ACAOPRNATg/ov8/MnbxFDJqf/pDePbBnuBDcjsI8PssmjoKMAz4LtLaVi+OnSb5FK/yIOamqDwGmXW32g==}
    cpu: [arm]
    os: [linux]

  '@img/sharp-libvips-linux-arm@1.1.0':
    resolution: {integrity: sha512-s8BAd0lwUIvYCJyRdFqvsj+BJIpDBSxs6ivrOPm/R7piTs5UIwY5OjXrP2bqXC9/moGsyRa37eYWYCOGVXxVrA==}
    cpu: [arm]
    os: [linux]

  '@img/sharp-libvips-linux-ppc64@1.1.0':
    resolution: {integrity: sha512-tiXxFZFbhnkWE2LA8oQj7KYR+bWBkiV2nilRldT7bqoEZ4HiDOcePr9wVDAZPi/Id5fT1oY9iGnDq20cwUz8lQ==}
    cpu: [ppc64]
    os: [linux]

  '@img/sharp-libvips-linux-s390x@1.0.4':
    resolution: {integrity: sha512-u7Wz6ntiSSgGSGcjZ55im6uvTrOxSIS8/dgoVMoiGE9I6JAfU50yH5BoDlYA1tcuGS7g/QNtetJnxA6QEsCVTA==}
    cpu: [s390x]
    os: [linux]

  '@img/sharp-libvips-linux-s390x@1.1.0':
    resolution: {integrity: sha512-xukSwvhguw7COyzvmjydRb3x/09+21HykyapcZchiCUkTThEQEOMtBj9UhkaBRLuBrgLFzQ2wbxdeCCJW/jgJA==}
    cpu: [s390x]
    os: [linux]

  '@img/sharp-libvips-linux-x64@1.0.4':
    resolution: {integrity: sha512-MmWmQ3iPFZr0Iev+BAgVMb3ZyC4KeFc3jFxnNbEPas60e1cIfevbtuyf9nDGIzOaW9PdnDciJm+wFFaTlj5xYw==}
    cpu: [x64]
    os: [linux]

  '@img/sharp-libvips-linux-x64@1.1.0':
    resolution: {integrity: sha512-yRj2+reB8iMg9W5sULM3S74jVS7zqSzHG3Ol/twnAAkAhnGQnpjj6e4ayUz7V+FpKypwgs82xbRdYtchTTUB+Q==}
    cpu: [x64]
    os: [linux]

  '@img/sharp-libvips-linuxmusl-arm64@1.0.4':
    resolution: {integrity: sha512-9Ti+BbTYDcsbp4wfYib8Ctm1ilkugkA/uscUn6UXK1ldpC1JjiXbLfFZtRlBhjPZ5o1NCLiDbg8fhUPKStHoTA==}
    cpu: [arm64]
    os: [linux]

  '@img/sharp-libvips-linuxmusl-arm64@1.1.0':
    resolution: {integrity: sha512-jYZdG+whg0MDK+q2COKbYidaqW/WTz0cc1E+tMAusiDygrM4ypmSCjOJPmFTvHHJ8j/6cAGyeDWZOsK06tP33w==}
    cpu: [arm64]
    os: [linux]

  '@img/sharp-libvips-linuxmusl-x64@1.0.4':
    resolution: {integrity: sha512-viYN1KX9m+/hGkJtvYYp+CCLgnJXwiQB39damAO7WMdKWlIhmYTfHjwSbQeUK/20vY154mwezd9HflVFM1wVSw==}
    cpu: [x64]
    os: [linux]

  '@img/sharp-libvips-linuxmusl-x64@1.1.0':
    resolution: {integrity: sha512-wK7SBdwrAiycjXdkPnGCPLjYb9lD4l6Ze2gSdAGVZrEL05AOUJESWU2lhlC+Ffn5/G+VKuSm6zzbQSzFX/P65A==}
    cpu: [x64]
    os: [linux]

  '@img/sharp-linux-arm64@0.33.5':
    resolution: {integrity: sha512-JMVv+AMRyGOHtO1RFBiJy/MBsgz0x4AWrT6QoEVVTyh1E39TrCUpTRI7mx9VksGX4awWASxqCYLCV4wBZHAYxA==}
    engines: {node: ^18.17.0 || ^20.3.0 || >=21.0.0}
    cpu: [arm64]
    os: [linux]

  '@img/sharp-linux-arm64@0.34.1':
    resolution: {integrity: sha512-kX2c+vbvaXC6vly1RDf/IWNXxrlxLNpBVWkdpRq5Ka7OOKj6nr66etKy2IENf6FtOgklkg9ZdGpEu9kwdlcwOQ==}
    engines: {node: ^18.17.0 || ^20.3.0 || >=21.0.0}
    cpu: [arm64]
    os: [linux]

  '@img/sharp-linux-arm@0.33.5':
    resolution: {integrity: sha512-JTS1eldqZbJxjvKaAkxhZmBqPRGmxgu+qFKSInv8moZ2AmT5Yib3EQ1c6gp493HvrvV8QgdOXdyaIBrhvFhBMQ==}
    engines: {node: ^18.17.0 || ^20.3.0 || >=21.0.0}
    cpu: [arm]
    os: [linux]

  '@img/sharp-linux-arm@0.34.1':
    resolution: {integrity: sha512-anKiszvACti2sGy9CirTlNyk7BjjZPiML1jt2ZkTdcvpLU1YH6CXwRAZCA2UmRXnhiIftXQ7+Oh62Ji25W72jA==}
    engines: {node: ^18.17.0 || ^20.3.0 || >=21.0.0}
    cpu: [arm]
    os: [linux]

  '@img/sharp-linux-s390x@0.33.5':
    resolution: {integrity: sha512-y/5PCd+mP4CA/sPDKl2961b+C9d+vPAveS33s6Z3zfASk2j5upL6fXVPZi7ztePZ5CuH+1kW8JtvxgbuXHRa4Q==}
    engines: {node: ^18.17.0 || ^20.3.0 || >=21.0.0}
    cpu: [s390x]
    os: [linux]

  '@img/sharp-linux-s390x@0.34.1':
    resolution: {integrity: sha512-7s0KX2tI9mZI2buRipKIw2X1ufdTeaRgwmRabt5bi9chYfhur+/C1OXg3TKg/eag1W+6CCWLVmSauV1owmRPxA==}
    engines: {node: ^18.17.0 || ^20.3.0 || >=21.0.0}
    cpu: [s390x]
    os: [linux]

  '@img/sharp-linux-x64@0.33.5':
    resolution: {integrity: sha512-opC+Ok5pRNAzuvq1AG0ar+1owsu842/Ab+4qvU879ippJBHvyY5n2mxF1izXqkPYlGuP/M556uh53jRLJmzTWA==}
    engines: {node: ^18.17.0 || ^20.3.0 || >=21.0.0}
    cpu: [x64]
    os: [linux]

  '@img/sharp-linux-x64@0.34.1':
    resolution: {integrity: sha512-wExv7SH9nmoBW3Wr2gvQopX1k8q2g5V5Iag8Zk6AVENsjwd+3adjwxtp3Dcu2QhOXr8W9NusBU6XcQUohBZ5MA==}
    engines: {node: ^18.17.0 || ^20.3.0 || >=21.0.0}
    cpu: [x64]
    os: [linux]

  '@img/sharp-linuxmusl-arm64@0.33.5':
    resolution: {integrity: sha512-XrHMZwGQGvJg2V/oRSUfSAfjfPxO+4DkiRh6p2AFjLQztWUuY/o8Mq0eMQVIY7HJ1CDQUJlxGGZRw1a5bqmd1g==}
    engines: {node: ^18.17.0 || ^20.3.0 || >=21.0.0}
    cpu: [arm64]
    os: [linux]

  '@img/sharp-linuxmusl-arm64@0.34.1':
    resolution: {integrity: sha512-DfvyxzHxw4WGdPiTF0SOHnm11Xv4aQexvqhRDAoD00MzHekAj9a/jADXeXYCDFH/DzYruwHbXU7uz+H+nWmSOQ==}
    engines: {node: ^18.17.0 || ^20.3.0 || >=21.0.0}
    cpu: [arm64]
    os: [linux]

  '@img/sharp-linuxmusl-x64@0.33.5':
    resolution: {integrity: sha512-WT+d/cgqKkkKySYmqoZ8y3pxx7lx9vVejxW/W4DOFMYVSkErR+w7mf2u8m/y4+xHe7yY9DAXQMWQhpnMuFfScw==}
    engines: {node: ^18.17.0 || ^20.3.0 || >=21.0.0}
    cpu: [x64]
    os: [linux]

  '@img/sharp-linuxmusl-x64@0.34.1':
    resolution: {integrity: sha512-pax/kTR407vNb9qaSIiWVnQplPcGU8LRIJpDT5o8PdAx5aAA7AS3X9PS8Isw1/WfqgQorPotjrZL3Pqh6C5EBg==}
    engines: {node: ^18.17.0 || ^20.3.0 || >=21.0.0}
    cpu: [x64]
    os: [linux]

  '@img/sharp-wasm32@0.33.5':
    resolution: {integrity: sha512-ykUW4LVGaMcU9lu9thv85CbRMAwfeadCJHRsg2GmeRa/cJxsVY9Rbd57JcMxBkKHag5U/x7TSBpScF4U8ElVzg==}
    engines: {node: ^18.17.0 || ^20.3.0 || >=21.0.0}
    cpu: [wasm32]

  '@img/sharp-wasm32@0.34.1':
    resolution: {integrity: sha512-YDybQnYrLQfEpzGOQe7OKcyLUCML4YOXl428gOOzBgN6Gw0rv8dpsJ7PqTHxBnXnwXr8S1mYFSLSa727tpz0xg==}
    engines: {node: ^18.17.0 || ^20.3.0 || >=21.0.0}
    cpu: [wasm32]

  '@img/sharp-win32-ia32@0.33.5':
    resolution: {integrity: sha512-T36PblLaTwuVJ/zw/LaH0PdZkRz5rd3SmMHX8GSmR7vtNSP5Z6bQkExdSK7xGWyxLw4sUknBuugTelgw2faBbQ==}
    engines: {node: ^18.17.0 || ^20.3.0 || >=21.0.0}
    cpu: [ia32]
    os: [win32]

  '@img/sharp-win32-ia32@0.34.1':
    resolution: {integrity: sha512-WKf/NAZITnonBf3U1LfdjoMgNO5JYRSlhovhRhMxXVdvWYveM4kM3L8m35onYIdh75cOMCo1BexgVQcCDzyoWw==}
    engines: {node: ^18.17.0 || ^20.3.0 || >=21.0.0}
    cpu: [ia32]
    os: [win32]

  '@img/sharp-win32-x64@0.33.5':
    resolution: {integrity: sha512-MpY/o8/8kj+EcnxwvrP4aTJSWw/aZ7JIGR4aBeZkZw5B7/Jn+tY9/VNwtcoGmdT7GfggGIU4kygOMSbYnOrAbg==}
    engines: {node: ^18.17.0 || ^20.3.0 || >=21.0.0}
    cpu: [x64]
    os: [win32]

  '@img/sharp-win32-x64@0.34.1':
    resolution: {integrity: sha512-hw1iIAHpNE8q3uMIRCgGOeDoz9KtFNarFLQclLxr/LK1VBkj8nby18RjFvr6aP7USRYAjTZW6yisnBWMX571Tw==}
    engines: {node: ^18.17.0 || ^20.3.0 || >=21.0.0}
    cpu: [x64]
    os: [win32]

  '@isaacs/cliui@8.0.2':
    resolution: {integrity: sha512-O8jcjabXaleOG9DQ0+ARXWZBTfnP4WNAqzuiJK7ll44AmxGKv/J2M4TPjxjY3znBCfvBXFzucm1twdyFybFqEA==}
    engines: {node: '>=12'}

  '@jest/schemas@29.6.3':
    resolution: {integrity: sha512-mo5j5X+jIZmJQveBKeS/clAueipV7KgiX1vMgCxam1RNYiqE1w62n0/tJJnHtjW8ZHcQco5gY85jA3mi0L+nSA==}
    engines: {node: ^14.15.0 || ^16.10.0 || >=18.0.0}

  '@jridgewell/gen-mapping@0.3.8':
    resolution: {integrity: sha512-imAbBGkb+ebQyxKgzv5Hu2nmROxoDOXHh80evxdoXNOrvAnVx7zimzc1Oo5h9RlfV4vPXaE2iM5pOFbvOCClWA==}
    engines: {node: '>=6.0.0'}

  '@jridgewell/resolve-uri@3.1.2':
    resolution: {integrity: sha512-bRISgCIjP20/tbWSPWMEi54QVPRZExkuD9lJL+UIxUKtwVJA8wW1Trb1jMs1RFXo1CBTNZ/5hpC9QvmKWdopKw==}
    engines: {node: '>=6.0.0'}

  '@jridgewell/set-array@1.2.1':
    resolution: {integrity: sha512-R8gLRTZeyp03ymzP/6Lil/28tGeGEzhx1q2k703KGWRAI1VdvPIXdG70VJc2pAMw3NA6JKL5hhFu1sJX0Mnn/A==}
    engines: {node: '>=6.0.0'}

  '@jridgewell/sourcemap-codec@1.5.0':
    resolution: {integrity: sha512-gv3ZRaISU3fjPAgNsriBRqGWQL6quFx04YMPW/zD8XMLsU32mhCCbfbO6KZFLjvYpCZ8zyDEgqsgf+PwPaM7GQ==}

  '@jridgewell/trace-mapping@0.3.25':
    resolution: {integrity: sha512-vNk6aEwybGtawWmy/PzwnGDOjCkLWSD2wqvjGGAgOAwCGWySYXfYoxt00IJkTF+8Lb57DwOb3Aa0o9CApepiYQ==}

  '@lancedb/lancedb-darwin-arm64@0.18.2':
    resolution: {integrity: sha512-I56GuGSzh1pP9iV74aYFZK8nocORoXH44Z6xu4EVtU/R0fwjAeL99qy74dm4WtPmhC9aDzqdLq77H0pjYx6zlw==}
    engines: {node: '>= 18'}
    cpu: [arm64]
    os: [darwin]

  '@lancedb/lancedb-darwin-x64@0.18.2':
    resolution: {integrity: sha512-oCfP9uCJWo81FzoZv48YZYMPeePZwVxtyal64ALFYPRkFY47b6orgV7vtcD/7lV0KE0itucIlx6ndBOr4L/dlQ==}
    engines: {node: '>= 18'}
    cpu: [x64]
    os: [darwin]

  '@lancedb/lancedb-linux-arm64-gnu@0.18.2':
    resolution: {integrity: sha512-beuB7J03wrD+FcchOXqm6mG6gmqyFZKqT1wfAcY4+1RATq8K0GU6E+8G93jOF6gCm7m2H/B4dVBeJpFwx7dmDw==}
    engines: {node: '>= 18'}
    cpu: [arm64]
    os: [linux]

  '@lancedb/lancedb-linux-arm64-musl@0.18.2':
    resolution: {integrity: sha512-pPcnk4wLxeOtJuUKY0sYJPlsblKzQ1SRX/TDgPmIE83Gg0NbqioYJjvumS7y95TI2/6FUqwKR7+PBt2rj4ckHA==}
    engines: {node: '>= 18'}
    cpu: [arm64]
    os: [linux]

  '@lancedb/lancedb-linux-x64-gnu@0.18.2':
    resolution: {integrity: sha512-o81WOaF56dGdc+Rs9wQ3IPmDLjBq95bfA7KZCrTY8iYZIgVUSMHfRqGtPH04JKu/NM/E1C4PbDCN+TlAOywmQQ==}
    engines: {node: '>= 18'}
    cpu: [x64]
    os: [linux]

  '@lancedb/lancedb-win32-arm64-msvc@0.18.2':
    resolution: {integrity: sha512-a3K3ALkd13LSs8Ji8GlHB4opxgDCsDo0KuJJ9rGZ2/cYDa09AmhC7s65KE385+fykmTLjhieKEy1XAYHWX366g==}
    engines: {node: '>= 18'}
    cpu: [arm64]
    os: [win32]

  '@lancedb/lancedb-win32-x64-msvc@0.18.2':
    resolution: {integrity: sha512-EVCzfP3aGgEZwe+3zCWrHtmnbEXAz+uPzQP/PUm8V3apuEpnvLBPp//L+OX+/Uvl4BeSOqLnAq7Q5al9p35bIQ==}
    engines: {node: '>= 18'}
    cpu: [x64]
    os: [win32]

  '@lancedb/lancedb@0.18.2':
    resolution: {integrity: sha512-mWrijjkUVmf7HseX2SnZVh5M1tYAnO+pB1f81AVMKiSMfR4OqpA/6lQ2hk6qeQqJ6NNc/8pIgjkvwfGyp1QOag==}
    engines: {node: '>= 18'}
    os: [darwin, linux, win32]
    peerDependencies:
      apache-arrow: '>=15.0.0 <=18.1.0'

  '@mdx-js/mdx@3.1.0':
    resolution: {integrity: sha512-/QxEhPAvGwbQmy1Px8F899L5Uc2KZ6JtXwlCgJmjSTBedwOZkByYcBG4GceIGPXRDsmfxhHazuS+hlOShRLeDw==}

  '@napi-rs/wasm-runtime@0.2.4':
    resolution: {integrity: sha512-9zESzOO5aDByvhIAsOy9TbpZ0Ur2AJbUI7UT73kcUTS2mxAMHOBaa1st/jAymNoCtvrit99kkzT1FZuXVcgfIQ==}

  '@nodelib/fs.scandir@2.1.5':
    resolution: {integrity: sha512-vq24Bq3ym5HEQm2NKCr3yXDwjc7vTsEThRDnkp2DK9p1uqLR+DHurm/NOTo0KG7HYHU7eppKZj3MyqYuMBf62g==}
    engines: {node: '>= 8'}

  '@nodelib/fs.stat@2.0.5':
    resolution: {integrity: sha512-RkhPPp2zrqDAQA/2jNhnztcPAlv64XdhIp7a7454A5ovI7Bukxgt7MX7udwAu3zg1DcpPU0rz3VV1SeaqvY4+A==}
    engines: {node: '>= 8'}

  '@nodelib/fs.walk@1.2.8':
    resolution: {integrity: sha512-oGB+UxlgWcgQkgwo8GcEGwemoTFt3FIO9ababBmaGwXIoBKZ+GTy0pP185beGg7Llih/NSHSV2XAs1lnznocSg==}
    engines: {node: '>= 8'}

  '@npmcli/fs@1.1.1':
    resolution: {integrity: sha512-8KG5RD0GVP4ydEzRn/I4BNDuxDtqVbOdm8675T49OIG/NGhaK0pjPX7ZcDlvKYbA+ulvVK3ztfcF4uBdOxuJbQ==}

  '@npmcli/move-file@1.1.2':
    resolution: {integrity: sha512-1SUf/Cg2GzGDyaf15aR9St9TWlb+XvbZXWpDx8YKs7MLzMH/BCeopv+y9vzrzgkfykCGuWOlSu3mZhj2+FQcrg==}
    engines: {node: '>=10'}
    deprecated: This functionality has been moved to @npmcli/fs

  '@nrwl/devkit@19.2.3':
    resolution: {integrity: sha512-OL6sc70gR/USasvbYzyYY44Hd5ZCde2UfiA5h8VeAYAJbq+JmtscpvjcnZ7OIsXyYEOxe1rypULElqu/8qpKzQ==}

  '@nx/devkit@19.2.3':
    resolution: {integrity: sha512-if1WwRVexrQBBADObEcxVIivq4QRZWY/nYRhCQy/qfFI6Cu2jBSI6ZQ1uy7to2L2sQPLgn8v2beQZiAeZdIktg==}
    peerDependencies:
      nx: '>= 17 <= 20'

  '@nx/nx-darwin-arm64@20.4.5':
    resolution: {integrity: sha512-KWZNGXdyJZj5ArBORY9H10MVhxrsOXj7yfXZM9AerSA4LNgWTZ8gLDnLk0y/25RLIGrzBGIe2vLxa5DS+WtINQ==}
    engines: {node: '>= 10'}
    cpu: [arm64]
    os: [darwin]

  '@nx/nx-darwin-x64@20.4.5':
    resolution: {integrity: sha512-aBSsH6WTkQjEmpZyugsGv74U+wjUv4i75bSlyrfcmJsaSCto/rkX9s3uyxeuqE56Uxjdq437dQTkzd2ZQUGjwg==}
    engines: {node: '>= 10'}
    cpu: [x64]
    os: [darwin]

  '@nx/nx-freebsd-x64@20.4.5':
    resolution: {integrity: sha512-t9tcDU6ddCd9tVPlR/PdIMzL5c/8k/nhM9OZmZvdLHEJyJrRhEl7/rmBA7XIYwYP0lptrm6zivsXKydzZCohag==}
    engines: {node: '>= 10'}
    cpu: [x64]
    os: [freebsd]

  '@nx/nx-linux-arm-gnueabihf@20.4.5':
    resolution: {integrity: sha512-R4DFGtNePkCqjC776VKNPkRGcw0z0dB8R7O3TyU3VWeu33K7irm0G1pJSScSSZpl/12T0J4QQS4D/UtPrrGOzg==}
    engines: {node: '>= 10'}
    cpu: [arm]
    os: [linux]

  '@nx/nx-linux-arm64-gnu@20.4.5':
    resolution: {integrity: sha512-mk9RX9qy2EvdcvxFG5ZSRhm1NGf2rMkR8VXeSTlNgUdn+QPU9OvxzedyAqjyDppAkCPQpo+m6LGNNKvxmbgv7g==}
    engines: {node: '>= 10'}
    cpu: [arm64]
    os: [linux]

  '@nx/nx-linux-arm64-musl@20.4.5':
    resolution: {integrity: sha512-bTqySYxbfV8sPq2MZciOFYOSvzS0pBksV9ELJEW5QJZ1NUqOIWQW/sgBSdeprt0qMJtn3fov6Wro0liWOQRUZQ==}
    engines: {node: '>= 10'}
    cpu: [arm64]
    os: [linux]

  '@nx/nx-linux-x64-gnu@20.4.5':
    resolution: {integrity: sha512-dxJCRESkWGMNUWM28lT9p8Ap2okM/HU6o9jiZhvMh6D9sdqKY73cg9RUoLu2rAvFMTUUPqNku6qsyOCYpJ9GXA==}
    engines: {node: '>= 10'}
    cpu: [x64]
    os: [linux]

  '@nx/nx-linux-x64-musl@20.4.5':
    resolution: {integrity: sha512-Vaqeo/DyUu10SJRHLH5Nb6FOYdwprpQAkvnm9JflQB0XqVnywUftvjnadQ2kOWbWU/rL+zh1XKs6Pn+YtcuRkQ==}
    engines: {node: '>= 10'}
    cpu: [x64]
    os: [linux]

  '@nx/nx-win32-arm64-msvc@20.4.5':
    resolution: {integrity: sha512-qf+9goWiUwQAtZwpW6A5x0uJYAJfbbIaT8kVnfT/feDN/Z0rZJ93KJW0QmKPGb41LALcUipVYiUC8PU/8BAmCQ==}
    engines: {node: '>= 10'}
    cpu: [arm64]
    os: [win32]

  '@nx/nx-win32-x64-msvc@20.4.5':
    resolution: {integrity: sha512-6N6PEcQuQ0KPv0swYDRpoLMI28tRIJKL5LWlD35OrQnWlhv+hEYJzk5YNNUl0kSWhcZQxoo0t5J8wMHgmlc8og==}
    engines: {node: '>= 10'}
    cpu: [x64]
    os: [win32]

  '@oddbird/popover-polyfill@0.4.3':
    resolution: {integrity: sha512-kBS0ZAwH8kZqFl0mV89KPK4cLYl2ZoKSfYngK4dz1eLAhKzTK0yu4LrvLdMeM7JhjWK6GxBtiY+cl1s6vR2pUg==}

  '@pkgjs/parseargs@0.11.0':
    resolution: {integrity: sha512-+1VkjdD0QBLPodGrJUeqarH8VAIvQODIbwh9XpP5Syisf7YoQgsJKPNFoqqLQlu+VQ/tVSshMR6loPMn8U+dPg==}
    engines: {node: '>=14'}

  '@polka/url@1.0.0-next.28':
    resolution: {integrity: sha512-8LduaNlMZGwdZ6qWrKlfa+2M4gahzFkprZiAt2TF8uS0qQgBizKXpXURqvTJ4WtmupWxaLqjRb2UCTe72mu+Aw==}

  '@qwik-ui/headless@0.6.5':
    resolution: {integrity: sha512-351Ge7Z6ljGrGBUMbjBF3mII5UiqlpeRrxWNvp/XLfH7LNh/5caRPk2mLtcq5m2YfQHD2JN485iRUBal3rZntQ==}
    engines: {node: '>=16.0.0'}
    peerDependencies:
      '@builder.io/qwik': '>=1.3.1'

  '@qwik-ui/styled@0.3.0':
    resolution: {integrity: sha512-SL6di5WjNISZmjHk9YUS9gARESxym0IJ2v0MHRIR3OLov4rvGTvC3W8JdqaGpeSY63GhKOBsWMRSDQg/FmItRg==}
    engines: {node: '>=16.0.0'}
    peerDependencies:
      '@builder.io/qwik': '>=1.3.1'

  '@qwik-ui/utils@0.3.1':
    resolution: {integrity: sha512-lBmFDr7igPvSN8MVgPdvXzk9SLhEynCbXpczJNC2VJsVPUS51/e2+42ha03yEwihO4b3ePaBa+CzuZpsz1VvQQ==}

  '@qwikest/icons@0.0.13':
    resolution: {integrity: sha512-e0wY8vmx0nDSUiuCATlk+ojTvdBV4txIGHHWjZW5SRkv4XB8H9+3WSDcLPz0ItUdRyzcrohE9k2jtQI/98aRPA==}
    engines: {node: '>=15.0.0'}
    peerDependencies:
      '@builder.io/qwik': '>=1.0.0'

  '@rollup/pluginutils@5.1.4':
    resolution: {integrity: sha512-USm05zrsFxYLPdWWq+K3STlWiT/3ELn3RcV5hJMghpeAIhxfsUIg6mt12CBJBInWMV4VneoV7SfGv8xIwo2qNQ==}
    engines: {node: '>=14.0.0'}
    peerDependencies:
      rollup: ^1.20.0||^2.0.0||^3.0.0||^4.0.0
    peerDependenciesMeta:
      rollup:
        optional: true

  '@rollup/rollup-android-arm-eabi@4.34.8':
    resolution: {integrity: sha512-q217OSE8DTp8AFHuNHXo0Y86e1wtlfVrXiAlwkIvGRQv9zbc6mE3sjIVfwI8sYUyNxwOg0j/Vm1RKM04JcWLJw==}
    cpu: [arm]
    os: [android]

  '@rollup/rollup-android-arm64@4.34.8':
    resolution: {integrity: sha512-Gigjz7mNWaOL9wCggvoK3jEIUUbGul656opstjaUSGC3eT0BM7PofdAJaBfPFWWkXNVAXbaQtC99OCg4sJv70Q==}
    cpu: [arm64]
    os: [android]

  '@rollup/rollup-darwin-arm64@4.34.8':
    resolution: {integrity: sha512-02rVdZ5tgdUNRxIUrFdcMBZQoaPMrxtwSb+/hOfBdqkatYHR3lZ2A2EGyHq2sGOd0Owk80oV3snlDASC24He3Q==}
    cpu: [arm64]
    os: [darwin]

  '@rollup/rollup-darwin-x64@4.34.8':
    resolution: {integrity: sha512-qIP/elwR/tq/dYRx3lgwK31jkZvMiD6qUtOycLhTzCvrjbZ3LjQnEM9rNhSGpbLXVJYQ3rq39A6Re0h9tU2ynw==}
    cpu: [x64]
    os: [darwin]

  '@rollup/rollup-freebsd-arm64@4.34.8':
    resolution: {integrity: sha512-IQNVXL9iY6NniYbTaOKdrlVP3XIqazBgJOVkddzJlqnCpRi/yAeSOa8PLcECFSQochzqApIOE1GHNu3pCz+BDA==}
    cpu: [arm64]
    os: [freebsd]

  '@rollup/rollup-freebsd-x64@4.34.8':
    resolution: {integrity: sha512-TYXcHghgnCqYFiE3FT5QwXtOZqDj5GmaFNTNt3jNC+vh22dc/ukG2cG+pi75QO4kACohZzidsq7yKTKwq/Jq7Q==}
    cpu: [x64]
    os: [freebsd]

  '@rollup/rollup-linux-arm-gnueabihf@4.34.8':
    resolution: {integrity: sha512-A4iphFGNkWRd+5m3VIGuqHnG3MVnqKe7Al57u9mwgbyZ2/xF9Jio72MaY7xxh+Y87VAHmGQr73qoKL9HPbXj1g==}
    cpu: [arm]
    os: [linux]

  '@rollup/rollup-linux-arm-musleabihf@4.34.8':
    resolution: {integrity: sha512-S0lqKLfTm5u+QTxlFiAnb2J/2dgQqRy/XvziPtDd1rKZFXHTyYLoVL58M/XFwDI01AQCDIevGLbQrMAtdyanpA==}
    cpu: [arm]
    os: [linux]

  '@rollup/rollup-linux-arm64-gnu@4.34.8':
    resolution: {integrity: sha512-jpz9YOuPiSkL4G4pqKrus0pn9aYwpImGkosRKwNi+sJSkz+WU3anZe6hi73StLOQdfXYXC7hUfsQlTnjMd3s1A==}
    cpu: [arm64]
    os: [linux]

  '@rollup/rollup-linux-arm64-musl@4.34.8':
    resolution: {integrity: sha512-KdSfaROOUJXgTVxJNAZ3KwkRc5nggDk+06P6lgi1HLv1hskgvxHUKZ4xtwHkVYJ1Rep4GNo+uEfycCRRxht7+Q==}
    cpu: [arm64]
    os: [linux]

  '@rollup/rollup-linux-loongarch64-gnu@4.34.8':
    resolution: {integrity: sha512-NyF4gcxwkMFRjgXBM6g2lkT58OWztZvw5KkV2K0qqSnUEqCVcqdh2jN4gQrTn/YUpAcNKyFHfoOZEer9nwo6uQ==}
    cpu: [loong64]
    os: [linux]

  '@rollup/rollup-linux-powerpc64le-gnu@4.34.8':
    resolution: {integrity: sha512-LMJc999GkhGvktHU85zNTDImZVUCJ1z/MbAJTnviiWmmjyckP5aQsHtcujMjpNdMZPT2rQEDBlJfubhs3jsMfw==}
    cpu: [ppc64]
    os: [linux]

  '@rollup/rollup-linux-riscv64-gnu@4.34.8':
    resolution: {integrity: sha512-xAQCAHPj8nJq1PI3z8CIZzXuXCstquz7cIOL73HHdXiRcKk8Ywwqtx2wrIy23EcTn4aZ2fLJNBB8d0tQENPCmw==}
    cpu: [riscv64]
    os: [linux]

  '@rollup/rollup-linux-s390x-gnu@4.34.8':
    resolution: {integrity: sha512-DdePVk1NDEuc3fOe3dPPTb+rjMtuFw89gw6gVWxQFAuEqqSdDKnrwzZHrUYdac7A7dXl9Q2Vflxpme15gUWQFA==}
    cpu: [s390x]
    os: [linux]

  '@rollup/rollup-linux-x64-gnu@4.34.8':
    resolution: {integrity: sha512-8y7ED8gjxITUltTUEJLQdgpbPh1sUQ0kMTmufRF/Ns5tI9TNMNlhWtmPKKHCU0SilX+3MJkZ0zERYYGIVBYHIA==}
    cpu: [x64]
    os: [linux]

  '@rollup/rollup-linux-x64-musl@4.34.8':
    resolution: {integrity: sha512-SCXcP0ZpGFIe7Ge+McxY5zKxiEI5ra+GT3QRxL0pMMtxPfpyLAKleZODi1zdRHkz5/BhueUrYtYVgubqe9JBNQ==}
    cpu: [x64]
    os: [linux]

  '@rollup/rollup-win32-arm64-msvc@4.34.8':
    resolution: {integrity: sha512-YHYsgzZgFJzTRbth4h7Or0m5O74Yda+hLin0irAIobkLQFRQd1qWmnoVfwmKm9TXIZVAD0nZ+GEb2ICicLyCnQ==}
    cpu: [arm64]
    os: [win32]

  '@rollup/rollup-win32-ia32-msvc@4.34.8':
    resolution: {integrity: sha512-r3NRQrXkHr4uWy5TOjTpTYojR9XmF0j/RYgKCef+Ag46FWUTltm5ziticv8LdNsDMehjJ543x/+TJAek/xBA2w==}
    cpu: [ia32]
    os: [win32]

  '@rollup/rollup-win32-x64-msvc@4.34.8':
    resolution: {integrity: sha512-U0FaE5O1BCpZSeE6gBl3c5ObhePQSfk9vDRToMmTkbhCOgW4jqvtS5LGyQ76L1fH8sM0keRp4uDTsbjiUyjk0g==}
    cpu: [x64]
    os: [win32]

  '@sinclair/typebox@0.27.8':
    resolution: {integrity: sha512-+Fj43pSMwJs4KRrH/938Uf+uAELIgVBmQzg/q1YG10djyfA3TnrU8N8XzqCh/okZdszqBQTZf96idMfE5lnwTA==}

  '@swc/helpers@0.5.15':
    resolution: {integrity: sha512-JQ5TuMi45Owi4/BIMAJBoSQoOJu12oOk/gADqlcUL9JEdHB8vyjUSsxqeNXnmXHjYKMi2WcYtezGEEhqUI/E2g==}

  '@tanstack/virtual-core@3.13.6':
    resolution: {integrity: sha512-cnQUeWnhNP8tJ4WsGcYiX24Gjkc9ALstLbHcBj1t3E7EimN6n6kHH+DPV4PpDnuw00NApQp+ViojMj1GRdwYQg==}

  '@tootallnate/once@1.1.2':
    resolution: {integrity: sha512-RbzJvlNzmRq5c3O09UipeuXno4tA1FE6ikOjxZK0tuxVv3412l64l5t1W5pj4+rJq9vpkm/kwiR07aZXnsKPxw==}
    engines: {node: '>= 6'}

  '@trysound/sax@0.2.0':
    resolution: {integrity: sha512-L7z9BgrNEcYyUYtF+HaEfiS5ebkh9jXqbszz7pC0hRBPaatV0XjSD3+eHrpqFemQfgwiFF0QPIarnIihIDn7OA==}
    engines: {node: '>=10.13.0'}

  '@tybys/wasm-util@0.9.0':
    resolution: {integrity: sha512-6+7nlbMVX/PVDCwaIQ8nTOPveOcFLSt8GcXdx8hD0bt39uWxYT88uXzqTd4fTvqta7oeUJqudepapKNt2DYJFw==}

  '@types/acorn@4.0.6':
    resolution: {integrity: sha512-veQTnWP+1D/xbxVrPC3zHnCZRjSrKfhbMUlEA43iMZLu7EsnTtkJklIuwrCPbOi8YkvDQAiW05VQQFvvz9oieQ==}

  '@types/body-parser@1.19.5':
    resolution: {integrity: sha512-fB3Zu92ucau0iQ0JMCFQE7b/dv8Ot07NI3KaZIkIUNXq82k4eBAqUaneXfleGY9JWskeS9y+u0nXMyspcuQrCg==}

  '@types/command-line-args@5.2.3':
    resolution: {integrity: sha512-uv0aG6R0Y8WHZLTamZwtfsDLVRnOa+n+n5rEvFWL5Na5gZ8V2Teab/duDPFzIIIhs9qizDpcavCusCLJZu62Kw==}

  '@types/command-line-usage@5.0.4':
    resolution: {integrity: sha512-BwR5KP3Es/CSht0xqBcUXS3qCAUVXwpRKsV2+arxeb65atasuXG9LykC9Ab10Cw3s2raH92ZqOeILaQbsB2ACg==}

  '@types/compression@1.7.5':
    resolution: {integrity: sha512-AAQvK5pxMpaT+nDvhHrsBhLSYG5yQdtkaJE1WYieSNY2mVFKAgmU4ks65rkZD5oqnGCFLyQpUr1CqI4DmUMyDg==}

  '@types/connect@3.4.38':
    resolution: {integrity: sha512-K6uROf1LD88uDQqJCktA4yzL1YYAK6NgfsI0v/mTgyPKWsX1CnJ0XPSDhViejru1GcRkLWb8RlzFYJRqGUbaug==}

  '@types/debug@4.1.12':
    resolution: {integrity: sha512-vIChWdVG3LG1SMxEvI/AK+FWJthlrqlTu7fbrlywTkkaONwk/UAGaULXRlf8vkzFBLVm0zkMdCquhL5aOjhXPQ==}

  '@types/eslint@8.56.10':
    resolution: {integrity: sha512-Shavhk87gCtY2fhXDctcfS3e6FdxWkCx1iUZ9eEUbh7rTqlZT0/IzOkCOVt0fCjcFuZ9FPYfuezTBImfHCDBGQ==}

  '@types/estree-jsx@1.0.5':
    resolution: {integrity: sha512-52CcUVNFyfb1A2ALocQw/Dd1BQFNmSdkuC3BkZ6iqhdMfQz7JWOFRuJFloOzjk+6WijU56m9oKXFAXc7o3Towg==}

  '@types/estree@1.0.6':
    resolution: {integrity: sha512-AYnb1nQyY49te+VRAVgmzfcgjYS91mY5P0TKUDCLEM+gNnA+3T6rWITXRLYCpahpqSQbN5cE+gHpnPyXjHWxcw==}

  '@types/express-serve-static-core@4.19.6':
    resolution: {integrity: sha512-N4LZ2xG7DatVqhCZzOGb1Yi5lMbXSZcmdLDe9EzSndPV2HpWYWzRbaerl2n27irrm94EPpprqa8KpskPT085+A==}

  '@types/express@4.17.21':
    resolution: {integrity: sha512-ejlPM315qwLpaQlQDTjPdsUFSc6ZsP4AN6AlWnogPjQ7CVi7PYF3YVz+CY3jE2pwYf7E/7HlDAN0rV2GxTG0HQ==}

  '@types/hast@3.0.4':
    resolution: {integrity: sha512-WPs+bbQw5aCj+x6laNGWLH3wviHtoCv/P3+otBhbOhJgG8qtpdAMlTCxLtsTWA7LH1Oh/bFCHsBn0TPS5m30EQ==}

  '@types/http-errors@2.0.4':
    resolution: {integrity: sha512-D0CFMMtydbJAegzOyHjtiKPLlvnm3iTZyZRSZoLq2mRhDdmLfIWOCYPfQJ4cu2erKghU++QvjcUjp/5h7hESpA==}

  '@types/json-schema@7.0.15':
    resolution: {integrity: sha512-5+fP8P8MFNC+AyZCDxrB2pkZFPGzqQWUzpSeuuVLvm8VMcorNYavBqoFcxK8bQz4Qsbn4oUEEem4wDLfcysGHA==}

  '@types/marked@6.0.0':
    resolution: {integrity: sha512-jmjpa4BwUsmhxcfsgUit/7A9KbrC48Q0q8KvnY107ogcjGgTFDlIL3RpihNpx2Mu1hM4mdFQjoVc4O6JoGKHsA==}
    deprecated: This is a stub types definition. marked provides its own type definitions, so you do not need this installed.

  '@types/mdast@4.0.4':
    resolution: {integrity: sha512-kGaNbPh1k7AFzgpud/gMdvIm5xuECykRR+JnWKQno9TAXVa6WIVCGTPvYGekIDL4uwCZQSYbUxNBSb1aUo79oA==}

  '@types/mdx@2.0.13':
    resolution: {integrity: sha512-+OWZQfAYyio6YkJb3HLxDrvnx6SWWDbC0zVPfBRzUk0/nqoDyf6dNxQi3eArPe8rJ473nobTMQ/8Zk+LxJ+Yuw==}

  '@types/mime@1.3.5':
    resolution: {integrity: sha512-/pyBZWSLD2n0dcHE3hq8s8ZvcETHtEuF+3E7XVt0Ig2nvsVQXdghHVcEkIWjy9A0wKfTn97a/PSDYohKIlnP/w==}

  '@types/ms@2.1.0':
    resolution: {integrity: sha512-GsCCIZDE/p3i96vtEqx+7dBUGXrc7zeSK3wwPHIaRThS+9OhWIXRqzs4d6k1SVU8g91DrNRWxWUGhp5KXQb2VA==}

  '@types/mustache@4.2.5':
    resolution: {integrity: sha512-PLwiVvTBg59tGFL/8VpcGvqOu3L4OuveNvPi0EYbWchRdEVP++yRUXJPFl+CApKEq13017/4Nf7aQ5lTtHUNsA==}

  '@types/node@20.14.11':
    resolution: {integrity: sha512-kprQpL8MMeszbz6ojB5/tU8PLN4kesnN8Gjzw349rDlNgsSzg90lAVj3llK99Dh7JON+t9AuscPPFW6mPbTnSA==}

  '@types/qs@6.9.18':
    resolution: {integrity: sha512-kK7dgTYDyGqS+e2Q4aK9X3D7q234CIZ1Bv0q/7Z5IwRDoADNU81xXJK/YVyLbLTZCoIwUoDoffFeF+p/eIklAA==}

  '@types/range-parser@1.2.7':
    resolution: {integrity: sha512-hKormJbkJqzQGhziax5PItDUTMAM9uE2XXQmM37dyd4hVM+5aVl7oVxMVUiVQn2oCQFN/LKCZdvSM0pFRqbSmQ==}

  '@types/send@0.17.4':
    resolution: {integrity: sha512-x2EM6TJOybec7c52BX0ZspPodMsQUd5L6PRwOunVyVUhXiBSKf3AezDL8Dgvgt5o0UfKNfuA0eMLr2wLT4AiBA==}

  '@types/serve-static@1.15.7':
    resolution: {integrity: sha512-W8Ym+h8nhuRwaKPaDw34QUkwsGi6Rc4yYqvKFo5rm2FUEhCFbzVWrxXUxuKK8TASjWsysJY0nsmNCGhCOIsrOw==}

  '@types/unist@2.0.11':
    resolution: {integrity: sha512-CmBKiL6NNo/OqgmMn95Fk9Whlp2mtvIv+KNpQKN2F4SjvrEesubTRWGYSg+BnWZOnlCaSTU1sMpsBOzgbYhnsA==}

  '@types/unist@3.0.3':
    resolution: {integrity: sha512-ko/gIFJRv177XgZsZcBwnqJN5x/Gien8qNOn0D5bQU/zAzVf9Zt3BlcUiLqhV9y4ARk0GbT3tnUiPNgnTXzc/Q==}

  '@types/validator@13.12.2':
    resolution: {integrity: sha512-6SlHBzUW8Jhf3liqrGGXyTJSIFe4nqlJ5A5KaMZ2l/vbM3Wh3KSybots/wfWVzNLK4D1NZluDlSQIbIEPx6oyA==}

  '@typescript-eslint/eslint-plugin@7.16.1':
    resolution: {integrity: sha512-SxdPak/5bO0EnGktV05+Hq8oatjAYVY3Zh2bye9pGZy6+jwyR3LG3YKkV4YatlsgqXP28BTeVm9pqwJM96vf2A==}
    engines: {node: ^18.18.0 || >=20.0.0}
    peerDependencies:
      '@typescript-eslint/parser': ^7.0.0
      eslint: ^8.56.0
      typescript: '*'
    peerDependenciesMeta:
      typescript:
        optional: true

  '@typescript-eslint/parser@7.16.1':
    resolution: {integrity: sha512-u+1Qx86jfGQ5i4JjK33/FnawZRpsLxRnKzGE6EABZ40KxVT/vWsiZFEBBHjFOljmmV3MBYOHEKi0Jm9hbAOClA==}
    engines: {node: ^18.18.0 || >=20.0.0}
    peerDependencies:
      eslint: ^8.56.0
      typescript: '*'
    peerDependenciesMeta:
      typescript:
        optional: true

  '@typescript-eslint/scope-manager@7.16.1':
    resolution: {integrity: sha512-nYpyv6ALte18gbMz323RM+vpFpTjfNdyakbf3nsLvF43uF9KeNC289SUEW3QLZ1xPtyINJ1dIsZOuWuSRIWygw==}
    engines: {node: ^18.18.0 || >=20.0.0}

  '@typescript-eslint/type-utils@7.16.1':
    resolution: {integrity: sha512-rbu/H2MWXN4SkjIIyWcmYBjlp55VT+1G3duFOIukTNFxr9PI35pLc2ydwAfejCEitCv4uztA07q0QWanOHC7dA==}
    engines: {node: ^18.18.0 || >=20.0.0}
    peerDependencies:
      eslint: ^8.56.0
      typescript: '*'
    peerDependenciesMeta:
      typescript:
        optional: true

  '@typescript-eslint/types@7.16.1':
    resolution: {integrity: sha512-AQn9XqCzUXd4bAVEsAXM/Izk11Wx2u4H3BAfQVhSfzfDOm/wAON9nP7J5rpkCxts7E5TELmN845xTUCQrD1xIQ==}
    engines: {node: ^18.18.0 || >=20.0.0}

  '@typescript-eslint/typescript-estree@7.16.1':
    resolution: {integrity: sha512-0vFPk8tMjj6apaAZ1HlwM8w7jbghC8jc1aRNJG5vN8Ym5miyhTQGMqU++kuBFDNKe9NcPeZ6x0zfSzV8xC1UlQ==}
    engines: {node: ^18.18.0 || >=20.0.0}
    peerDependencies:
      typescript: '*'
    peerDependenciesMeta:
      typescript:
        optional: true

  '@typescript-eslint/utils@7.16.1':
    resolution: {integrity: sha512-WrFM8nzCowV0he0RlkotGDujx78xudsxnGMBHI88l5J8wEhED6yBwaSLP99ygfrzAjsQvcYQ94quDwI0d7E1fA==}
    engines: {node: ^18.18.0 || >=20.0.0}
    peerDependencies:
      eslint: ^8.56.0

  '@typescript-eslint/visitor-keys@7.16.1':
    resolution: {integrity: sha512-Qlzzx4sE4u3FsHTPQAAQFJFNOuqtuY0LFrZHwQ8IHK705XxBiWOFkfKRWu6niB7hwfgnwIpO4jTC75ozW1PHWg==}
    engines: {node: ^18.18.0 || >=20.0.0}

  '@ungap/structured-clone@1.3.0':
    resolution: {integrity: sha512-WmoN8qaIAo7WTYWbAZuG8PYEhn5fkz7dZrqTBZ7dtt//lL2Gwms1IcnQ5yHqjDfX8Ft5j4YzDM23f87zBfDe9g==}

  '@vitest/expect@3.0.7':
    resolution: {integrity: sha512-QP25f+YJhzPfHrHfYHtvRn+uvkCFCqFtW9CktfBxmB+25QqWsx7VB2As6f4GmwllHLDhXNHvqedwhvMmSnNmjw==}

  '@vitest/mocker@3.0.7':
    resolution: {integrity: sha512-qui+3BLz9Eonx4EAuR/i+QlCX6AUZ35taDQgwGkK/Tw6/WgwodSrjN1X2xf69IA/643ZX5zNKIn2svvtZDrs4w==}
    peerDependencies:
      msw: ^2.4.9
      vite: ^5.0.0 || ^6.0.0
    peerDependenciesMeta:
      msw:
        optional: true
      vite:
        optional: true

  '@vitest/pretty-format@3.0.7':
    resolution: {integrity: sha512-CiRY0BViD/V8uwuEzz9Yapyao+M9M008/9oMOSQydwbwb+CMokEq3XVaF3XK/VWaOK0Jm9z7ENhybg70Gtxsmg==}

  '@vitest/runner@3.0.7':
    resolution: {integrity: sha512-WeEl38Z0S2ZcuRTeyYqaZtm4e26tq6ZFqh5y8YD9YxfWuu0OFiGFUbnxNynwLjNRHPsXyee2M9tV7YxOTPZl2g==}

  '@vitest/snapshot@3.0.7':
    resolution: {integrity: sha512-eqTUryJWQN0Rtf5yqCGTQWsCFOQe4eNz5Twsu21xYEcnFJtMU5XvmG0vgebhdLlrHQTSq5p8vWHJIeJQV8ovsA==}

  '@vitest/spy@3.0.7':
    resolution: {integrity: sha512-4T4WcsibB0B6hrKdAZTM37ekuyFZt2cGbEGd2+L0P8ov15J1/HUsUaqkXEQPNAWr4BtPPe1gI+FYfMHhEKfR8w==}

  '@vitest/ui@3.0.7':
    resolution: {integrity: sha512-bogkkSaVdSTRj02TfypjrqrLCeEc/tA5V4gAVM843Rp5JtIub3xaij+qjsSnS6CseLQJUSdDCFaFqPMmymRJKQ==}
    peerDependencies:
      vitest: 3.0.7

  '@vitest/utils@3.0.7':
    resolution: {integrity: sha512-xePVpCRfooFX3rANQjwoditoXgWb1MaFbzmGuPP59MK6i13mrnDw/yEIyJudLeW6/38mCNcwCiJIGmpDPibAIg==}

  '@yarnpkg/lockfile@1.1.0':
    resolution: {integrity: sha512-GpSwvyXOcOOlV70vbnzjj4fW5xW/FdUF6nQEt1ENy7m4ZCczi1+/buVUPAqmGfqznsORNFzUMjctTIp8a9tuCQ==}

  '@yarnpkg/parsers@3.0.2':
    resolution: {integrity: sha512-/HcYgtUSiJiot/XWGLOlGxPYUG65+/31V8oqk17vZLW1xlCoR4PampyePljOxY2n8/3jz9+tIFzICsyGujJZoA==}
    engines: {node: '>=18.12.0'}

  '@zkochan/js-yaml@0.0.7':
    resolution: {integrity: sha512-nrUSn7hzt7J6JWgWGz78ZYI8wj+gdIJdk0Ynjpp8l+trkn58Uqsf6RYrYkEK+3X18EX+TNdtJI0WxAtc+L84SQ==}
    hasBin: true

  abbrev@1.1.1:
    resolution: {integrity: sha512-nne9/IiQ/hzIhY6pdDnbBtz7DjPTKrY00P/zvPSm5pOFkl6xuGrGnXn/VtTNNfNtAfZ9/1RtehkszU9qcTii0Q==}

  accepts@1.3.8:
    resolution: {integrity: sha512-PYAthTa2m2VKxuvSD3DPC/Gy+U+sOA1LAuT8mkmRuvw+NACSaeXEQ+NHcVF7rONl6qcaxV3Uuemwawk+7+SJLw==}
    engines: {node: '>= 0.6'}

  acorn-jsx@5.3.2:
    resolution: {integrity: sha512-rq9s+JNhf0IChjtDXxllJ7g41oZk5SlXtp0LHwyA5cejwn7vKmKp4pPri6YEePv2PU65sAsegbXtIinmDFDXgQ==}
    peerDependencies:
      acorn: ^6.0.0 || ^7.0.0 || ^8.0.0

  acorn@8.14.0:
    resolution: {integrity: sha512-cl669nCJTZBsL97OF4kUQm5g5hC2uihk0NxY3WENAC0TYdILVkAyHymAntgxGkl7K+t0cXIrH5siy5S4XkFycA==}
    engines: {node: '>=0.4.0'}
    hasBin: true

  agent-base@6.0.2:
    resolution: {integrity: sha512-RZNwNclF7+MS/8bDg70amg32dyeZGZxiDuQmZxKLAlQjr3jGyLx+4Kkk58UO7D2QdgFIQCovuSuZESne6RG6XQ==}
    engines: {node: '>= 6.0.0'}

  agentkeepalive@4.6.0:
    resolution: {integrity: sha512-kja8j7PjmncONqaTsB8fQ+wE2mSU2DJ9D4XKoJ5PFWIdRMa6SLSN1ff4mOr4jCbfRSsxR4keIiySJU0N9T5hIQ==}
    engines: {node: '>= 8.0.0'}

  aggregate-error@3.1.0:
    resolution: {integrity: sha512-4I7Td01quW/RpocfNayFdFVk1qSuoh0E7JrbRJ16nH01HhKFQ88INq9Sd+nd72zqRySlr9BmDA8xlEJ6vJMrYA==}
    engines: {node: '>=8'}

  ajv@6.12.6:
    resolution: {integrity: sha512-j3fVLgvTo527anyYyJOGTYJbG+vnnQYvE0m5mmkc1TK+nxAppkCLMIL0aZ4dblVCNoGShhm+kzE4ZUykBoMg4g==}

  ansi-colors@4.1.3:
    resolution: {integrity: sha512-/6w/C21Pm1A7aZitlI5Ni/2J6FFQN8i1Cvz3kHABAAbw93v/NlvKdVOqz7CCWz/3iv/JplRSEEZ83XION15ovw==}
    engines: {node: '>=6'}

  ansi-regex@5.0.1:
    resolution: {integrity: sha512-quJQXlTSUGL2LH9SUXo8VwsY4soanhgo6LNSm84E1LBcE8s3O0wpdiRzyR9z/ZZJMlMWv37qOOb9pdJlMUEKFQ==}
    engines: {node: '>=8'}

  ansi-regex@6.1.0:
    resolution: {integrity: sha512-7HSX4QQb4CspciLpVFwyRe79O3xsIZDDLER21kERQ71oaPodF8jL725AgJMFAYbooIqolJoRLuM81SpeUkpkvA==}
    engines: {node: '>=12'}

  ansi-styles@4.3.0:
    resolution: {integrity: sha512-zbB9rCJAT1rbjiVDb2hqKFHNYLxgtk8NURxZ3IZwD3F6NtxbXZQCnnSi1Lkx+IDohdPlFp222wVALIheZJQSEg==}
    engines: {node: '>=8'}

  ansi-styles@5.2.0:
    resolution: {integrity: sha512-Cxwpt2SfTzTtXcfOlzGEee8O+c+MmUgGrNiBcXnuWxuFJHe6a5Hz7qwhwe5OgaSYI0IJvkLqWX1ASG+cJOkEiA==}
    engines: {node: '>=10'}

  ansi-styles@6.2.1:
    resolution: {integrity: sha512-bN798gFfQX+viw3R7yrGWRqnrN2oRkEkUjjl4JNn4E8GxxbjtG3FbrEIIY3l8/hrwUwIeCZvi4QuOTP4MErVug==}
    engines: {node: '>=12'}

  ansis@2.3.0:
    resolution: {integrity: sha512-ih2ljYHaFnLc8rAHhm0yJmTBtpwT1ULyDrgFZQ2WAbWkikCiBkroPB4qJxTRqh3ocsaOstmg3aDeG+vCfPVtHg==}
    engines: {node: '>=12.13'}

  any-promise@1.3.0:
    resolution: {integrity: sha512-7UvmKalWRt1wgjL1RrGxoSJW/0QZFIegpeGvZG9kjp8vrRu55XTHbwnqq2GpXm9uLbcuhxm3IqX9OB4MZR1b2A==}

  anymatch@3.1.3:
    resolution: {integrity: sha512-KMReFUr0B4t+D+OBkjR3KYqvocp2XaSzO55UcB6mgQMd3KbcE+mWTyvVV7D/zsdEbNnV6acZUutkiHQXvTr1Rw==}
    engines: {node: '>= 8'}

  apache-arrow@19.0.1:
    resolution: {integrity: sha512-APmMLzS4qbTivLrPdQXexGM4JRr+0g62QDaobzEvip/FdQIrv2qLy0mD5Qdmw4buydtVJgbFeKR8f59I6PPGDg==}
    hasBin: true

  aproba@2.0.0:
    resolution: {integrity: sha512-lYe4Gx7QT+MKGbDsA+Z+he/Wtef0BiwDOlK/XkBrdfsh9J/jPPXbX0tE9x9cl27Tmu5gg3QUbUrQYa/y+KOHPQ==}

  are-we-there-yet@3.0.1:
    resolution: {integrity: sha512-QZW4EDmGwlYur0Yyf/b2uGucHQMa8aFUP7eu9ddR73vvhFyt4V0Vl3QHPcTNJ8l6qYOBdxgXdnBXQrHilfRQBg==}
    engines: {node: ^12.13.0 || ^14.15.0 || >=16.0.0}
    deprecated: This package is no longer supported.

  arg@5.0.2:
    resolution: {integrity: sha512-PYjyFOLKQ9y57JvQ6QLo8dAgNqswh8M1RMJYdQduT6xbWSgK36P/Z/v+p888pM69jMMfS8Xd8F6I1kQ/I9HUGg==}

  argparse@1.0.10:
    resolution: {integrity: sha512-o5Roy6tNG4SL/FOkCAN6RzjiakZS25RLYFrcMttJqbdd8BWrnA+fGz57iN5Pb06pvBGvl5gQ0B48dJlslXvoTg==}

  argparse@2.0.1:
    resolution: {integrity: sha512-8+9WqebbFzpX9OR+Wa6O29asIogeRMzcGtAINdpMHHyAg10f05aSFVBbcEqGf/PXw1EjAZ+q2/bEBg3DvurK3Q==}

  array-back@6.2.2:
    resolution: {integrity: sha512-gUAZ7HPyb4SJczXAMUXMGAvI976JoK3qEx9v1FTmeYuJj0IBiaKttG1ydtGKdkfqWkIkouke7nG8ufGy77+Cvw==}
    engines: {node: '>=12.17'}

  array-flatten@1.1.1:
    resolution: {integrity: sha512-PCVAQswWemu6UdxsDFFX/+gVeYqKAod3D3UVm91jHwynguOwAvYPhx8nNlM++NqRcK6CxxpUafjmhIdKiHibqg==}

  array-union@2.1.0:
    resolution: {integrity: sha512-HGyxoOTYUyCM6stUe6EJgnd4EoewAI7zMdfqO+kGjnlZmBDz/cR5pf8r/cR4Wq60sL/p0IkcjUEEPwS3GFrIyw==}
    engines: {node: '>=8'}

  assertion-error@2.0.1:
    resolution: {integrity: sha512-Izi8RQcffqCeNVgFigKli1ssklIbpHnCYc6AknXGYoB6grJqyeby7jv12JUQgmTAnIDnbck1uxksT4dzN3PWBA==}
    engines: {node: '>=12'}

  astring@1.9.0:
    resolution: {integrity: sha512-LElXdjswlqjWrPpJFg1Fx4wpkOCxj1TDHlSV4PlaRxHGWko024xICaa97ZkMfs6DRKlCguiAI+rbXv5GWwXIkg==}
    hasBin: true

  async@3.2.6:
    resolution: {integrity: sha512-htCUDlxyyCLMgaM3xXg0C0LW2xqfuQ6p05pCEIsXuyQ+a1koYKTuBMzRNwmybfLgvJDMd0r1LTn4+E0Ti6C2AA==}

  asynckit@0.4.0:
    resolution: {integrity: sha512-Oei9OH4tRh0YqU3GxhX79dM/mwVgvbZJaSNaRk+bshkj0S5cfHcgYakreBjrHwatXKbz+IoIdYLxrKim2MjW0Q==}

  autoprefixer@10.4.20:
    resolution: {integrity: sha512-XY25y5xSv/wEoqzDyXXME4AFfkZI0P23z6Fs3YgymDnKJkCGOnkL0iTxCa85UTqaSgfcqyf3UA6+c7wUvx/16g==}
    engines: {node: ^10 || ^12 || >=14}
    hasBin: true
    peerDependencies:
      postcss: ^8.1.0

  axios@1.7.9:
    resolution: {integrity: sha512-LhLcE7Hbiryz8oMDdDptSrWowmB4Bl6RCt6sIJKpRB4XtVf0iEgewX3au/pJqm+Py1kCASkb/FFKjxQaLtxJvw==}

  bail@2.0.2:
    resolution: {integrity: sha512-0xO6mYd7JB2YesxDKplafRpsiOzPt9V02ddPCLbY1xYGPOX24NTyN50qnUxgCPcSoYMhKpAuBTjQoRZCAkUDRw==}

  balanced-match@1.0.2:
    resolution: {integrity: sha512-3oSeUO0TMV67hN1AmbXsK4yaqU7tjiHlbxRDZOpH0KW9+CeX4bRAaX0Anxt0tx2MrpRpWwQaPwIlISEJhYU5Pw==}

  base64-js@1.5.1:
    resolution: {integrity: sha512-AKpaYlHn8t4SVbOHCy+b5+KKgvR4vrsD8vbvrbiQJps7fKDTkjkDry6ji0rUJjC0kzbNePLwzxq8iypo41qeWA==}

  binary-extensions@2.3.0:
    resolution: {integrity: sha512-Ceh+7ox5qe7LJuLHoY0feh3pHuUDHAcRUeyL2VYghZwfpkNIy/+8Ocg0a3UuSoYzavmylwuLWQOf3hl0jjMMIw==}
    engines: {node: '>=8'}

  bindings@1.5.0:
    resolution: {integrity: sha512-p2q/t/mhvuOj/UeLlV6566GD/guowlr0hHxClI0W9m7MWYkL1F0hLo+0Aexs9HSPCtR1SXQ0TD3MMKrXZajbiQ==}

  bl@4.1.0:
    resolution: {integrity: sha512-1W07cM9gS6DcLperZfFSj+bWLtaPGSOHWhPiGzXmvVJbRLdG82sH/Kn8EtW1VqWVA54AKf2h5k5BbnIbwF3h6w==}

  body-parser@1.20.3:
    resolution: {integrity: sha512-7rAxByjUMqQ3/bHJy7D6OGXvx/MMc4IqBn/X0fcM1QUcAItpZrBEYhWGem+tzXH90c+G01ypMcYJBO9Y30203g==}
    engines: {node: '>= 0.8', npm: 1.2.8000 || >= 1.4.16}

  body-scroll-lock-upgrade@1.1.0:
    resolution: {integrity: sha512-nnfVAS+tB7CS9RaksuHVTpgHWHF7fE/ptIBJnwZrMqImIvWJF1OGcLnMpBhC6qhkx9oelvyxmWXwmIJXCV98Sw==}

  boolbase@1.0.0:
    resolution: {integrity: sha512-JZOSA7Mo9sNGB8+UjSgzdLtokWAky1zbztM3WRLCbZ70/3cTANmQmOdR7y2g+J0e2WXywy1yS468tY+IruqEww==}

  boolean@3.2.0:
    resolution: {integrity: sha512-d0II/GO9uf9lfUHH2BQsjxzRJZBdsjgsBiW4BvhWk/3qoKwQFjIDVN19PfX8F2D/r9PCMTtLWjYVCFrpeYUzsw==}
    deprecated: Package no longer supported. Contact Support at https://www.npmjs.com/support for more info.

  brace-expansion@1.1.11:
    resolution: {integrity: sha512-iCuPHDFgrHX7H2vEI/5xpz07zSHB00TpugqhmYtVmMO6518mCuRMoOYFldEBl0g187ufozdaHgWKcYFb61qGiA==}

  brace-expansion@2.0.1:
    resolution: {integrity: sha512-XnAIvQ8eM+kC6aULx6wuQiwVsnzsi9d3WxzV3FpWTGA19F621kwdbsAcFKXgKUHZWsy+mY6iL1sHTxWEFCytDA==}

  braces@3.0.3:
    resolution: {integrity: sha512-yQbXgO/OSZVD2IsiLlro+7Hf6Q18EJrKSEsdoMzKePKXct3gvD8oLcOQdIzGupr5Fj+EDe8gO/lxc1BzfMpxvA==}
    engines: {node: '>=8'}

  browserslist@4.24.4:
    resolution: {integrity: sha512-KDi1Ny1gSePi1vm0q4oxSF8b4DR44GF4BbmS2YdhPLOEqd8pDviZOGH/GsmRwoWJ2+5Lr085X7naowMwKHDG1A==}
    engines: {node: ^6 || ^7 || ^8 || ^9 || ^10 || ^11 || ^12 || >=13.7}
    hasBin: true

  buffer@5.7.1:
    resolution: {integrity: sha512-EHcyIPBQ4BSGlvjB16k5KgAJ27CIsHY/2JBmCRReo48y9rQ3MaUzWX3KVlBa4U7MyX02HdVj0K7C3WaB3ju7FQ==}

  bytes@3.1.2:
    resolution: {integrity: sha512-/Nf7TyzTx6S3yRJObOAV7956r8cr2+Oj8AC5dt8wSP3BQAoeX58NoHyCU8P8zGkNXStjTSi6fzO6F0pBdcYbEg==}
    engines: {node: '>= 0.8'}

  cac@6.7.14:
    resolution: {integrity: sha512-b6Ilus+c3RrdDk+JhLKUAQfzzgLEPy6wcXqS7f/xe1EETvsDP6GORG7SFuOs6cID5YkqchW/LXZbX5bc8j7ZcQ==}
    engines: {node: '>=8'}

  cacache@15.3.0:
    resolution: {integrity: sha512-VVdYzXEn+cnbXpFgWs5hTT7OScegHVmLhJIR8Ufqk3iFD6A6j5iSX1KuBTfNEv4tdJWE2PzA6IVFtcLC7fN9wQ==}
    engines: {node: '>= 10'}

  call-bind-apply-helpers@1.0.2:
    resolution: {integrity: sha512-Sp1ablJ0ivDkSzjcaJdxEunN5/XvksFJ2sMBFfq6x0ryhQV/2b/KwFe21cMpmHtPOSij8K99/wSfoEuTObmuMQ==}
    engines: {node: '>= 0.4'}

  call-bound@1.0.3:
    resolution: {integrity: sha512-YTd+6wGlNlPxSuri7Y6X8tY2dmm12UMH66RpKMhiX6rsk5wXXnYgbUcOt8kiS31/AjfoTOvCsE+w8nZQLQnzHA==}
    engines: {node: '>= 0.4'}

  callsites@3.1.0:
    resolution: {integrity: sha512-P8BjAsXvZS+VIDUI11hHCQEv74YT67YUi5JJFNWIqL235sBmjX4+qx9Muvls5ivyNENctx46xQLQ3aTuE7ssaQ==}
    engines: {node: '>=6'}

  camelcase-css@2.0.1:
    resolution: {integrity: sha512-QOSvevhslijgYwRx6Rv7zKdMF8lbRmx+uQGx2+vDc+KI/eBnsy9kit5aj23AgGu3pa4t9AgwbnXWqS+iOY+2aA==}
    engines: {node: '>= 6'}

  caniuse-lite@1.0.30001700:
    resolution: {integrity: sha512-2S6XIXwaE7K7erT8dY+kLQcpa5ms63XlRkMkReXjle+kf6c5g38vyMl+Z5y8dSxOFDhcFe+nxnn261PLxBSQsQ==}

  ccount@2.0.1:
    resolution: {integrity: sha512-eyrF0jiFpY+3drT6383f1qhkbGsLSifNAjA61IUjZjmLCWjItY6LB9ft9YhoDgwfmclB2zhu51Lc7+95b8NRAg==}

  chai@5.2.0:
    resolution: {integrity: sha512-mCuXncKXk5iCLhfhwTc0izo0gtEmpz5CtG2y8GiOINBlMVS6v8TMRc5TaLWKS6692m9+dVVfzgeVxR5UxWHTYw==}
    engines: {node: '>=12'}

  chalk-template@0.4.0:
    resolution: {integrity: sha512-/ghrgmhfY8RaSdeo43hNXxpoHAtxdbskUHjPpfqUWGttFgycUhYPGx3YZBCnUCvOa7Doivn1IZec3DEGFoMgLg==}
    engines: {node: '>=12'}

  chalk@4.1.2:
    resolution: {integrity: sha512-oKnbhFyRIXpUuez8iBMmyEa4nbj4IOQyuhc/wy9kY7/WVPcwIO9VA668Pu8RkO7+0G76SLROeyw9CpQ061i4mA==}
    engines: {node: '>=10'}

  character-entities-html4@2.1.0:
    resolution: {integrity: sha512-1v7fgQRj6hnSwFpq1Eu0ynr/CDEw0rXo2B61qXrLNdHZmPKgb7fqS1a2JwF0rISo9q77jDI8VMEHoApn8qDoZA==}

  character-entities-legacy@3.0.0:
    resolution: {integrity: sha512-RpPp0asT/6ufRm//AJVwpViZbGM/MkjQFxJccQRHmISF/22NBtsHqAWmL+/pmkPWoIUJdWyeVleTl1wydHATVQ==}

  character-entities@2.0.2:
    resolution: {integrity: sha512-shx7oQ0Awen/BRIdkjkvz54PnEEI/EjwXDSIZp86/KKdbafHh1Df/RYGBhn4hbe2+uKC9FnT5UCEdyPz3ai9hQ==}

  character-reference-invalid@2.0.1:
    resolution: {integrity: sha512-iBZ4F4wRbyORVsu0jPV7gXkOsGYjGHPmAyv+HiHG8gi5PtC9KI2j1+v8/tlibRvjoWX027ypmG/n0HtO5t7unw==}

  check-error@2.1.1:
    resolution: {integrity: sha512-OAlb+T7V4Op9OwdkjmguYRqncdlx5JiofwOAUkmTF+jNdHwzTaTs4sRAGpzLF3oOz5xAyDGrPgeIDFQmDOTiJw==}
    engines: {node: '>= 16'}

  chokidar@3.6.0:
    resolution: {integrity: sha512-7VT13fmjotKpGipCW9JEQAusEPE+Ei8nl6/g4FBAmIm0GOOLMua9NDDo/DWp0ZAxCr3cPq5ZpBqmPAQgDda2Pw==}
    engines: {node: '>= 8.10.0'}

  chownr@1.1.4:
    resolution: {integrity: sha512-jJ0bqzaylmJtVnNgzTeSOs8DPavpbYgEr/b0YL8/2GO3xJEhInFmhKMUnEJQjZumK7KXGFhUy89PrsJWlakBVg==}

  chownr@2.0.0:
    resolution: {integrity: sha512-bIomtDF5KGpdogkLd9VspvFzk9KfpyyGlS8YFVZl7TGPBHL5snIOnxeshwVgPteQ9b4Eydl+pVbIyE1DcvCWgQ==}
    engines: {node: '>=10'}

  class-variance-authority@0.7.1:
    resolution: {integrity: sha512-Ka+9Trutv7G8M6WT6SeiRWz792K5qEqIGEGzXKhAE6xOWAY6pPH8U+9IY3oCMv6kqTmLsv7Xh/2w2RigkePMsg==}

  clean-stack@2.2.0:
    resolution: {integrity: sha512-4diC9HaTE+KRAMWhDhrGOECgWZxoevMc5TlkObMqNSsVU62PYzXZ/SMTjzyGAFF1YusgxGcSWTEXBhp0CPwQ1A==}
    engines: {node: '>=6'}

  cli-cursor@3.1.0:
    resolution: {integrity: sha512-I/zHAwsKf9FqGoXM4WWRACob9+SNukZTd94DWF57E4toouRulbCxcUh6RKUEOQlYTHJnzkPMySvPNaaSLNfLZw==}
    engines: {node: '>=8'}

  cli-spinners@2.6.1:
    resolution: {integrity: sha512-x/5fWmGMnbKQAaNwN+UZlV79qBLM9JFnJuJ03gIi5whrob0xV0ofNVHy9DhwGdsMJQc2OKv0oGmLzvaqvAVv+g==}
    engines: {node: '>=6'}

  cliui@8.0.1:
    resolution: {integrity: sha512-BSeNnyus75C4//NQ9gQt1/csTXyo/8Sb+afLAkzAptFuMsod9HFokGNudZpi/oQV73hnVK+sR+5PVRMd+Dr7YQ==}
    engines: {node: '>=12'}

  clone@1.0.4:
    resolution: {integrity: sha512-JQHZ2QMW6l3aH/j6xCqQThY/9OH4D/9ls34cgkUBiEeocRTU04tHfKPBsUK1PqZCUQM7GiA0IIXJSuXHI64Kbg==}
    engines: {node: '>=0.8'}

  clsx@2.1.1:
    resolution: {integrity: sha512-eYm0QWBtUrBWZWG0d386OGAw16Z995PiOVo2B7bjWSbHedGl5e0ZWaq65kOGgUSNesEIDkB9ISbTg/JK9dhCZA==}
    engines: {node: '>=6'}

  collapse-white-space@2.1.0:
    resolution: {integrity: sha512-loKTxY1zCOuG4j9f6EPnuyyYkf58RnhhWTvRoZEokgB+WbdXehfjFviyOVYkqzEWz1Q5kRiZdBYS5SwxbQYwzw==}

  color-convert@2.0.1:
    resolution: {integrity: sha512-RRECPsj7iu/xb5oKYcsFHSppFNnsj/52OVTRKb4zP5onXwVF3zVmmToNcOfGC+CRDpfK/U584fMg38ZHCaElKQ==}
    engines: {node: '>=7.0.0'}

  color-name@1.1.4:
    resolution: {integrity: sha512-dOy+3AuW3a2wNbZHIuMZpTcgjGuLU/uBL/ubcZF9OXbDo8ff4O8yVp5Bf0efS8uEoYo5q4Fx7dY9OgQGXgAsQA==}

  color-string@1.9.1:
    resolution: {integrity: sha512-shrVawQFojnZv6xM40anx4CkoDP+fZsw/ZerEMsW/pyzsRbElpsL/DBVW7q3ExxwusdNXI3lXpuhEZkzs8p5Eg==}

  color-support@1.1.3:
    resolution: {integrity: sha512-qiBjkpbMLO/HL68y+lh4q0/O1MZFj2RX6X/KmMa3+gJD3z+WwI1ZzDHysvqHGS3mP6mznPckpXmw1nI9cJjyRg==}
    hasBin: true

  color@4.2.3:
    resolution: {integrity: sha512-1rXeuUUiGGrykh+CeBdu5Ie7OJwinCgQY0bc7GCRxy5xVHy+moaqkpL/jqQq0MtQOeYcrqEz4abc5f0KtU7W4A==}
    engines: {node: '>=12.5.0'}

  combined-stream@1.0.8:
    resolution: {integrity: sha512-FQN4MRfuJeHf7cBbBMJFXhKSDq+2kAArBlmRBvcvFE5BB1HZKXtSFASDhdlz9zOYwxh8lDdnvmMOe/+5cdoEdg==}
    engines: {node: '>= 0.8'}

  comma-separated-tokens@2.0.3:
    resolution: {integrity: sha512-Fu4hJdvzeylCfQPp9SGWidpzrMs7tTrlu6Vb8XGaRGck8QSNZJJp538Wrb60Lax4fPwR64ViY468OIUTbRlGZg==}

  command-line-args@6.0.1:
    resolution: {integrity: sha512-Jr3eByUjqyK0qd8W0SGFW1nZwqCaNCtbXjRo2cRJC1OYxWl3MZ5t1US3jq+cO4sPavqgw4l9BMGX0CBe+trepg==}
    engines: {node: '>=12.20'}
    peerDependencies:
      '@75lb/nature': latest
    peerDependenciesMeta:
      '@75lb/nature':
        optional: true

  command-line-usage@7.0.3:
    resolution: {integrity: sha512-PqMLy5+YGwhMh1wS04mVG44oqDsgyLRSKJBdOo1bnYhMKBW65gZF1dRp2OZRhiTjgUHljy99qkO7bsctLaw35Q==}
    engines: {node: '>=12.20.0'}

  commander@4.1.1:
    resolution: {integrity: sha512-NOKm8xhkzAjzFx8B2v5OAHT+u5pRQc2UCa2Vq9jYL/31o2wi9mxBA7LIFs3sV5VSC49z6pEhfbMULvShKj26WA==}
    engines: {node: '>= 6'}

  commander@7.2.0:
    resolution: {integrity: sha512-QrWXB+ZQSVPmIWIhtEO9H+gwHaMGYiF5ChvoJ+K9ZGHG/sVsa6yiesAD1GC/x46sET00Xlwo1u49RVVVzvcSkw==}
    engines: {node: '>= 10'}

  compressible@2.0.18:
    resolution: {integrity: sha512-AF3r7P5dWxL8MxyITRMlORQNaOA2IkAFaTr4k7BUumjPtRpGDTZpl0Pb1XCO6JeDCBdp126Cgs9sMxqSjgYyRg==}
    engines: {node: '>= 0.6'}

  compression@1.8.0:
    resolution: {integrity: sha512-k6WLKfunuqCYD3t6AsuPGvQWaKwuLLh2/xHNcX4qE+vIfDNXpSqnrhwA7O53R7WVQUnt8dVAIW+YHr7xTgOgGA==}
    engines: {node: '>= 0.8.0'}

  concat-map@0.0.1:
    resolution: {integrity: sha512-/Srv4dswyQNBfohGpz9o6Yb3Gz3SrUDqBH5rTuhGR7ahtlbYKnVxw2bCFMRljaA7EXHaXZ8wsHdodFvbkhKmqg==}

  consola@3.4.0:
    resolution: {integrity: sha512-EiPU8G6dQG0GFHNR8ljnZFki/8a+cQwEQ+7wpxdChl02Q8HXlwEZWD5lqAF8vC2sEC3Tehr8hy7vErz88LHyUA==}
    engines: {node: ^14.18.0 || >=16.10.0}

  console-control-strings@1.1.0:
    resolution: {integrity: sha512-ty/fTekppD2fIwRvnZAVdeOiGd1c7YXEixbgJTNzqcxJWKQnjJ/V1bNEEE6hygpM3WjwHFUVK6HTjWSzV4a8sQ==}

  content-disposition@0.5.4:
    resolution: {integrity: sha512-FveZTNuGw04cxlAiWbzi6zTAL/lhehaWbTtgluJh4/E95DqMwTmha3KZN1aAWA8cFIhHzMZUvLevkw5Rqk+tSQ==}
    engines: {node: '>= 0.6'}

  content-type@1.0.5:
    resolution: {integrity: sha512-nTjqfcBFEipKdXCv4YDQWCfmcLZKm81ldF0pAopTvyrFGVbcR6P/VAAd5G7N+0tTr8QqiU0tFadD6FK4NtJwOA==}
    engines: {node: '>= 0.6'}

  cookie-signature@1.0.6:
    resolution: {integrity: sha512-QADzlaHc8icV8I7vbaJXJwod9HWYp8uCqf1xa4OfNu1T7JVxQIrUgOWtHdNDtPiywmFbiS12VjotIXLrKM3orQ==}

  cookie@0.6.0:
    resolution: {integrity: sha512-U71cyTamuh1CRNCfpGY6to28lxvNwPG4Guz/EVjgf3Jmzv0vlDp1atT9eS5dDjMYHucpHbWns6Lwf3BKz6svdw==}
    engines: {node: '>= 0.6'}

  cross-spawn@7.0.6:
    resolution: {integrity: sha512-uV2QOWP2nWzsy2aMp8aRibhi9dlzF5Hgh5SHaB9OiTGEyDTiJJyx0uy51QXdyWbtAHNua4XJzUKca3OzKUd3vA==}
    engines: {node: '>= 8'}

  css-select@5.1.0:
    resolution: {integrity: sha512-nwoRF1rvRRnnCqqY7updORDsuqKzqYJ28+oSMaJMMgOauh3fvwHqMS7EZpIPqK8GL+g9mKxF1vP/ZjSeNjEVHg==}

  css-tree@2.2.1:
    resolution: {integrity: sha512-OA0mILzGc1kCOCSJerOeqDxDQ4HOh+G8NbOJFOTgOCzpw7fCBubk0fEyxp8AgOL/jvLgYA/uV0cMbe43ElF1JA==}
    engines: {node: ^10 || ^12.20.0 || ^14.13.0 || >=15.0.0, npm: '>=7.0.0'}

  css-tree@2.3.1:
    resolution: {integrity: sha512-6Fv1DV/TYw//QF5IzQdqsNDjx/wc8TrMBZsqjL9eW01tWb7R7k/mq+/VXfJCl7SoD5emsJop9cOByJZfs8hYIw==}
    engines: {node: ^10 || ^12.20.0 || ^14.13.0 || >=15.0.0}

  css-what@6.1.0:
    resolution: {integrity: sha512-HTUrgRJ7r4dsZKU6GjmpfRK1O76h97Z8MfS1G0FozR+oF2kG6Vfe8JE6zwrkbxigziPHinCJ+gCPjA9EaBDtRw==}
    engines: {node: '>= 6'}

  cssesc@3.0.0:
    resolution: {integrity: sha512-/Tb/JcjK111nNScGob5MNtsntNM1aCNUDipB/TkwZFhyDrrE47SOx/18wF2bbjgc3ZzCSKW1T5nt5EbFoAz/Vg==}
    engines: {node: '>=4'}
    hasBin: true

  csso@5.0.5:
    resolution: {integrity: sha512-0LrrStPOdJj+SPCCrGhzryycLjwcgUSHBtxNA8aIDxf0GLsRh1cKYhB00Gd1lDOS4yGH69+SNn13+TWbVHETFQ==}
    engines: {node: ^10 || ^12.20.0 || ^14.13.0 || >=15.0.0, npm: '>=7.0.0'}

  csstype@3.1.3:
    resolution: {integrity: sha512-M1uQkMl8rQK/szD0LNhtqxIPLpimGm8sOBwU7lLnCpSbTyY3yeU1Vc7l4KT5zT4s/yOxHH5O7tIuuLOCnLADRw==}

  date-fns@4.1.0:
    resolution: {integrity: sha512-Ukq0owbQXxa/U3EGtsdVBkR1w7KOQ5gIBqdH2hkvknzZPYvBxb/aa6E8L7tmjFtkwZBu3UXBbjIgPo/Ez4xaNg==}

  debug@2.6.9:
    resolution: {integrity: sha512-bC7ElrdJaJnPbAP+1EotYvqZsb3ecl5wi6Bfi6BJTUcNowp6cvspg0jXznRTKDjm/E7AdgFBVeAPVMNcKGsHMA==}
    peerDependencies:
      supports-color: '*'
    peerDependenciesMeta:
      supports-color:
        optional: true

  debug@4.4.0:
    resolution: {integrity: sha512-6WTZ/IxCY/T6BALoZHaE4ctp9xm+Z5kY/pzYaCHRFeyVhojxlrm+46y68HA6hr0TcwEssoxNiDEUJQjfPZ/RYA==}
    engines: {node: '>=6.0'}
    peerDependencies:
      supports-color: '*'
    peerDependenciesMeta:
      supports-color:
        optional: true

  debug@4.4.1:
    resolution: {integrity: sha512-KcKCqiftBJcZr++7ykoDIEwSa3XWowTfNPo92BYxjXiyYEVrUQh2aLyhxBCwww+heortUFxEJYcRzosstTEBYQ==}
    engines: {node: '>=6.0'}
    peerDependencies:
      supports-color: '*'
    peerDependenciesMeta:
      supports-color:
        optional: true

  decode-named-character-reference@1.0.2:
    resolution: {integrity: sha512-O8x12RzrUF8xyVcY0KJowWsmaJxQbmy0/EtnNtHRpsOcT7dFk5W598coHqBVpmWo1oQQfsCqfCmkZN5DJrZVdg==}

  decompress-response@6.0.0:
    resolution: {integrity: sha512-aW35yZM6Bb/4oJlZncMH2LCoZtJXTRxES17vE3hoRiowU2kWHaJKFkSBDnDR+cm9J+9QhXmREyIfv0pji9ejCQ==}
    engines: {node: '>=10'}

  deep-eql@5.0.2:
    resolution: {integrity: sha512-h5k/5U50IJJFpzfL6nO9jaaumfjO/f2NjK/oYB2Djzm4p9L+3T9qWpZqZ2hAbLPuuYq9wrU08WQyBTL5GbPk5Q==}
    engines: {node: '>=6'}

  deep-extend@0.6.0:
    resolution: {integrity: sha512-LOHxIOaPYdHlJRtCQfDIVZtfw/ufM8+rVj649RIHzcm/vGwQRXFt6OPqIFWsm2XEMrNIEtWR64sY1LEKD2vAOA==}
    engines: {node: '>=4.0.0'}

  deep-is@0.1.4:
    resolution: {integrity: sha512-oIPzksmTg4/MriiaYGO+okXDT7ztn/w3Eptv/+gSIdMdKsJo0u4CfYNFJPy+4SKMuCqGw2wxnA+URMg3t8a/bQ==}

  deepmerge@4.3.1:
    resolution: {integrity: sha512-3sUqbMEc77XqpdNO7FRyRog+eW3ph+GYCbj+rK+uYyRMuwsVy0rMiVtPn+QJlKFvWP/1PYpapqYn0Me2knFn+A==}
    engines: {node: '>=0.10.0'}

  defaults@1.0.4:
    resolution: {integrity: sha512-eFuaLoy/Rxalv2kr+lqMlUnrDWV+3j4pljOIJgLIhI058IQfWJ7vXhyEIHu+HtC738klGALYxOKDO0bQP3tg8A==}

  define-data-property@1.1.4:
    resolution: {integrity: sha512-rBMvIzlpA8v6E+SJZoo++HAYqsLrkg7MSfIinMPFhmkorw7X+dOXVJQs+QT69zGkzMyfDnIMN2Wid1+NbL3T+A==}
    engines: {node: '>= 0.4'}

  define-lazy-prop@2.0.0:
    resolution: {integrity: sha512-Ds09qNh8yw3khSjiJjiUInaGX9xlqZDY7JVryGxdxV7NPeuqQfplOpQ66yJFZut3jLa5zOwkXw1g9EI2uKh4Og==}
    engines: {node: '>=8'}

  define-properties@1.2.1:
    resolution: {integrity: sha512-8QmQKqEASLd5nx0U1B1okLElbUuuttJ/AnYmRXbbbGDWh6uS208EjD4Xqq/I9wK7u0v6O08XhTWnt5XtEbR6Dg==}
    engines: {node: '>= 0.4'}

  delayed-stream@1.0.0:
    resolution: {integrity: sha512-ZySD7Nf91aLB0RxL4KGrKHBXl7Eds1DAmEdcoVawXnLD7SDhpNgtuII2aAkg7a7QS41jxPSZ17p4VdGnMHk3MQ==}
    engines: {node: '>=0.4.0'}

  delegates@1.0.0:
    resolution: {integrity: sha512-bd2L678uiWATM6m5Z1VzNCErI3jiGzt6HGY8OVICs40JQq/HALfbyNJmp0UDakEY4pMMaN0Ly5om/B1VI/+xfQ==}

  depd@2.0.0:
    resolution: {integrity: sha512-g7nH6P6dyDioJogAAGprGpCtVImJhpPk/roCzdb3fIh61/s/nPsfR6onyMwkCAR/OlC3yBC0lESvUoQEAssIrw==}
    engines: {node: '>= 0.8'}

  dequal@2.0.3:
    resolution: {integrity: sha512-0je+qPKHEMohvfRTCEo3CrPG6cAzAYgmzKyxRiYSSDkS6eGJdyVJm7WaYA5ECaAD9wLB2T4EEeymA5aFVcYXCA==}
    engines: {node: '>=6'}

  destroy@1.2.0:
    resolution: {integrity: sha512-2sJGJTaXIIaR1w4iJSNoN0hnMY7Gpc/n8D4qSCJw8QqFWXf7cuAgnEHxBpweaVcPevC2l3KpjYCx3NypQQgaJg==}
    engines: {node: '>= 0.8', npm: 1.2.8000 || >= 1.4.16}

  detect-libc@2.0.3:
    resolution: {integrity: sha512-bwy0MGW55bG41VqxxypOsdSdGqLwXPI/focwgTYCFMbdUiBAxLg9CFzG08sz2aqzknwiX7Hkl0bQENjg8iLByw==}
    engines: {node: '>=8'}

  detect-libc@2.0.4:
    resolution: {integrity: sha512-3UDv+G9CsCKO1WKMGw9fwq/SWJYbI0c5Y7LU1AXYoDdbhE2AHQ6N6Nb34sG8Fj7T5APy8qXDCKuuIHd1BR0tVA==}
    engines: {node: '>=8'}

  detect-node@2.1.0:
    resolution: {integrity: sha512-T0NIuQpnTvFDATNuHN5roPwSBG83rFsuO+MXXH9/3N1eFbn4wcPjttvjMLEPWJ0RGUYgQE7cGgS3tNxbqCGM7g==}

  devlop@1.1.0:
    resolution: {integrity: sha512-RWmIqhcFf1lRYBvNmr7qTNuyCt/7/ns2jbpp1+PalgE/rDQcBT0fioSMUpJ93irlUhC5hrg4cYqe6U+0ImW0rA==}

  didyoumean@1.2.2:
    resolution: {integrity: sha512-gxtyfqMg7GKyhQmb056K7M3xszy/myH8w+B4RT+QXBQsvAOdc3XymqDDPHx1BgPgsdAA5SIifona89YtRATDzw==}

  diff-sequences@29.6.3:
    resolution: {integrity: sha512-EjePK1srD3P08o2j4f0ExnylqRs5B9tJjcp9t1krH2qRi8CCdsYfwe9JgSLurFBWwq4uOlipzfk5fHNvwFKr8Q==}
    engines: {node: ^14.15.0 || ^16.10.0 || >=18.0.0}

  dir-glob@3.0.1:
    resolution: {integrity: sha512-WkrWp9GR4KXfKGYzOLmTuGVi1UWFfws377n9cc55/tb6DuqyF6pcQ5AbiHEshaDpY9v6oaSr2XCDidGmMwdzIA==}
    engines: {node: '>=8'}

  dlv@1.1.3:
    resolution: {integrity: sha512-+HlytyjlPKnIG8XuRG8WvmBP8xs8P71y+SKKS6ZXWoEgLuePxtDoUEiH7WkdePWrQ5JBpE6aoVqfZfJUQkjXwA==}

  doctrine@3.0.0:
    resolution: {integrity: sha512-yS+Q5i3hBf7GBkd4KG8a7eBNNWNGLTaEwwYWUijIYM7zrlYDM0BFXHjjPWlWZ1Rg7UaddZeIDmi9jF3HmqiQ2w==}
    engines: {node: '>=6.0.0'}

  dom-serializer@2.0.0:
    resolution: {integrity: sha512-wIkAryiqt/nV5EQKqQpo3SToSOV9J0DnbJqwK7Wv/Trc92zIAYZ4FlMu+JPFW1DfGFt81ZTCGgDEabffXeLyJg==}

  domelementtype@2.3.0:
    resolution: {integrity: sha512-OLETBj6w0OsagBwdXnPdN0cnMfF9opN69co+7ZrbfPGrdpPVNBUj02spi6B1N7wChLQiPn4CSH/zJvXw56gmHw==}

  domhandler@5.0.3:
    resolution: {integrity: sha512-cgwlv/1iFQiFnU96XXgROh8xTeetsnJiDsTc7TYCLFd9+/WNkIqPTxiM/8pSd8VIrhXGTf1Ny1q1hquVqDJB5w==}
    engines: {node: '>= 4'}

  domutils@3.2.2:
    resolution: {integrity: sha512-6kZKyUajlDuqlHKVX1w7gyslj9MPIXzIFiz/rGu35uC1wMi+kMhQwGhl4lt9unC9Vb9INnY9Z3/ZA3+FhASLaw==}

  dotenv-expand@11.0.7:
    resolution: {integrity: sha512-zIHwmZPRshsCdpMDyVsqGmgyP0yT8GAgXUnkdAoJisxvf33k7yO6OuoKmcTGuXPWSsm8Oh88nZicRLA9Y0rUeA==}
    engines: {node: '>=12'}

  dotenv@16.4.7:
    resolution: {integrity: sha512-47qPchRCykZC03FhkYAhrvwU4xDBFIj1QPqaarj6mdM/hgUzfPHcpkHJOn3mJAufFeeAxAzeGsr5X0M4k6fLZQ==}
    engines: {node: '>=12'}

  dottie@2.0.6:
    resolution: {integrity: sha512-iGCHkfUc5kFekGiqhe8B/mdaurD+lakO9txNnTvKtA6PISrw86LgqHvRzWYPyoE2Ph5aMIrCw9/uko6XHTKCwA==}

  dunder-proto@1.0.1:
    resolution: {integrity: sha512-KIN/nDJBQRcXw0MLVhZE9iQHmG68qAVIBg9CqmUYjmQIhgij9U5MFvrqkUL5FbtyyzZuOeOt0zdeRe4UY7ct+A==}
    engines: {node: '>= 0.4'}

  eastasianwidth@0.2.0:
    resolution: {integrity: sha512-I88TYZWc9XiYHRQ4/3c5rjjfgkjhLyW2luGIheGERbNQ6OY7yTybanSpDXZa8y7VUP9YmDcYa+eyq4ca7iLqWA==}

  ee-first@1.1.1:
    resolution: {integrity: sha512-WMwm9LhRUo+WUaRN+vRuETqG89IgZphVSNkdFgeb6sS/E4OrDIN7t48CAewSHXc6C8lefD8KKfr5vY61brQlow==}

  ejs@3.1.10:
    resolution: {integrity: sha512-UeJmFfOrAQS8OJWPZ4qtgHyWExa088/MtK5UEyoJGFH67cDEXkZSviOiKRCZ4Xij0zxI3JECgYs3oKx+AizQBA==}
    engines: {node: '>=0.10.0'}
    hasBin: true

  electron-to-chromium@1.5.102:
    resolution: {integrity: sha512-eHhqaja8tE/FNpIiBrvBjFV/SSKpyWHLvxuR9dPTdo+3V9ppdLmFB7ZZQ98qNovcngPLYIz0oOBF9P0FfZef5Q==}

  emoji-regex@8.0.0:
    resolution: {integrity: sha512-MSjYzcWNOA0ewAHpz0MxpYFvwg6yjy1NG3xteoqz644VCo/RPgnr1/GGt+ic3iJTzQ8Eu3TdM14SawnVUmGE6A==}

  emoji-regex@9.2.2:
    resolution: {integrity: sha512-L18DaJsXSUk2+42pv8mLs5jJT2hqFkFE4j21wOmgbUqsZ2hL72NsUU785g9RXgo3s0ZNgVl42TiHp3ZtOv/Vyg==}

  encodeurl@1.0.2:
    resolution: {integrity: sha512-TPJXq8JqFaVYm2CWmPvnP2Iyo4ZSM7/QKcSmuMLDObfpH5fi7RUGmd/rTDf+rut/saiDiQEeVTNgAmJEdAOx0w==}
    engines: {node: '>= 0.8'}

  encodeurl@2.0.0:
    resolution: {integrity: sha512-Q0n9HRi4m6JuGIV1eFlmvJB7ZEVxu93IrMyiMsGC0lrMJMWzRgx6WGquyfQgZVb31vhGgXnfmPNNXmxnOkRBrg==}
    engines: {node: '>= 0.8'}

  encoding@0.1.13:
    resolution: {integrity: sha512-ETBauow1T35Y/WZMkio9jiM0Z5xjHHmJ4XmjZOq1l/dXz3lr2sRn87nJy20RupqSh1F2m3HHPSp8ShIPQJrJ3A==}

  end-of-stream@1.4.4:
    resolution: {integrity: sha512-+uw1inIHVPQoaVuHzRyXd21icM+cnt4CzD5rW+NC1wjOUSTOs+Te7FOv7AhN7vS9x/oIyhLP5PR1H+phQAHu5Q==}

  enquirer@2.3.6:
    resolution: {integrity: sha512-yjNnPr315/FjS4zIsUxYguYUPP2e1NK4d7E7ZOLiyYCcbFBiTMyID+2wvm2w6+pZ/odMA7cRkjhsPbltwBOrLg==}
    engines: {node: '>=8.6'}

  entities@4.5.0:
    resolution: {integrity: sha512-V0hjH4dGPh9Ao5p0MoRY6BVqtwCjhz6vI5LT8AJ55H+4g9/4vbHx1I54fS0XuclLhDHArPQCiMjDxjaL8fPxhw==}
    engines: {node: '>=0.12'}

  env-paths@2.2.1:
    resolution: {integrity: sha512-+h1lkLKhZMTYjog1VEpJNG7NZJWcuc2DDk/qsqSTRRCOXiLjeQ1d1/udrUGhqMxUgAlwKNZ0cf2uqan5GLuS2A==}
    engines: {node: '>=6'}

  err-code@2.0.3:
    resolution: {integrity: sha512-2bmlRpNKBxT/CRmPOlyISQpNj+qSeYvcym/uT0Jx2bMOlKLtSy1ZmLuVxSEKKyor/N5yhvp/ZiG1oE3DEYMSFA==}

  es-define-property@1.0.1:
    resolution: {integrity: sha512-e3nRfgfUZ4rNGL232gUgX06QNyyez04KdjFrF+LTRoOXmrOgFKDg4BCdsjW8EnT69eqdYGmRpJwiPVYNrCaW3g==}
    engines: {node: '>= 0.4'}

  es-errors@1.3.0:
    resolution: {integrity: sha512-Zf5H2Kxt2xjTvbJvP2ZWLEICxA6j+hAmMzIlypy4xcBg1vKVnx89Wy0GbS+kf5cwCVFFzdCFh2XSCFNULS6csw==}
    engines: {node: '>= 0.4'}

  es-module-lexer@1.6.0:
    resolution: {integrity: sha512-qqnD1yMU6tk/jnaMosogGySTZP8YtUgAffA9nMN+E/rjxcfRQ6IEk7IiozUjgxKoFHBGjTLnrHB/YC45r/59EQ==}

  es-object-atoms@1.1.1:
    resolution: {integrity: sha512-FGgH2h8zKNim9ljj7dankFPcICIK9Cp5bm+c2gQSYePhpaG5+esrLODihIorn+Pe6FGJzWhXQotPv73jTaldXA==}
    engines: {node: '>= 0.4'}

  es-set-tostringtag@2.1.0:
    resolution: {integrity: sha512-j6vWzfrGVfyXxge+O0x5sh6cvxAog0a/4Rdd2K36zCMV5eJ+/+tOAngRO8cODMNWbVRdVlmGZQL2YS3yR8bIUA==}
    engines: {node: '>= 0.4'}

  es6-error@4.1.1:
    resolution: {integrity: sha512-Um/+FxMr9CISWh0bi5Zv0iOD+4cFh5qLeks1qhAopKVAJw3drgKbKySikp7wGhDL0HPeaja0P5ULZrxLkniUVg==}

  esast-util-from-estree@2.0.0:
    resolution: {integrity: sha512-4CyanoAudUSBAn5K13H4JhsMH6L9ZP7XbLVe/dKybkxMO7eDyLsT8UHl9TRNrU2Gr9nz+FovfSIjuXWJ81uVwQ==}

  esast-util-from-js@2.0.1:
    resolution: {integrity: sha512-8Ja+rNJ0Lt56Pcf3TAmpBZjmx8ZcK5Ts4cAzIOjsjevg9oSXJnl6SUQ2EevU8tv3h6ZLWmoKL5H4fgWvdvfETw==}

  esbuild@0.21.5:
    resolution: {integrity: sha512-mg3OPMV4hXywwpoDxu3Qda5xCKQi+vCTZq8S9J/EpkhB2HzKXq4SNFZE3+NK93JYxc8VMSep+lOUSC/RVKaBqw==}
    engines: {node: '>=12'}
    hasBin: true

  escalade@3.2.0:
    resolution: {integrity: sha512-WUj2qlxaQtO4g6Pq5c29GTcWGDyd8itL8zTlipgECz3JesAiiOKotd8JU6otB3PACgG6xkJUyVhboMS+bje/jA==}
    engines: {node: '>=6'}

  escape-html@1.0.3:
    resolution: {integrity: sha512-NiSupZ4OeuGwr68lGIeym/ksIZMJodUGOSCZ/FSnTxcrekbvqrgdUxlJOMpijaKZVjAJrWrGs/6Jy8OMuyj9ow==}

  escape-string-regexp@1.0.5:
    resolution: {integrity: sha512-vbRorB5FUQWvla16U8R/qgaFIya2qGzwDrNmCZuYKrbdSUMG6I1ZCGQRefkRVhuOkIGVne7BQ35DSfo1qvJqFg==}
    engines: {node: '>=0.8.0'}

  escape-string-regexp@4.0.0:
    resolution: {integrity: sha512-TtpcNJ3XAzx3Gq8sWRzJaVajRs0uVxA2YAkdb1jm2YkPz4G6egUFAyA3n5vtEIZefPk5Wa4UXbKuS5fKkJWdgA==}
    engines: {node: '>=10'}

  eslint-scope@7.2.2:
    resolution: {integrity: sha512-dOt21O7lTMhDM+X9mB4GX+DZrZtCUJPL/wlcTqxyrx5IvO0IYtILdtrQGQp+8n5S0gwSVmOf9NQrjMOgfQZlIg==}
    engines: {node: ^12.22.0 || ^14.17.0 || >=16.0.0}

  eslint-visitor-keys@3.4.3:
    resolution: {integrity: sha512-wpc+LXeiyiisxPlEkUzU6svyS1frIO3Mgxj1fdy7Pm8Ygzguax2N3Fa/D/ag1WqbOprdI+uY6wMUl8/a2G+iag==}
    engines: {node: ^12.22.0 || ^14.17.0 || >=16.0.0}

  eslint@8.57.0:
    resolution: {integrity: sha512-dZ6+mexnaTIbSBZWgou51U6OmzIhYM2VcNdtiTtI7qPNZm35Akpr0f6vtw3w1Kmn5PYo+tZVfh13WrhpS6oLqQ==}
    engines: {node: ^12.22.0 || ^14.17.0 || >=16.0.0}
    deprecated: This version is no longer supported. Please see https://eslint.org/version-support for other options.
    hasBin: true

  espree@9.6.1:
    resolution: {integrity: sha512-oruZaFkjorTpF32kDSI5/75ViwGeZginGGy2NoOSg3Q9bnwlnmDm4HLnkl0RE3n+njDXR037aY1+x58Z/zFdwQ==}
    engines: {node: ^12.22.0 || ^14.17.0 || >=16.0.0}

  esprima@4.0.1:
    resolution: {integrity: sha512-eGuFFw7Upda+g4p+QHvnW0RyTX/SVeJBDM/gCtMARO0cLuT2HcEKnTPvhjV6aGeqrCB/sbNop0Kszm0jsaWU4A==}
    engines: {node: '>=4'}
    hasBin: true

  esquery@1.6.0:
    resolution: {integrity: sha512-ca9pw9fomFcKPvFLXhBKUK90ZvGibiGOvRJNbjljY7s7uq/5YO4BOzcYtJqExdx99rF6aAcnRxHmcUHcz6sQsg==}
    engines: {node: '>=0.10'}

  esrecurse@4.3.0:
    resolution: {integrity: sha512-KmfKL3b6G+RXvP8N1vr3Tq1kL/oCFgn2NYXEtqP8/L3pKapUA4G8cFVaoF3SU323CD4XypR/ffioHmkti6/Tag==}
    engines: {node: '>=4.0'}

  estraverse@5.3.0:
    resolution: {integrity: sha512-MMdARuVEQziNTeJD8DgMqmhwR11BRQ/cBP+pLtYdSTnf3MIO8fFeiINEbX36ZdNlfU/7A9f3gUw49B3oQsvwBA==}
    engines: {node: '>=4.0'}

  estree-util-attach-comments@3.0.0:
    resolution: {integrity: sha512-cKUwm/HUcTDsYh/9FgnuFqpfquUbwIqwKM26BVCGDPVgvaCl/nDCCjUfiLlx6lsEZ3Z4RFxNbOQ60pkaEwFxGw==}

  estree-util-build-jsx@3.0.1:
    resolution: {integrity: sha512-8U5eiL6BTrPxp/CHbs2yMgP8ftMhR5ww1eIKoWRMlqvltHF8fZn5LRDvTKuxD3DUn+shRbLGqXemcP51oFCsGQ==}

  estree-util-is-identifier-name@3.0.0:
    resolution: {integrity: sha512-hFtqIDZTIUZ9BXLb8y4pYGyk6+wekIivNVTcmvk8NoOh+VeRn5y6cEHzbURrWbfp1fIqdVipilzj+lfaadNZmg==}

  estree-util-scope@1.0.0:
    resolution: {integrity: sha512-2CAASclonf+JFWBNJPndcOpA8EMJwa0Q8LUFJEKqXLW6+qBvbFZuF5gItbQOs/umBUkjviCSDCbBwU2cXbmrhQ==}

  estree-util-to-js@2.0.0:
    resolution: {integrity: sha512-WDF+xj5rRWmD5tj6bIqRi6CkLIXbbNQUcxQHzGysQzvHmdYG2G7p/Tf0J0gpxGgkeMZNTIjT/AoSvC9Xehcgdg==}

  estree-util-visit@2.0.0:
    resolution: {integrity: sha512-m5KgiH85xAhhW8Wta0vShLcUvOsh3LLPI2YVwcbio1l7E09NTLL1EyMZFM1OyWowoH0skScNbhOPl4kcBgzTww==}

  estree-walker@2.0.2:
    resolution: {integrity: sha512-Rfkk/Mp/DL7JVje3u18FxFujQlTNR2q6QfMSMB7AvCBx91NGj/ba3kCfza0f6dVDbw7YlRf/nDrn7pQrCCyQ/w==}

  estree-walker@3.0.3:
    resolution: {integrity: sha512-7RUKfXgSMMkzt6ZuXmqapOurLGPPfgj6l9uRZ7lRGolvk0y2yocc35LdcxKC5PQZdn2DMqioAQ2NoWcrTKmm6g==}

  esutils@2.0.3:
    resolution: {integrity: sha512-kVscqXk4OCp68SZ0dkgEKVi6/8ij300KBWTJq32P/dYeWTSwK41WyTxalN1eRmA5Z9UU/LX9D7FWSmV9SAYx6g==}
    engines: {node: '>=0.10.0'}

  etag@1.8.1:
    resolution: {integrity: sha512-aIL5Fx7mawVa300al2BnEE4iNvo1qETxLrPI/o05L7z6go7fCw1J6EQmbK4FmJ2AS7kgVF/KEZWufBfdClMcPg==}
    engines: {node: '>= 0.6'}

  expand-template@2.0.3:
    resolution: {integrity: sha512-XYfuKMvj4O35f/pOXLObndIRvyQ+/+6AhODh+OKWj9S9498pHHn/IMszH+gt0fBCRWMNfk1ZSp5x3AifmnI2vg==}
    engines: {node: '>=6'}

  expect-type@1.2.0:
    resolution: {integrity: sha512-80F22aiJ3GLyVnS/B3HzgR6RelZVumzj9jkL0Rhz4h0xYbNW9PjlQz5h3J/SShErbXBc295vseR4/MIbVmUbeA==}
    engines: {node: '>=12.0.0'}

  express@4.20.0:
    resolution: {integrity: sha512-pLdae7I6QqShF5PnNTCVn4hI91Dx0Grkn2+IAsMTgMIKuQVte2dN9PeGSSAME2FR8anOhVA62QDIUaWVfEXVLw==}
    engines: {node: '>= 0.10.0'}

  extend@3.0.2:
    resolution: {integrity: sha512-fjquC59cD7CyW6urNXK0FBufkZcoiGG80wTuPujX590cB5Ttln20E2UB4S/WARVqhXffZl2LNgS+gQdPIIim/g==}

  fast-deep-equal@3.1.3:
    resolution: {integrity: sha512-f3qQ9oQy9j2AhBe/H9VC91wLmKBCCU/gDOnKNAYG5hswO7BLKj09Hc5HYNz9cGI++xlpDCIgDaitVs03ATR84Q==}

  fast-glob@3.3.3:
    resolution: {integrity: sha512-7MptL8U0cqcFdzIzwOTHoilX9x5BrNqye7Z/LuC7kCMRio1EMSyqRK3BEAUD7sXRq4iT4AzTVuZdhgQ2TCvYLg==}
    engines: {node: '>=8.6.0'}

  fast-json-stable-stringify@2.1.0:
    resolution: {integrity: sha512-lhd/wF+Lk98HZoTCtlVraHtfh5XYijIjalXck7saUtuanSDyLMxnHhSXEDJqHxD7msR8D0uCmqlkwjCV8xvwHw==}

  fast-levenshtein@2.0.6:
    resolution: {integrity: sha512-DCXu6Ifhqcks7TZKY3Hxp3y6qphY5SJZmrWMDrKcERSOXWQdMhU9Ig/PYrzyw/ul9jOIyh0N4M0tbC5hodg8dw==}

  fastq@1.19.0:
    resolution: {integrity: sha512-7SFSRCNjBQIZH/xZR3iy5iQYR8aGBE0h3VG6/cwlbrpdciNYBMotQav8c1XI3HjHH+NikUpP53nPdlZSdWmFzA==}

  fdir@6.4.3:
    resolution: {integrity: sha512-PMXmW2y1hDDfTSRc9gaXIuCCRpuoz3Kaz8cUelp3smouvfT632ozg2vrT6lJsHKKOF59YLbOGfAWGUcKEfRMQw==}
    peerDependencies:
      picomatch: ^3 || ^4
    peerDependenciesMeta:
      picomatch:
        optional: true

  fflate@0.8.2:
    resolution: {integrity: sha512-cPJU47OaAoCbg0pBvzsgpTPhmhqI5eJjh/JIu8tPj5q+T7iLvW/JAYUqmE7KOB4R1ZyEhzBaIQpQpardBF5z8A==}

  figures@3.2.0:
    resolution: {integrity: sha512-yaduQFRKLXYOGgEn6AZau90j3ggSOyiqXU0F9JZfeXYhNa+Jk4X+s45A2zg5jns87GAFa34BBm2kXw4XpNcbdg==}
    engines: {node: '>=8'}

  file-entry-cache@6.0.1:
    resolution: {integrity: sha512-7Gps/XWymbLk2QLYK4NzpMOrYjMhdIxXuIvy2QBsLE6ljuodKvdkWs/cpyJJ3CVIVpH0Oi1Hvg1ovbMzLdFBBg==}
    engines: {node: ^10.12.0 || >=12.0.0}

  file-uri-to-path@1.0.0:
    resolution: {integrity: sha512-0Zt+s3L7Vf1biwWZ29aARiVYLx7iMGnEUl9x33fbB/j3jR81u/O2LbqK+Bm1CDSNDKVtJ/YjwY7TUd5SkeLQLw==}

  filelist@1.0.4:
    resolution: {integrity: sha512-w1cEuf3S+DrLCQL7ET6kz+gmlJdbq9J7yXCSjK/OZCPA+qEN1WyF4ZAf0YYJa4/shHJra2t/d/r8SV4Ji+x+8Q==}

  fill-range@7.1.1:
    resolution: {integrity: sha512-YsGpe3WHLK8ZYi4tWDg2Jy3ebRz2rXowDxnld4bkQB00cc/1Zw9AWnC0i9ztDJitivtQvaI9KaLyKrc+hBW0yg==}
    engines: {node: '>=8'}

  finalhandler@1.2.0:
    resolution: {integrity: sha512-5uXcUVftlQMFnWC9qu/svkWv3GTd2PfUhK/3PLkYNAe7FbqJMt3515HaxE6eRL74GdsriiwujiawdaB1BpEISg==}
    engines: {node: '>= 0.8'}

  find-replace@5.0.2:
    resolution: {integrity: sha512-Y45BAiE3mz2QsrN2fb5QEtO4qb44NcS7en/0y9PEVsg351HsLeVclP8QPMH79Le9sH3rs5RSwJu99W0WPZO43Q==}
    engines: {node: '>=14'}
    peerDependencies:
      '@75lb/nature': latest
    peerDependenciesMeta:
      '@75lb/nature':
        optional: true

  find-up@5.0.0:
    resolution: {integrity: sha512-78/PXT1wlLLDgTzDs7sjq9hzz0vXD+zn+7wypEe4fXQxCmdmqfGsEPQxmiCSQI3ajFV91bVSsvNtrJRiW6nGng==}
    engines: {node: '>=10'}

  flat-cache@3.2.0:
    resolution: {integrity: sha512-CYcENa+FtcUKLmhhqyctpclsq7QF38pKjZHsGNiSQF5r4FtoKDWabFDl3hzaEQMvT1LHEysw5twgLvpYYb4vbw==}
    engines: {node: ^10.12.0 || >=12.0.0}

  flat@5.0.2:
    resolution: {integrity: sha512-b6suED+5/3rTpUBdG1gupIl8MPFCAMA0QXwmljLhvCUKcUvdE4gWky9zpuGCcXHOsz4J9wPGNWq6OKpmIzz3hQ==}
    hasBin: true

  flatbuffers@24.12.23:
    resolution: {integrity: sha512-dLVCAISd5mhls514keQzmEG6QHmUUsNuWsb4tFafIUwvvgDjXhtfAYSKOzt5SWOy+qByV5pbsDZ+Vb7HUOBEdA==}

  flatted@3.3.3:
    resolution: {integrity: sha512-GX+ysw4PBCz0PzosHDepZGANEuFCMLrnRTiEy9McGjmkCQYwRq4A/X786G/fjM/+OjsWSU1ZrY5qyARZmO/uwg==}

  focus-trap@7.5.4:
    resolution: {integrity: sha512-N7kHdlgsO/v+iD/dMoJKtsSqs5Dz/dXZVebRgJw23LDk+jMi/974zyiOYDziY2JPp8xivq9BmUGwIJMiuSBi7w==}

  follow-redirects@1.15.9:
    resolution: {integrity: sha512-gew4GsXizNgdoRyqmyfMHyAmXsZDk6mHkSxZFCzW9gwlbtOW44CDtYavM+y+72qD/Vq2l550kMF52DT8fOLJqQ==}
    engines: {node: '>=4.0'}
    peerDependencies:
      debug: '*'
    peerDependenciesMeta:
      debug:
        optional: true

  foreground-child@3.3.0:
    resolution: {integrity: sha512-Ld2g8rrAyMYFXBhEqMz8ZAHBi4J4uS1i/CxGMDnjyFWddMXLVcDp051DZfu+t7+ab7Wv6SMqpWmyFIj5UbfFvg==}
    engines: {node: '>=14'}

  form-data@4.0.2:
    resolution: {integrity: sha512-hGfm/slu0ZabnNt4oaRZ6uREyfCj6P4fT/n6A1rGV+Z0VdGXjfOhVUpkn6qVQONHGIFwmveGXyDs75+nr6FM8w==}
    engines: {node: '>= 6'}

  forwarded@0.2.0:
    resolution: {integrity: sha512-buRG0fpBtRHSTCOASe6hD258tEubFoRLb4ZNA6NxMVHNw2gOcwHo9wyablzMzOA5z9xA9L1KNjk/Nt6MT9aYow==}
    engines: {node: '>= 0.6'}

  fraction.js@4.3.7:
    resolution: {integrity: sha512-ZsDfxO51wGAXREY55a7la9LScWpwv9RxIrYABrlvOFBlH/ShPnrtsXeuUIfXKKOVicNxQ+o8JTbJvjS4M89yew==}

  fresh@0.5.2:
    resolution: {integrity: sha512-zJ2mQYM18rEFOudeV4GShTGIQ7RbzA7ozbU9I/XBpm7kqgMywgmylMwXHxZJmkVoYkna9d2pVXVXPdYTP9ej8Q==}
    engines: {node: '>= 0.6'}

  front-matter@4.0.2:
    resolution: {integrity: sha512-I8ZuJ/qG92NWX8i5x1Y8qyj3vizhXS31OxjKDu3LKP+7/qBgfIKValiZIEwoVoJKUHlhWtYrktkxV1XsX+pPlg==}

  fs-constants@1.0.0:
    resolution: {integrity: sha512-y6OAwoSIf7FyjMIv94u+b5rdheZEjzR63GTyZJm5qh4Bi+2YgwLCcI/fPFZkL5PSixOt6ZNKm+w+Hfp/Bciwow==}

  fs-minipass@2.1.0:
    resolution: {integrity: sha512-V/JgOLFCS+R6Vcq0slCuaeWEdNC3ouDlJMNIsacH2VtALiu9mV4LPrHc5cDl8k5aw6J8jwgWWpiTo5RYhmIzvg==}
    engines: {node: '>= 8'}

  fs.realpath@1.0.0:
    resolution: {integrity: sha512-OO0pH2lK6a0hZnAdau5ItzHPI6pUlvI7jMVnxUQRtw4owF2wk8lOSabtGDCTP4Ggrg2MbGnWO9X8K1t4+fGMDw==}

  fsevents@2.3.2:
    resolution: {integrity: sha512-xiqMQR4xAeHTuB9uWm+fFRcIOgKBMiOBP+eXiyT7jsgVCq1bkVygt00oASowB7EdtpOHaaPgKt812P9ab+DDKA==}
    engines: {node: ^8.16.0 || ^10.6.0 || >=11.0.0}
    os: [darwin]

  fsevents@2.3.3:
    resolution: {integrity: sha512-5xoDfX+fL7faATnagmWPpbFtwh/R77WmMMqqHGS65C3vvB0YHrgF+B1YmZ3441tMj5n63k0212XNoJwzlhffQw==}
    engines: {node: ^8.16.0 || ^10.6.0 || >=11.0.0}
    os: [darwin]

  function-bind@1.1.2:
    resolution: {integrity: sha512-7XHNxH7qX9xG5mIwxkhumTox/MIRNcOgDrxWsMt2pAr23WHp6MrRlN7FBSFpCpr+oVO0F744iUgR82nJMfG2SA==}

  gauge@4.0.4:
    resolution: {integrity: sha512-f9m+BEN5jkg6a0fZjleidjN51VE1X+mPFQ2DJ0uv1V39oCLCbsGe6yjbBnp7eK7z/+GAon99a3nHuqbuuthyPg==}
    engines: {node: ^12.13.0 || ^14.15.0 || >=16.0.0}
    deprecated: This package is no longer supported.

  get-caller-file@2.0.5:
    resolution: {integrity: sha512-DyFP3BM/3YHTQOCUL/w0OZHR0lpKeGrxotcHWcqNEdnltqFwXVfhEBQ94eIo34AfQpo0rGki4cyIiftY06h2Fg==}
    engines: {node: 6.* || 8.* || >= 10.*}

  get-intrinsic@1.2.7:
    resolution: {integrity: sha512-VW6Pxhsrk0KAOqs3WEd0klDiF/+V7gQOpAvY1jVU/LHmaD/kQO4523aiJuikX/QAKYiW6x8Jh+RJej1almdtCA==}
    engines: {node: '>= 0.4'}

  get-proto@1.0.1:
    resolution: {integrity: sha512-sTSfBjoXBp89JvIKIefqw7U2CCebsc74kiY6awiGogKtoSGbgjYE/G/+l9sF3MWFPNc9IcoOC4ODfKHfxFmp0g==}
    engines: {node: '>= 0.4'}

  github-from-package@0.0.0:
    resolution: {integrity: sha512-SyHy3T1v2NUXn29OsWdxmK6RwHD+vkj3v8en8AOBZ1wBQ/hCAQ5bAQTD02kW4W9tUp/3Qh6J8r9EvntiyCmOOw==}

  glob-parent@5.1.2:
    resolution: {integrity: sha512-AOIgSQCepiJYwP3ARnGx+5VnTu2HBYdzbGP45eLw1vr3zB3vZLeyed1sC9hnbcOc9/SrMyM5RPQrkGz4aS9Zow==}
    engines: {node: '>= 6'}

  glob-parent@6.0.2:
    resolution: {integrity: sha512-XxwI8EOhVQgWp6iDL+3b0r86f4d6AX6zSU55HfB4ydCEuXLXc5FcYeOu+nnGftS4TEju/11rt4KJPTMgbfmv4A==}
    engines: {node: '>=10.13.0'}

  glob@10.4.5:
    resolution: {integrity: sha512-7Bv8RF0k6xjo7d4A/PxYLbUCfb6c+Vpd2/mB2yRDlew7Jb5hEXiCD9ibfO7wpk8i4sevK6DFny9h7EYbM3/sHg==}
    hasBin: true

  glob@7.2.3:
    resolution: {integrity: sha512-nFR0zLpU2YCaRxwoCJvL6UvCH2JFyFVIvwTLsIf21AuHlMskA1hhTdk+LlYJtOlYt9v6dvszD2BGRqBL+iQK9Q==}
    deprecated: Glob versions prior to v9 are no longer supported

  global-agent@3.0.0:
    resolution: {integrity: sha512-PT6XReJ+D07JvGoxQMkT6qji/jVNfX/h364XHZOWeRzy64sSFr+xJ5OX7LI3b4MPQzdL4H8Y8M0xzPpsVMwA8Q==}
    engines: {node: '>=10.0'}

  globals@13.24.0:
    resolution: {integrity: sha512-AhO5QUcj8llrbG09iWhPU2B204J1xnPeL8kQmVorSsy+Sjj1sk8gIyh6cUocGmH4L0UuhAJy+hJMRA4mgA4mFQ==}
    engines: {node: '>=8'}

  globalthis@1.0.4:
    resolution: {integrity: sha512-DpLKbNU4WylpxJykQujfCcwYWiV/Jhm50Goo0wrVILAv5jOr9d+H+UR3PhSCD2rCCEIg0uc+G+muBTwD54JhDQ==}
    engines: {node: '>= 0.4'}

  globby@11.1.0:
    resolution: {integrity: sha512-jhIXaOzy1sb8IyocaruWSn1TjmnBVs8Ayhcy83rmxNJ8q2uWKCAj3CnJY+KpGSXCueAPc0i05kVvVKtP1t9S3g==}
    engines: {node: '>=10'}

  globrex@0.1.2:
    resolution: {integrity: sha512-uHJgbwAMwNFf5mLst7IWLNg14x1CkeqglJb/K3doi4dw6q2IvAAmM/Y81kevy83wP+Sst+nutFTYOGg3d1lsxg==}

  gopd@1.2.0:
    resolution: {integrity: sha512-ZUKRh6/kUFoAiTAtTYPZJ3hw9wNxx+BIBOijnlG9PnrJsCcSjs1wyyD6vJpaYtgnzDrKYRSqf3OO6Rfa93xsRg==}
    engines: {node: '>= 0.4'}

  graceful-fs@4.2.11:
    resolution: {integrity: sha512-RbJ5/jmFcNNCcDV5o9eTnBLJ/HszWV0P73bc+Ff4nS/rJj+YaS6IGyiOL0VoBYX+l1Wrl3k63h/KrH+nhJ0XvQ==}

  graphemer@1.4.0:
    resolution: {integrity: sha512-EtKwoO6kxCL9WO5xipiHTZlSzBm7WLT627TqC/uVRd0HKmq8NXyebnNYxDoBi7wt8eTWrUrKXCOVaFq9x1kgag==}

  has-flag@4.0.0:
    resolution: {integrity: sha512-EykJT/Q1KjTWctppgIAgfSO0tKVuZUjhgMr17kqTumMl6Afv3EISleU7qZUzoXDFTAHTDC4NOoG/ZxU3EvlMPQ==}
    engines: {node: '>=8'}

  has-property-descriptors@1.0.2:
    resolution: {integrity: sha512-55JNKuIW+vq4Ke1BjOTjM2YctQIvCT7GFzHwmfZPGo5wnrgkid0YQtnAleFSqumZm4az3n2BS+erby5ipJdgrg==}

  has-symbols@1.1.0:
    resolution: {integrity: sha512-1cDNdwJ2Jaohmb3sg4OmKaMBwuC48sYni5HUw2DvsC8LjGTLK9h+eb1X6RyuOHe4hT0ULCW68iomhjUoKUqlPQ==}
    engines: {node: '>= 0.4'}

  has-tostringtag@1.0.2:
    resolution: {integrity: sha512-NqADB8VjPFLM2V0VvHUewwwsw0ZWBaIdgo+ieHtK3hasLz4qeCRjYcqfB6AQrBggRKppKF8L52/VqdVsO47Dlw==}
    engines: {node: '>= 0.4'}

  has-unicode@2.0.1:
    resolution: {integrity: sha512-8Rf9Y83NBReMnx0gFzA8JImQACstCYWUplepDa9xprwwtmgEZUF0h/i5xSA625zB/I37EtrswSST6OXxwaaIJQ==}

  hasown@2.0.2:
    resolution: {integrity: sha512-0hJU9SCPvmMzIBdZFqNPXWa6dqh7WdH0cII9y+CyS8rG3nL48Bclra9HmKhVVUHyPWNH5Y7xDwAB7bfgSjkUMQ==}
    engines: {node: '>= 0.4'}

  hast-util-to-estree@3.1.2:
    resolution: {integrity: sha512-94SDoKOfop5gP8RHyw4vV1aj+oChuD42g08BONGAaWFbbO6iaWUqxk7SWfGybgcVzhK16KifZr3zD2dqQgx3jQ==}

  hast-util-to-jsx-runtime@2.3.3:
    resolution: {integrity: sha512-pdpkP8YD4v+qMKn2lnKSiJvZvb3FunDmFYQvVOsoO08+eTNWdaWKPMrC5wwNICtU3dQWHhElj5Sf5jPEnv4qJg==}

  hast-util-whitespace@3.0.0:
    resolution: {integrity: sha512-88JUN06ipLwsnv+dVn+OIYOvAuvBMy/Qoi6O7mQHxdPXpjy+Cd6xRkWwux7DKO+4sYILtLBRIKgsdpS2gQc7qw==}

  htmlparser2@8.0.2:
    resolution: {integrity: sha512-GYdjWKDkbRLkZ5geuHs5NY1puJ+PXwP7+fHPRz06Eirsb9ugf6d8kkXav6ADhcODhFFPMIXyxkxSuMf3D6NCFA==}

  http-cache-semantics@4.1.1:
    resolution: {integrity: sha512-er295DKPVsV82j5kw1Gjt+ADA/XYHsajl82cGNQG2eyoPkvgUhX+nDIyelzhIWbbsXP39EHcI6l5tYs2FYqYXQ==}

  http-errors@2.0.0:
    resolution: {integrity: sha512-FtwrG/euBzaEjYeRqOgly7G0qviiXoJWnvEH2Z1plBdXgbyjv34pHTSb9zoeHMyDy33+DWy5Wt9Wo+TURtOYSQ==}
    engines: {node: '>= 0.8'}

  http-proxy-agent@4.0.1:
    resolution: {integrity: sha512-k0zdNgqWTGA6aeIRVpvfVob4fL52dTfaehylg0Y4UvSySvOq/Y+BOyPrgpUrA7HylqvU8vIZGsRuXmspskV0Tg==}
    engines: {node: '>= 6'}

  https-proxy-agent@5.0.1:
    resolution: {integrity: sha512-dFcAjpTQFgoLMzC2VwU+C/CbS7uRL0lWmxDITmqm7C+7F0Odmj6s9l6alZc6AELXhrnggM2CeWSXHGOdX2YtwA==}
    engines: {node: '>= 6'}

  humanize-ms@1.2.1:
    resolution: {integrity: sha512-Fl70vYtsAFb/C06PTS9dZBo7ihau+Tu/DNCk/OyHhea07S+aeMWpFFkUaXRa8fI+ScZbEI8dfSxwY7gxZ9SAVQ==}

  husky@9.1.7:
    resolution: {integrity: sha512-5gs5ytaNjBrh5Ow3zrvdUUY+0VxIuWVL4i9irt6friV+BqdCfmV11CQTWMiBYWHbXhco+J1kHfTOUkePhCDvMA==}
    engines: {node: '>=18'}
    hasBin: true

  iconv-lite@0.4.24:
    resolution: {integrity: sha512-v3MXnZAcvnywkTUEZomIActle7RXXeedOR31wwl7VlyoXO4Qi9arvSenNQWne1TcRwhCL1HwLI21bEqdpj8/rA==}
    engines: {node: '>=0.10.0'}

  iconv-lite@0.6.3:
    resolution: {integrity: sha512-4fCk79wshMdzMp2rH06qWrJE4iolqLhCUH+OiuIgU++RB0+94NlDL81atO7GX55uUKueo0txHNtvEyI6D7WdMw==}
    engines: {node: '>=0.10.0'}

  ieee754@1.2.1:
    resolution: {integrity: sha512-dcyqhDvX1C46lXZcVqCpK+FtMRQVdIMN6/Df5js2zouUsqG7I6sFxitIC+7KYK29KdXOLHdu9zL4sFnoVQnqaA==}

  ignore@5.3.2:
    resolution: {integrity: sha512-hsBTNUqQTDwkWtcdYI2i06Y/nUBEsNEDJKjWdigLvegy8kDuJAS8uRlpkkcQpyEXL0Z/pjDy5HBmMjRCJ2gq+g==}
    engines: {node: '>= 4'}

  imagetools-core@7.0.2:
    resolution: {integrity: sha512-nrLdKLJHHXd8MitwlXK6/h1TSwGaH3X1DZ3z6yMv/tX7dJ12ecLxZ6P5jgKetfIFh8IJwH9fCWMoTA8ixg0VVA==}
    engines: {node: '>=18.0.0'}

  import-fresh@3.3.1:
    resolution: {integrity: sha512-TR3KfrTZTYLPB6jUjfx6MF9WcWrHL9su5TObK4ZkYgBdWKPOFoSoQIdEuTuR82pmtxH2spWG9h6etwfr1pLBqQ==}
    engines: {node: '>=6'}

  imurmurhash@0.1.4:
    resolution: {integrity: sha512-JmXMZ6wuvDmLiHEml9ykzqO6lwFbof0GG4IkcGaENdCRDDmMVnny7s5HsIgHCbaq0w2MyPhDqkhTUgS2LU2PHA==}
    engines: {node: '>=0.8.19'}

  indent-string@4.0.0:
    resolution: {integrity: sha512-EdDDZu4A2OyIK7Lr/2zG+w5jmbuk1DVBnEwREQvBzspBJkCEbRa8GxU1lghYcaGJCnRWibjDXlq779X1/y5xwg==}
    engines: {node: '>=8'}

  infer-owner@1.0.4:
    resolution: {integrity: sha512-IClj+Xz94+d7irH5qRyfJonOdfTzuDaifE6ZPWfx0N0+/ATZCbuTPq2prFl526urkQd90WyUKIh1DfBQ2hMz9A==}

  inflection@1.13.4:
    resolution: {integrity: sha512-6I/HUDeYFfuNCVS3td055BaXBwKYuzw7K3ExVMStBowKo9oOAMJIXIHvdyR3iboTCp1b+1i5DSkIZTcwIktuDw==}
    engines: {'0': node >= 0.4.0}

  inflight@1.0.6:
    resolution: {integrity: sha512-k92I/b08q4wvFscXCLvqfsHCrjrF7yiXsQuIVvVE7N82W3+aqpzuUdBbfhWcy/FZR3/4IgflMgKLOsvPDrGCJA==}
    deprecated: This module is not supported, and leaks memory. Do not use it. Check out lru-cache if you want a good and tested way to coalesce async requests by a key value, which is much more comprehensive and powerful.

  inherits@2.0.4:
    resolution: {integrity: sha512-k/vGaX4/Yla3WzyMCvTQOXYeIHvqOKtnqBduzTHpzpQZzAskKMhZ2K+EnBiSM9zGSoIFeMpXKxa4dYeZIQqewQ==}

  ini@1.3.8:
    resolution: {integrity: sha512-JV/yugV2uzW5iMRSiZAyDtQd+nxtUnjeLt0acNdw98kKLrvuRVyB80tsREOE7yvGVgalhZ6RNXCmEHkUKBKxew==}

  inline-style-parser@0.2.4:
    resolution: {integrity: sha512-0aO8FkhNZlj/ZIbNi7Lxxr12obT7cL1moPfE4tg1LkX7LlLfC6DeX4l2ZEud1ukP9jNQyNnfzQVqwbwmAATY4Q==}

  ip-address@9.0.5:
    resolution: {integrity: sha512-zHtQzGojZXTwZTHQqra+ETKd4Sn3vgi7uBmlPoXVWZqYvuKmtI0l/VZTjqGmJY9x88GGOaZ9+G9ES8hC4T4X8g==}
    engines: {node: '>= 12'}

  ipaddr.js@1.9.1:
    resolution: {integrity: sha512-0KI/607xoxSToH7GjN1FfSbLoU0+btTicjsQSWQlh/hZykN8KpmMf7uYwPW3R+akZ6R/w18ZlXSHBYXiYUPO3g==}
    engines: {node: '>= 0.10'}

  is-alphabetical@2.0.1:
    resolution: {integrity: sha512-FWyyY60MeTNyeSRpkM2Iry0G9hpr7/9kD40mD/cGQEuilcZYS4okz8SN2Q6rLCJ8gbCt6fN+rC+6tMGS99LaxQ==}

  is-alphanumerical@2.0.1:
    resolution: {integrity: sha512-hmbYhX/9MUMF5uh7tOXyK/n0ZvWpad5caBA17GsC6vyuCqaWliRG5K1qS9inmUhEMaOBIW7/whAnSwveW/LtZw==}

  is-arrayish@0.3.2:
    resolution: {integrity: sha512-eVRqCvVlZbuw3GrM63ovNSNAeA1K16kaR/LRY/92w0zxQ5/1YzwblUX652i4Xs9RwAGjW9d9y6X88t8OaAJfWQ==}

  is-binary-path@2.1.0:
    resolution: {integrity: sha512-ZMERYes6pDydyuGidse7OsHxtbI7WVeUEozgR/g7rd0xUimYNlvZRE/K2MgZTjWy725IfelLeVcEM97mmtRGXw==}
    engines: {node: '>=8'}

  is-core-module@2.16.1:
    resolution: {integrity: sha512-UfoeMA6fIJ8wTYFEUjelnaGI67v6+N7qXJEvQuIGa99l4xsCruSYOVSQ0uPANn4dAzm8lkYPaKLrrijLq7x23w==}
    engines: {node: '>= 0.4'}

  is-decimal@2.0.1:
    resolution: {integrity: sha512-AAB9hiomQs5DXWcRB1rqsxGUstbRroFOPPVAomNk/3XHR5JyEZChOyTWe2oayKnsSsr/kcGqF+z6yuH6HHpN0A==}

  is-docker@2.2.1:
    resolution: {integrity: sha512-F+i2BKsFrH66iaUFc0woD8sLy8getkwTwtOBjvs56Cx4CgJDeKQeqfz8wAYiSb8JOprWhHH5p77PbmYCvvUuXQ==}
    engines: {node: '>=8'}
    hasBin: true

  is-extglob@2.1.1:
    resolution: {integrity: sha512-SbKbANkN603Vi4jEZv49LeVJMn4yGwsbzZworEoyEiutsN3nJYdbO36zfhGJ6QEDpOZIFkDtnq5JRxmvl3jsoQ==}
    engines: {node: '>=0.10.0'}

  is-fullwidth-code-point@3.0.0:
    resolution: {integrity: sha512-zymm5+u+sCsSWyD9qNaejV3DFvhCKclKdizYaJUuHA83RLjb7nSuGnddCHGv0hk+KY7BMAlsWeK4Ueg6EV6XQg==}
    engines: {node: '>=8'}

  is-glob@4.0.3:
    resolution: {integrity: sha512-xelSayHH36ZgE7ZWhli7pW34hNbNl8Ojv5KVmkJD4hBdD3th8Tfk9vYasLM+mXWOZhFkgZfxhLSnrwRr4elSSg==}
    engines: {node: '>=0.10.0'}

  is-hexadecimal@2.0.1:
    resolution: {integrity: sha512-DgZQp241c8oO6cA1SbTEWiXeoxV42vlcJxgH+B3hi1AiqqKruZR3ZGF8In3fj4+/y/7rHvlOZLZtgJ/4ttYGZg==}

  is-interactive@1.0.0:
    resolution: {integrity: sha512-2HvIEKRoqS62guEC+qBjpvRubdX910WCMuJTZ+I9yvqKU2/12eSL549HMwtabb4oupdj2sMP50k+XJfB/8JE6w==}
    engines: {node: '>=8'}

  is-lambda@1.0.1:
    resolution: {integrity: sha512-z7CMFGNrENq5iFB9Bqo64Xk6Y9sg+epq1myIcdHaGnbMTYOxvzsEtdYqQUylB7LxfkvgrrjP32T6Ywciio9UIQ==}

  is-number@7.0.0:
    resolution: {integrity: sha512-41Cifkg6e8TylSpdtTpeLVMqvSBEVzTttHvERD741+pnZ8ANv0004MRL43QKPDlK9cGvNp6NZWZUBlbGXYxxng==}
    engines: {node: '>=0.12.0'}

  is-path-inside@3.0.3:
    resolution: {integrity: sha512-Fd4gABb+ycGAmKou8eMftCupSir5lRxqf4aD/vd0cD2qc4HL07OjCeuHMr8Ro4CoMaeCKDB0/ECBOVWjTwUvPQ==}
    engines: {node: '>=8'}

  is-plain-obj@4.1.0:
    resolution: {integrity: sha512-+Pgi+vMuUNkJyExiMBt5IlFoMyKnr5zhJ4Uspz58WOhBF5QoIZkFyNHIbBAtHwzVAgk5RtndVNsDRN61/mmDqg==}
    engines: {node: '>=12'}

  is-plain-object@5.0.0:
    resolution: {integrity: sha512-VRSzKkbMm5jMDoKLbltAkFQ5Qr7VDiTFGXxYFXXowVj387GeGNOCsOH6Msy00SGZ3Fp84b1Naa1psqgcCIEP5Q==}
    engines: {node: '>=0.10.0'}

  is-unicode-supported@0.1.0:
    resolution: {integrity: sha512-knxG2q4UC3u8stRGyAVJCOdxFmv5DZiRcdlIaAQXAbSfJya+OhopNotLQrstBhququ4ZpuKbDc/8S6mgXgPFPw==}
    engines: {node: '>=10'}

  is-wsl@2.2.0:
    resolution: {integrity: sha512-fKzAra0rGJUUBwGBgNkHZuToZcn+TtXHpeCgmkMJMMYx1sQDYaCSyjJBSCa2nH1DGm7s3n1oBnohoVTBaN7Lww==}
    engines: {node: '>=8'}

  isexe@2.0.0:
    resolution: {integrity: sha512-RHxMLp9lnKHGHRng9QFhRCMbYAcVpn69smSGcq3f36xjgVVWThj4qqLbTLlq7Ssj8B+fIQ1EuCEGI2lKsyQeIw==}

  jackspeak@3.4.3:
    resolution: {integrity: sha512-OGlZQpz2yfahA/Rd1Y8Cd9SIEsqvXkLVoSw/cgwhnhFMDbsQFeZYoJJ7bIZBS9BcamUW96asq/npPWugM+RQBw==}

  jake@10.9.2:
    resolution: {integrity: sha512-2P4SQ0HrLQ+fw6llpLnOaGAvN2Zu6778SJMrCUwns4fOoG9ayrTiZk3VV8sCPkVZF8ab0zksVpS8FDY5pRCNBA==}
    engines: {node: '>=10'}
    hasBin: true

  jest-diff@29.7.0:
    resolution: {integrity: sha512-LMIgiIrhigmPrs03JHpxUh2yISK3vLFPkAodPeo0+BuF7wA2FoQbkEg1u8gBYBThncu7e1oEDUfIXVuTqLRUjw==}
    engines: {node: ^14.15.0 || ^16.10.0 || >=18.0.0}

  jest-get-type@29.6.3:
    resolution: {integrity: sha512-zrteXnqYxfQh7l5FHyL38jL39di8H8rHoecLH3JNxH3BwOrBsNeabdap5e0I23lD4HHI8W5VFBZqG4Eaq5LNcw==}
    engines: {node: ^14.15.0 || ^16.10.0 || >=18.0.0}

  jiti@1.21.7:
    resolution: {integrity: sha512-/imKNG4EbWNrVjoNC/1H5/9GFy+tqjGBHCaSsN+P2RnPqjsLmv6UD3Ej+Kj8nBWaRAwyk7kK5ZUc+OEatnTR3A==}
    hasBin: true

  js-yaml@3.14.1:
    resolution: {integrity: sha512-okMH7OXXJ7YrN9Ok3/SXrnu4iX9yOk+25nqX4imS2npuvTYDmo/QEZoqwZkYaIDk3jVvBOTOIEgEhaLOynBS9g==}
    hasBin: true

  js-yaml@4.1.0:
    resolution: {integrity: sha512-wpxZs9NoxZaJESJGIZTyDEaYpl0FKSA+FB9aJiyemKhMwkxQg63h4T1KJgUGHpTqPDNRcmmYLugrRjJlBtWvRA==}
    hasBin: true

  jsbn@1.1.0:
    resolution: {integrity: sha512-4bYVV3aAMtDTTu4+xsDYa6sy9GyJ69/amsu9sYF2zqjiEoZA5xJi3BrfX3uY+/IekIu7MwdObdbDWpoZdBv3/A==}

  json-bignum@0.0.3:
    resolution: {integrity: sha512-2WHyXj3OfHSgNyuzDbSxI1w2jgw5gkWSWhS7Qg4bWXx1nLk3jnbwfUeS0PSba3IzpTUWdHxBieELUzXRjQB2zg==}
    engines: {node: '>=0.8'}

  json-buffer@3.0.1:
    resolution: {integrity: sha512-4bV5BfR2mqfQTJm+V5tPPdf+ZpuhiIvTuAB5g8kcrXOZpTT/QwwVRWBywX1ozr6lEuPdbHxwaJlm9G6mI2sfSQ==}

  json-schema-traverse@0.4.1:
    resolution: {integrity: sha512-xbbCH5dCYU5T8LcEhhuh7HJ88HXuW3qsI3Y0zOZFKfZEHcpWiHU/Jxzk629Brsab/mMiHQti9wMP+845RPe3Vg==}

  json-stable-stringify-without-jsonify@1.0.1:
    resolution: {integrity: sha512-Bdboy+l7tA3OGW6FjyFHWkP5LuByj1Tk33Ljyq0axyzdk9//JSi2u3fP1QSmd1KNwq6VOKYGlAu87CisVir6Pw==}

  json-stringify-safe@5.0.1:
    resolution: {integrity: sha512-ZClg6AaYvamvYEE82d3Iyd3vSSIjQ+odgjaTzRuO3s7toCdFKczob2i0zCh7JE8kWn17yvAWhUVxvqGwUalsRA==}

  json5@2.2.3:
    resolution: {integrity: sha512-XmOWe7eyHYH14cLdVPoyg+GOH3rYX++KpzrylJwSW98t3Nk+U8XOl8FWKOgwtzdb8lXGf6zYwDUzeHMWfxasyg==}
    engines: {node: '>=6'}
    hasBin: true

  jsonc-parser@3.2.0:
    resolution: {integrity: sha512-gfFQZrcTc8CnKXp6Y4/CBT3fTc0OVuDofpre4aEeEpSBPV5X5v4+Vmx+8snU7RLPrNHPKSgLxGo9YuQzz20o+w==}

  keyv@4.5.4:
    resolution: {integrity: sha512-oxVHkHR/EJf2CNXnWxRLW6mg7JyCCUcG0DtEGmL2ctUo1PNTin1PUil+r/+4r5MpVgC/fn1kjsx7mjSujKqIpw==}

  levn@0.4.1:
    resolution: {integrity: sha512-+bT2uH4E5LGE7h/n3evcS/sQlJXCpIp6ym8OWJ5eV6+67Dsql/LaaT7qJBAt2rzfoa/5QBGBhxDix1dMt2kQKQ==}
    engines: {node: '>= 0.8.0'}

  lilconfig@3.1.3:
    resolution: {integrity: sha512-/vlFKAoH5Cgt3Ie+JLhRbwOsCQePABiU3tJ1egGvyQ+33R/vcwM2Zl2QR/LzjsBeItPt3oSVXapn+m4nQDvpzw==}
    engines: {node: '>=14'}

  lines-and-columns@1.2.4:
    resolution: {integrity: sha512-7ylylesZQ/PV29jhEDl3Ufjo6ZX7gCqJr5F7PKrqc93v7fzSymt1BpwEU8nAUXs8qzzvqhbjhK5QZg6Mt/HkBg==}

  lines-and-columns@2.0.3:
    resolution: {integrity: sha512-cNOjgCnLB+FnvWWtyRTzmB3POJ+cXxTA81LoW7u8JdmhfXzriropYwpjShnz1QLLWsQwY7nIxoDmcPTwphDK9w==}
    engines: {node: ^12.20.0 || ^14.13.1 || >=16.0.0}

  locate-path@6.0.0:
    resolution: {integrity: sha512-iPZK6eYjbxRu3uB4/WZ3EsEIMJFMqAoopl3R+zuq0UjcAm/MO6KCweDgPfP3elTztoKP3KtnVHxTn2NHBSDVUw==}
    engines: {node: '>=10'}

  lodash.camelcase@4.3.0:
    resolution: {integrity: sha512-TwuEnCnxbc3rAvhf/LbG7tJUDzhqXyFnv3dtzLOPgCG/hODL7WFnsbwktkD7yUV0RrreP/l1PALq/YSg6VvjlA==}

  lodash.merge@4.6.2:
    resolution: {integrity: sha512-0KpjqXRVvrYyCsX1swR/XTK0va6VQkQM6MNo7PqW77ByjAhoARA8EfrP1N4+KlKj8YS0ZUCtRT/YUuhyYDujIQ==}

  lodash@4.17.21:
    resolution: {integrity: sha512-v2kDEe57lecTulaDIuNTPy3Ry4gLGJ6Z1O3vE1krgXZNrsQ+LFTGHVxVjcXPs17LhbZVGedAJv8XZ1tvj5FvSg==}

  log-symbols@4.1.0:
    resolution: {integrity: sha512-8XPvpAA8uyhfteu8pIvQxpJZ7SYYdpUivZpGy6sFsBuKRY/7rQGavedeB8aK+Zkyq6upMFVL/9AW6vOYzfRyLg==}
    engines: {node: '>=10'}

<<<<<<< HEAD
=======
  long@5.3.2:
    resolution: {integrity: sha512-mNAgZ1GmyNhD7AuqnTG3/VQ26o760+ZYBPKjPvugO8+nLbYfX6TVpJPseBvopbdY+qpZ/lKUnmEc1LeZYS3QAA==}

>>>>>>> 339af123
  longest-streak@3.1.0:
    resolution: {integrity: sha512-9Ri+o0JYgehTaVBBDoMqIl8GXtbWg711O3srftcHhZ0dqnETqLaoIK0x17fUw9rFSlK/0NlsKe0Ahhyl5pXE2g==}

  loupe@3.1.3:
    resolution: {integrity: sha512-kkIp7XSkP78ZxJEsSxW3712C6teJVoeHHwgo9zJ380de7IYyJ2ISlxojcH2pC5OFLewESmnRi/+XCDIEEVyoug==}

  lru-cache@10.4.3:
    resolution: {integrity: sha512-JNAzZcXrCt42VGLuYz0zfAzDfAvJWW6AfYlDBQyDV5DClI2m5sAmK+OIO7s59XfsRsWHp02jAJrRadPRGTt6SQ==}

  lru-cache@6.0.0:
    resolution: {integrity: sha512-Jo6dJ04CmSjuznwJSS3pUeWmd/H0ffTlkXXgwZi+eq1UCmqQwCh+eLsYOYCwY991i2Fah4h1BEMCx4qThGbsiA==}
    engines: {node: '>=10'}

  magic-string@0.30.17:
    resolution: {integrity: sha512-sNPKHvyjVf7gyjwS4xGTaW/mCnF8wnjtifKBEhxfZ7E/S8tQ0rssrwGNn6q8JH/ohItJfSQp9mBtQYuTlH5QnA==}

  make-fetch-happen@9.1.0:
    resolution: {integrity: sha512-+zopwDy7DNknmwPQplem5lAZX/eCOzSvSNNcSKm5eVwTkOBzoktEfXsa9L23J/GIRhxRsaxzkPEhrJEpE2F4Gg==}
    engines: {node: '>= 10'}

  markdown-extensions@2.0.0:
    resolution: {integrity: sha512-o5vL7aDWatOTX8LzaS1WMoaoxIiLRQJuIKKe2wAw6IeULDHaqbiqiggmx+pKvZDb1Sj+pE46Sn1T7lCqfFtg1Q==}
    engines: {node: '>=16'}

  marked@15.0.7:
    resolution: {integrity: sha512-dgLIeKGLx5FwziAnsk4ONoGwHwGPJzselimvlVskE9XLN4Orv9u2VA3GWw/lYUqjfA0rUT/6fqKwfZJapP9BEg==}
    engines: {node: '>= 18'}
    hasBin: true

  matcher@3.0.0:
    resolution: {integrity: sha512-OkeDaAZ/bQCxeFAozM55PKcKU0yJMPGifLwV4Qgjitu+5MoAfSQN4lsLJeXZ1b8w0x+/Emda6MZgXS1jvsapng==}
    engines: {node: '>=10'}

  math-intrinsics@1.1.0:
    resolution: {integrity: sha512-/IXtbwEk5HTPyEwyKX6hGkYXxM9nbj64B+ilVJnC/R6B0pH5G4V3b0pVbL7DBj4tkhBAppbQUlf6F6Xl9LHu1g==}
    engines: {node: '>= 0.4'}

  mdast-util-from-markdown@2.0.2:
    resolution: {integrity: sha512-uZhTV/8NBuw0WHkPTrCqDOl0zVe1BIng5ZtHoDk49ME1qqcjYmmLmOf0gELgcRMxN4w2iuIeVso5/6QymSrgmA==}

  mdast-util-mdx-expression@2.0.1:
    resolution: {integrity: sha512-J6f+9hUp+ldTZqKRSg7Vw5V6MqjATc+3E4gf3CFNcuZNWD8XdyI6zQ8GqH7f8169MM6P7hMBRDVGnn7oHB9kXQ==}

  mdast-util-mdx-jsx@3.2.0:
    resolution: {integrity: sha512-lj/z8v0r6ZtsN/cGNNtemmmfoLAFZnjMbNyLzBafjzikOM+glrjNHPlf6lQDOTccj9n5b0PPihEBbhneMyGs1Q==}

  mdast-util-mdx@3.0.0:
    resolution: {integrity: sha512-JfbYLAW7XnYTTbUsmpu0kdBUVe+yKVJZBItEjwyYJiDJuZ9w4eeaqks4HQO+R7objWgS2ymV60GYpI14Ug554w==}

  mdast-util-mdxjs-esm@2.0.1:
    resolution: {integrity: sha512-EcmOpxsZ96CvlP03NghtH1EsLtr0n9Tm4lPUJUBccV9RwUOneqSycg19n5HGzCf+10LozMRSObtVr3ee1WoHtg==}

  mdast-util-phrasing@4.1.0:
    resolution: {integrity: sha512-TqICwyvJJpBwvGAMZjj4J2n0X8QWp21b9l0o7eXyVJ25YNWYbJDVIyD1bZXE6WtV6RmKJVYmQAKWa0zWOABz2w==}

  mdast-util-to-hast@13.2.0:
    resolution: {integrity: sha512-QGYKEuUsYT9ykKBCMOEDLsU5JRObWQusAolFMeko/tYPufNkRffBAQjIE+99jbA87xv6FgmjLtwjh9wBWajwAA==}

  mdast-util-to-markdown@2.1.2:
    resolution: {integrity: sha512-xj68wMTvGXVOKonmog6LwyJKrYXZPvlwabaryTjLh9LuvovB/KAH+kvi8Gjj+7rJjsFi23nkUxRQv1KqSroMqA==}

  mdast-util-to-string@4.0.0:
    resolution: {integrity: sha512-0H44vDimn51F0YwvxSJSm0eCDOJTRlmN0R1yBh4HLj9wiV1Dn0QoXGbvFAWj2hSItVTlCmBF1hqKlIyUBVFLPg==}

  mdn-data@2.0.28:
    resolution: {integrity: sha512-aylIc7Z9y4yzHYAJNuESG3hfhC+0Ibp/MAMiaOZgNv4pmEdFyfZhhhny4MNiAfWdBQ1RQ2mfDWmM1x8SvGyp8g==}

  mdn-data@2.0.30:
    resolution: {integrity: sha512-GaqWWShW4kv/G9IEucWScBx9G1/vsFZZJUO+tD26M8J8z3Kw5RDQjaoZe03YAClgeS/SWPOcb4nkFBTEi5DUEA==}

  media-typer@0.3.0:
    resolution: {integrity: sha512-dq+qelQ9akHpcOl/gUVRTxVIOkAJ1wR3QAvb4RsVjS8oVoFjDGTc679wJYmUmknUF5HwMLOgb5O+a3KxfWapPQ==}
    engines: {node: '>= 0.6'}

  merge-descriptors@1.0.3:
    resolution: {integrity: sha512-gaNvAS7TZ897/rVaZ0nMtAyxNyi/pdbjbAwUpFQpN70GqnVfOiXpeUUMKRBmzXaSQ8DdTX4/0ms62r2K+hE6mQ==}

  merge2@1.4.1:
    resolution: {integrity: sha512-8q7VEgMJW4J8tcfVPy8g09NcQwZdbwFEqhe/WZkoIzjn/3TGDwtOCYtXGxA3O8tPzpczCCDgv+P2P5y00ZJOOg==}
    engines: {node: '>= 8'}

  methods@1.1.2:
    resolution: {integrity: sha512-iclAHeNqNm68zFtnZ0e+1L2yUIdvzNoauKU4WBA3VvH/vPFieF7qfRlwUZU+DA9P9bPXIS90ulxoUoCH23sV2w==}
    engines: {node: '>= 0.6'}

  micromark-core-commonmark@2.0.2:
    resolution: {integrity: sha512-FKjQKbxd1cibWMM1P9N+H8TwlgGgSkWZMmfuVucLCHaYqeSvJ0hFeHsIa65pA2nYbes0f8LDHPMrd9X7Ujxg9w==}

  micromark-extension-mdx-expression@3.0.0:
    resolution: {integrity: sha512-sI0nwhUDz97xyzqJAbHQhp5TfaxEvZZZ2JDqUo+7NvyIYG6BZ5CPPqj2ogUoPJlmXHBnyZUzISg9+oUmU6tUjQ==}

  micromark-extension-mdx-jsx@3.0.1:
    resolution: {integrity: sha512-vNuFb9czP8QCtAQcEJn0UJQJZA8Dk6DXKBqx+bg/w0WGuSxDxNr7hErW89tHUY31dUW4NqEOWwmEUNhjTFmHkg==}

  micromark-extension-mdx-md@2.0.0:
    resolution: {integrity: sha512-EpAiszsB3blw4Rpba7xTOUptcFeBFi+6PY8VnJ2hhimH+vCQDirWgsMpz7w1XcZE7LVrSAUGb9VJpG9ghlYvYQ==}

  micromark-extension-mdxjs-esm@3.0.0:
    resolution: {integrity: sha512-DJFl4ZqkErRpq/dAPyeWp15tGrcrrJho1hKK5uBS70BCtfrIFg81sqcTVu3Ta+KD1Tk5vAtBNElWxtAa+m8K9A==}

  micromark-extension-mdxjs@3.0.0:
    resolution: {integrity: sha512-A873fJfhnJ2siZyUrJ31l34Uqwy4xIFmvPY1oj+Ean5PHcPBYzEsvqvWGaWcfEIr11O5Dlw3p2y0tZWpKHDejQ==}

  micromark-factory-destination@2.0.1:
    resolution: {integrity: sha512-Xe6rDdJlkmbFRExpTOmRj9N3MaWmbAgdpSrBQvCFqhezUn4AHqJHbaEnfbVYYiexVSs//tqOdY/DxhjdCiJnIA==}

  micromark-factory-label@2.0.1:
    resolution: {integrity: sha512-VFMekyQExqIW7xIChcXn4ok29YE3rnuyveW3wZQWWqF4Nv9Wk5rgJ99KzPvHjkmPXF93FXIbBp6YdW3t71/7Vg==}

  micromark-factory-mdx-expression@2.0.2:
    resolution: {integrity: sha512-5E5I2pFzJyg2CtemqAbcyCktpHXuJbABnsb32wX2U8IQKhhVFBqkcZR5LRm1WVoFqa4kTueZK4abep7wdo9nrw==}

  micromark-factory-space@2.0.1:
    resolution: {integrity: sha512-zRkxjtBxxLd2Sc0d+fbnEunsTj46SWXgXciZmHq0kDYGnck/ZSGj9/wULTV95uoeYiK5hRXP2mJ98Uo4cq/LQg==}

  micromark-factory-title@2.0.1:
    resolution: {integrity: sha512-5bZ+3CjhAd9eChYTHsjy6TGxpOFSKgKKJPJxr293jTbfry2KDoWkhBb6TcPVB4NmzaPhMs1Frm9AZH7OD4Cjzw==}

  micromark-factory-whitespace@2.0.1:
    resolution: {integrity: sha512-Ob0nuZ3PKt/n0hORHyvoD9uZhr+Za8sFoP+OnMcnWK5lngSzALgQYKMr9RJVOWLqQYuyn6ulqGWSXdwf6F80lQ==}

  micromark-util-character@2.1.1:
    resolution: {integrity: sha512-wv8tdUTJ3thSFFFJKtpYKOYiGP2+v96Hvk4Tu8KpCAsTMs6yi+nVmGh1syvSCsaxz45J6Jbw+9DD6g97+NV67Q==}

  micromark-util-chunked@2.0.1:
    resolution: {integrity: sha512-QUNFEOPELfmvv+4xiNg2sRYeS/P84pTW0TCgP5zc9FpXetHY0ab7SxKyAQCNCc1eK0459uoLI1y5oO5Vc1dbhA==}

  micromark-util-classify-character@2.0.1:
    resolution: {integrity: sha512-K0kHzM6afW/MbeWYWLjoHQv1sgg2Q9EccHEDzSkxiP/EaagNzCm7T/WMKZ3rjMbvIpvBiZgwR3dKMygtA4mG1Q==}

  micromark-util-combine-extensions@2.0.1:
    resolution: {integrity: sha512-OnAnH8Ujmy59JcyZw8JSbK9cGpdVY44NKgSM7E9Eh7DiLS2E9RNQf0dONaGDzEG9yjEl5hcqeIsj4hfRkLH/Bg==}

  micromark-util-decode-numeric-character-reference@2.0.2:
    resolution: {integrity: sha512-ccUbYk6CwVdkmCQMyr64dXz42EfHGkPQlBj5p7YVGzq8I7CtjXZJrubAYezf7Rp+bjPseiROqe7G6foFd+lEuw==}

  micromark-util-decode-string@2.0.1:
    resolution: {integrity: sha512-nDV/77Fj6eH1ynwscYTOsbK7rR//Uj0bZXBwJZRfaLEJ1iGBR6kIfNmlNqaqJf649EP0F3NWNdeJi03elllNUQ==}

  micromark-util-encode@2.0.1:
    resolution: {integrity: sha512-c3cVx2y4KqUnwopcO9b/SCdo2O67LwJJ/UyqGfbigahfegL9myoEFoDYZgkT7f36T0bLrM9hZTAaAyH+PCAXjw==}

  micromark-util-events-to-acorn@2.0.2:
    resolution: {integrity: sha512-Fk+xmBrOv9QZnEDguL9OI9/NQQp6Hz4FuQ4YmCb/5V7+9eAh1s6AYSvL20kHkD67YIg7EpE54TiSlcsf3vyZgA==}

  micromark-util-html-tag-name@2.0.1:
    resolution: {integrity: sha512-2cNEiYDhCWKI+Gs9T0Tiysk136SnR13hhO8yW6BGNyhOC4qYFnwF1nKfD3HFAIXA5c45RrIG1ub11GiXeYd1xA==}

  micromark-util-normalize-identifier@2.0.1:
    resolution: {integrity: sha512-sxPqmo70LyARJs0w2UclACPUUEqltCkJ6PhKdMIDuJ3gSf/Q+/GIe3WKl0Ijb/GyH9lOpUkRAO2wp0GVkLvS9Q==}

  micromark-util-resolve-all@2.0.1:
    resolution: {integrity: sha512-VdQyxFWFT2/FGJgwQnJYbe1jjQoNTS4RjglmSjTUlpUMa95Htx9NHeYW4rGDJzbjvCsl9eLjMQwGeElsqmzcHg==}

  micromark-util-sanitize-uri@2.0.1:
    resolution: {integrity: sha512-9N9IomZ/YuGGZZmQec1MbgxtlgougxTodVwDzzEouPKo3qFWvymFHWcnDi2vzV1ff6kas9ucW+o3yzJK9YB1AQ==}

  micromark-util-subtokenize@2.0.4:
    resolution: {integrity: sha512-N6hXjrin2GTJDe3MVjf5FuXpm12PGm80BrUAeub9XFXca8JZbP+oIwY4LJSVwFUCL1IPm/WwSVUN7goFHmSGGQ==}

  micromark-util-symbol@2.0.1:
    resolution: {integrity: sha512-vs5t8Apaud9N28kgCrRUdEed4UJ+wWNvicHLPxCa9ENlYuAY31M0ETy5y1vA33YoNPDFTghEbnh6efaE8h4x0Q==}

  micromark-util-types@2.0.1:
    resolution: {integrity: sha512-534m2WhVTddrcKVepwmVEVnUAmtrx9bfIjNoQHRqfnvdaHQiFytEhJoTgpWJvDEXCO5gLTQh3wYC1PgOJA4NSQ==}

  micromark@4.0.1:
    resolution: {integrity: sha512-eBPdkcoCNvYcxQOAKAlceo5SNdzZWfF+FcSupREAzdAh9rRmE239CEQAiTwIgblwnoM8zzj35sZ5ZwvSEOF6Kw==}

  micromatch@4.0.8:
    resolution: {integrity: sha512-PXwfBhYu0hBCPw8Dn0E+WDYb7af3dSLVWKi3HGv84IdF4TyFoC0ysxFd0Goxw7nSv4T/PzEJQxsYsEiFCKo2BA==}
    engines: {node: '>=8.6'}

  mime-db@1.52.0:
    resolution: {integrity: sha512-sPU4uV7dYlvtWJxwwxHD0PuihVNiE7TyAbQ5SWxDCB9mUYvOgroQOwYQQOKPJ8CIbE+1ETVlOoK1UC2nU3gYvg==}
    engines: {node: '>= 0.6'}

  mime-db@1.53.0:
    resolution: {integrity: sha512-oHlN/w+3MQ3rba9rqFr6V/ypF10LSkdwUysQL7GkXoTgIWeV+tcXGA852TBxH+gsh8UWoyhR1hKcoMJTuWflpg==}
    engines: {node: '>= 0.6'}

  mime-types@2.1.35:
    resolution: {integrity: sha512-ZDY+bPm5zTTF+YpCrAU9nK0UgICYPT0QtT1NZWFv4s++TNkcgVaT0g6+4R2uI4MjQjzysHB1zxuWL50hzaeXiw==}
    engines: {node: '>= 0.6'}

  mime@1.6.0:
    resolution: {integrity: sha512-x0Vn8spI+wuJ1O6S7gnbaQg8Pxh4NNHb7KSINmEWKiPE4RKOplvijn+NkmYmmRgP68mc70j2EbeTFRsrswaQeg==}
    engines: {node: '>=4'}
    hasBin: true

  mimic-fn@2.1.0:
    resolution: {integrity: sha512-OqbOk5oEQeAZ8WXWydlu9HJjz9WVdEIvamMCcXmuqUYjTknH/sqsWvhQ3vgwKFRR1HpjvNBKQ37nbJgYzGqGcg==}
    engines: {node: '>=6'}

  mimic-response@3.1.0:
    resolution: {integrity: sha512-z0yWI+4FDrrweS8Zmt4Ej5HdJmky15+L2e6Wgn3+iK5fWzb6T3fhNFq2+MeTRb064c6Wr4N/wv0DzQTjNzHNGQ==}
    engines: {node: '>=10'}

  minimatch@3.1.2:
    resolution: {integrity: sha512-J7p63hRiAjw1NDEww1W7i37+ByIrOWO5XQQAzZ3VOcL0PNybwpfmV/N05zFAzwQ9USyEcX6t3UO+K5aqBQOIHw==}

  minimatch@5.1.6:
    resolution: {integrity: sha512-lKwV/1brpG6mBUFHtb7NUmtABCb2WZZmm2wNiOA5hAb8VdCS4B3dtMWyvcoViccwAW/COERjXLt0zP1zXUN26g==}
    engines: {node: '>=10'}

  minimatch@9.0.3:
    resolution: {integrity: sha512-RHiac9mvaRw0x3AYRgDC1CxAP7HTcNrrECeA8YYJeWnpo+2Q5CegtZjaotWTWxDG3UeGA1coE05iH1mPjT/2mg==}
    engines: {node: '>=16 || 14 >=14.17'}

  minimatch@9.0.5:
    resolution: {integrity: sha512-G6T0ZX48xgozx7587koeX9Ys2NYy6Gmv//P89sEte9V9whIapMNF4idKxnW2QtCcLiTWlb/wfCabAtAFWhhBow==}
    engines: {node: '>=16 || 14 >=14.17'}

  minimist@1.2.8:
    resolution: {integrity: sha512-2yyAR8qBkN3YuheJanUpWC5U3bb5osDywNB8RzDVlDwDHbocAJveqqj1u8+SVD7jkWT4yvsHCpWqqWqAxb0zCA==}

  minipass-collect@1.0.2:
    resolution: {integrity: sha512-6T6lH0H8OG9kITm/Jm6tdooIbogG9e0tLgpY6mphXSm/A9u8Nq1ryBG+Qspiub9LjWlBPsPS3tWQ/Botq4FdxA==}
    engines: {node: '>= 8'}

  minipass-fetch@1.4.1:
    resolution: {integrity: sha512-CGH1eblLq26Y15+Azk7ey4xh0J/XfJfrCox5LDJiKqI2Q2iwOLOKrlmIaODiSQS8d18jalF6y2K2ePUm0CmShw==}
    engines: {node: '>=8'}

  minipass-flush@1.0.5:
    resolution: {integrity: sha512-JmQSYYpPUqX5Jyn1mXaRwOda1uQ8HP5KAT/oDSLCzt1BYRhQU0/hDtsB1ufZfEEzMZ9aAVmsBw8+FWsIXlClWw==}
    engines: {node: '>= 8'}

  minipass-pipeline@1.2.4:
    resolution: {integrity: sha512-xuIq7cIOt09RPRJ19gdi4b+RiNvDFYe5JH+ggNvBqGqpQXcru3PcRmOZuHBKWK1Txf9+cQ+HMVN4d6z46LZP7A==}
    engines: {node: '>=8'}

  minipass-sized@1.0.3:
    resolution: {integrity: sha512-MbkQQ2CTiBMlA2Dm/5cY+9SWFEN8pzzOXi6rlM5Xxq0Yqbda5ZQy9sU75a673FE9ZK0Zsbr6Y5iP6u9nktfg2g==}
    engines: {node: '>=8'}

  minipass@3.3.6:
    resolution: {integrity: sha512-DxiNidxSEK+tHG6zOIklvNOwm3hvCrbUrdtzY74U6HKTJxvIDfOUL5W5P2Ghd3DTkhhKPYGqeNUIh5qcM4YBfw==}
    engines: {node: '>=8'}

  minipass@5.0.0:
    resolution: {integrity: sha512-3FnjYuehv9k6ovOEbyOswadCDPX1piCfhV8ncmYtHOjuPwylVWsghTLo7rabjC3Rx5xD4HDx8Wm1xnMF7S5qFQ==}
    engines: {node: '>=8'}

  minipass@7.1.2:
    resolution: {integrity: sha512-qOOzS1cBTWYF4BH8fVePDBOO9iptMnGUEZwNc/cMWnTV2nVLZ7VoNWEPHkYczZA0pdoA7dl6e7FL659nX9S2aw==}
    engines: {node: '>=16 || 14 >=14.17'}

  minizlib@2.1.2:
    resolution: {integrity: sha512-bAxsR8BVfj60DWXHE3u30oHzfl4G7khkSuPW+qvpd7jFRHm7dLxOjUk1EHACJ/hxLY8phGJ0YhYHZo7jil7Qdg==}
    engines: {node: '>= 8'}

  mkdirp-classic@0.5.3:
    resolution: {integrity: sha512-gKLcREMhtuZRwRAfqP3RFW+TK4JqApVBtOIftVgjuABpAtpxhPGaDcfvbhNvD0B8iD1oUr/txX35NjcaY6Ns/A==}

  mkdirp@1.0.4:
    resolution: {integrity: sha512-vVqVZQyf3WLx2Shd0qJ9xuvqgAyKPLAiqITEtqW0oIUjzo3PePDd6fW9iFz30ef7Ysp/oiWqbhszeGWW2T6Gzw==}
    engines: {node: '>=10'}
    hasBin: true

  moment-timezone@0.5.47:
    resolution: {integrity: sha512-UbNt/JAWS0m/NJOebR0QMRHBk0hu03r5dx9GK8Cs0AS3I81yDcOc9k+DytPItgVvBP7J6Mf6U2n3BPAacAV9oA==}

  moment@2.30.1:
    resolution: {integrity: sha512-uEmtNhbDOrWPFS+hdjFCBfy9f2YoyzRpwcl+DqpC6taX21FzsTLQVbMV/W7PzNSX6x/bhC1zA3c2UQ5NzH6how==}

  mrmime@2.0.1:
    resolution: {integrity: sha512-Y3wQdFg2Va6etvQ5I82yUhGdsKrcYox6p7FfL1LbK2J4V01F9TGlepTIhnK24t7koZibmg82KGglhA1XK5IsLQ==}
    engines: {node: '>=10'}

  ms@2.0.0:
    resolution: {integrity: sha512-Tpp60P6IUJDTuOq/5Z8cdskzJujfwqfOTkrwIwj7IRISpnkJnT6SyJ4PCPnGMoFjC9ddhal5KVIYtAt97ix05A==}

  ms@2.1.3:
    resolution: {integrity: sha512-6FlzubTLZG3J2a/NVCAleEhjzq5oxgHyaCU9yYXvcLsvoVaHJq/s5xXI6/XXP6tz7R9xAOtHnSO/tXtF3WRTlA==}

  mustache@4.2.0:
    resolution: {integrity: sha512-71ippSywq5Yb7/tVYyGbkBggbU8H3u5Rz56fH60jGFgr8uHwxs+aSKeqmluIVzM0m0kB7xQjKS6qPfd0b2ZoqQ==}
    hasBin: true

  mz@2.7.0:
    resolution: {integrity: sha512-z81GNO7nnYMEhrGh9LeymoE4+Yr0Wn5McHIZMK5cfQCl+NDX08sCZgUc9/6MHni9IWuFLm1Z3HTCXu2z9fN62Q==}

  nanoid@3.3.8:
    resolution: {integrity: sha512-WNLf5Sd8oZxOm+TzppcYk8gVOgP+l58xNy58D0nbUnOxOWRWvlcCV4kUF7ltmI6PsrLl/BgKEyS4mqsGChFN0w==}
    engines: {node: ^10 || ^12 || ^13.7 || ^14 || >=15.0.1}
    hasBin: true

  napi-build-utils@2.0.0:
    resolution: {integrity: sha512-GEbrYkbfF7MoNaoh2iGG84Mnf/WZfB0GdGEsM8wz7Expx/LlWf5U8t9nvJKXSp3qr5IsEbK04cBGhol/KwOsWA==}

  natural-compare@1.4.0:
    resolution: {integrity: sha512-OWND8ei3VtNC9h7V60qff3SVobHr996CTwgxubgyQYEpg290h9J0buyECNNJexkFm5sOajh5G116RYA1c8ZMSw==}

  negotiator@0.6.3:
    resolution: {integrity: sha512-+EUsqGPLsM+j/zdChZjsnX51g4XrHFOIXwfnCVPGlQk/k5giakcKsuxCObBRu6DSm9opw/O6slWbJdghQM4bBg==}
    engines: {node: '>= 0.6'}

  negotiator@0.6.4:
    resolution: {integrity: sha512-myRT3DiWPHqho5PrJaIRyaMv2kgYf0mUVgBNOYMuCH5Ki1yEiQaf/ZJuQ62nvpc44wL5WDbTX7yGJi1Neevw8w==}
    engines: {node: '>= 0.6'}

  node-abi@3.74.0:
    resolution: {integrity: sha512-c5XK0MjkGBrQPGYG24GBADZud0NCbznxNx0ZkS+ebUTrmV1qTDxPxSL8zEAPURXSbLRWVexxmP4986BziahL5w==}
    engines: {node: '>=10'}

  node-addon-api@7.1.1:
    resolution: {integrity: sha512-5m3bsyrjFWE1xf7nz7YXdN4udnVtXK6/Yfgn5qnahL6bCkf2yKt4k3nuTKAtT4r3IG8JNR2ncsIMdZuAzJjHQQ==}

  node-gyp@8.4.1:
    resolution: {integrity: sha512-olTJRgUtAb/hOXG0E93wZDs5YiJlgbXxTwQAFHyNlRsXQnYzUaF2aGgujZbw+hR8aF4ZG/rST57bWMWD16jr9w==}
    engines: {node: '>= 10.12.0'}
    hasBin: true

  node-machine-id@1.1.12:
    resolution: {integrity: sha512-QNABxbrPa3qEIfrE6GOJ7BYIuignnJw7iQ2YPbc3Nla1HzRJjXzZOiikfF8m7eAMfichLt3M4VgLOetqgDmgGQ==}

  node-releases@2.0.19:
    resolution: {integrity: sha512-xxOWJsBKtzAq7DY0J+DTzuz58K8e7sJbdgwkbMWQe8UYB6ekmsQ45q0M/tJDsGaZmbC+l7n57UV8Hl5tHxO9uw==}

  nopt@5.0.0:
    resolution: {integrity: sha512-Tbj67rffqceeLpcRXrT7vKAN8CwfPeIBgM7E6iBkmKLV7bEMwpGgYLGv0jACUsECaa/vuxP0IjEont6umdMgtQ==}
    engines: {node: '>=6'}
    hasBin: true

  normalize-path@3.0.0:
    resolution: {integrity: sha512-6eZs5Ls3WtCisHWp9S2GUy8dqkpGi4BVSz3GaqiE6ezub0512ESztXUwUB6C6IKbQkY2Pnb/mD4WYojCRwcwLA==}
    engines: {node: '>=0.10.0'}

  normalize-range@0.1.2:
    resolution: {integrity: sha512-bdok/XvKII3nUpklnV6P2hxtMNrCboOjAcyBuQnWEhO665FwrSNRxU+AqpsyvO6LgGYPspN+lu5CLtw4jPRKNA==}
    engines: {node: '>=0.10.0'}

  npm-run-path@4.0.1:
    resolution: {integrity: sha512-S48WzZW777zhNIrn7gxOlISNAqi9ZC/uQFnRdbeIHhZhCA6UqpkOT8T1G7BvfdgP4Er8gF4sUbaS0i7QvIfCWw==}
    engines: {node: '>=8'}

  npmlog@6.0.2:
    resolution: {integrity: sha512-/vBvz5Jfr9dT/aFWd0FIRf+T/Q2WBsLENygUaFUqstqsycmZAP/t5BvFJTK0viFmSUxiUKTUplWy5vt+rvKIxg==}
    engines: {node: ^12.13.0 || ^14.15.0 || >=16.0.0}
    deprecated: This package is no longer supported.

  nth-check@2.1.1:
    resolution: {integrity: sha512-lqjrjmaOoAnWfMmBPL+XNnynZh2+swxiX3WUE0s4yEHI6m+AwrK2UZOimIRl3X/4QctVqS8AiZjFqyOGrMXb/w==}

  nx@20.4.5:
    resolution: {integrity: sha512-3NQ1rorNL808cVxZR+r7W5sS/9/Zxr4FjcyneKFujEOc7nK3BrtQwIYyp6Neyk6LHi3pOpqY5syU4kPsrAGodw==}
    hasBin: true
    peerDependencies:
      '@swc-node/register': ^1.8.0
      '@swc/core': ^1.3.85
    peerDependenciesMeta:
      '@swc-node/register':
        optional: true
      '@swc/core':
        optional: true

  object-assign@4.1.1:
    resolution: {integrity: sha512-rJgTQnkUnH1sFw8yT6VSU3zD3sWmu6sZhIseY8VX+GRu3P6F7Fu+JNDoXfklElbLJSnc3FUQHVe4cU5hj+BcUg==}
    engines: {node: '>=0.10.0'}

  object-hash@3.0.0:
    resolution: {integrity: sha512-RSn9F68PjH9HqtltsSnqYC1XXoWe9Bju5+213R98cNGttag9q9yAOTzdbsqvIa7aNm5WffBZFpWYr2aWrklWAw==}
    engines: {node: '>= 6'}

  object-inspect@1.13.4:
    resolution: {integrity: sha512-W67iLl4J2EXEGTbfeHCffrjDfitvLANg0UlX3wFUUSTx92KXRFegMHUVgSqE+wvhAbi4WqjGg9czysTV2Epbew==}
    engines: {node: '>= 0.4'}

  object-keys@1.1.1:
    resolution: {integrity: sha512-NuAESUOUMrlIXOfHKzD6bpPu3tYt3xvjNdRIQ+FeT0lNb4K8WR70CaDxhuNguS2XG+GjkyMwOzsN5ZktImfhLA==}
    engines: {node: '>= 0.4'}

  on-finished@2.4.1:
    resolution: {integrity: sha512-oVlzkg3ENAhCk2zdv7IJwd/QUD4z2RxRwpkcGY8psCVcCYZNq4wYnVWALHM+brtuJjePWiYF/ClmuDr8Ch5+kg==}
    engines: {node: '>= 0.8'}

  on-headers@1.0.2:
    resolution: {integrity: sha512-pZAE+FJLoyITytdqK0U5s+FIpjN0JP3OzFi/u8Rx+EV5/W+JTWGXG8xFzevE7AjBfDqHv/8vL8qQsIhHnqRkrA==}
    engines: {node: '>= 0.8'}

  once@1.4.0:
    resolution: {integrity: sha512-lNaJgI+2Q5URQBkccEKHTQOPaXdUxnZZElQTZY0MFUAuaEqe1E+Nyvgdz/aIyNi6Z9MzO5dv1H8n58/GELp3+w==}

  onetime@5.1.2:
    resolution: {integrity: sha512-kbpaSSGJTWdAY5KPVeMOKXSrPtr8C8C7wodJbcsd51jRnmD+GZu8Y0VoU6Dm5Z4vWr0Ig/1NKuWRKf7j5aaYSg==}
    engines: {node: '>=6'}

<<<<<<< HEAD
=======
  onnxruntime-common@1.21.0:
    resolution: {integrity: sha512-Q632iLLrtCAVOTO65dh2+mNbQir/QNTVBG3h/QdZBpns7mZ0RYbLRBgGABPbpU9351AgYy7SJf1WaeVwMrBFPQ==}

  onnxruntime-common@1.22.0-dev.20250409-89f8206ba4:
    resolution: {integrity: sha512-vDJMkfCfb0b1A836rgHj+ORuZf4B4+cc2bASQtpeoJLueuFc5DuYwjIZUBrSvx/fO5IrLjLz+oTrB3pcGlhovQ==}

  onnxruntime-node@1.21.0:
    resolution: {integrity: sha512-NeaCX6WW2L8cRCSqy3bInlo5ojjQqu2fD3D+9W5qb5irwxhEyWKXeH2vZ8W9r6VxaMPUan+4/7NDwZMtouZxEw==}
    os: [win32, darwin, linux]

  onnxruntime-web@1.22.0-dev.20250409-89f8206ba4:
    resolution: {integrity: sha512-0uS76OPgH0hWCPrFKlL8kYVV7ckM7t/36HfbgoFw6Nd0CZVVbQC4PkrR8mBX8LtNUFZO25IQBqV2Hx2ho3FlbQ==}

>>>>>>> 339af123
  open@8.4.2:
    resolution: {integrity: sha512-7x81NCL719oNbsq/3mh+hVrAWmFuEYUqrq/Iw3kUzH8ReypT9QQ0BLoJS7/G9k6N81XjW4qHWtjWwe/9eLy1EQ==}
    engines: {node: '>=12'}

  optionator@0.9.4:
    resolution: {integrity: sha512-6IpQ7mKUxRcZNLIObR0hz7lxsapSSIYNZJwXPGeF0mTVqGKFIXj1DQcMoT22S3ROcLyY/rz0PWaWZ9ayWmad9g==}
    engines: {node: '>= 0.8.0'}

  ora@5.3.0:
    resolution: {integrity: sha512-zAKMgGXUim0Jyd6CXK9lraBnD3H5yPGBPPOkC23a2BG6hsm4Zu6OQSjQuEtV0BHDf4aKHcUFvJiGRrFuW3MG8g==}
    engines: {node: '>=10'}

  p-limit@3.1.0:
    resolution: {integrity: sha512-TYOanM3wGwNGsZN2cVTYPArw454xnXj5qmWF1bEoAc4+cU/ol7GVh7odevjp1FNHduHc3KZMcFduxU5Xc6uJRQ==}
    engines: {node: '>=10'}

  p-locate@5.0.0:
    resolution: {integrity: sha512-LaNjtRWUBY++zB5nE/NwcaoMylSPk+S+ZHNB1TzdbMJMny6dynpAGt7X/tl/QYq3TIeE6nxHppbo2LGymrG5Pw==}
    engines: {node: '>=10'}

  p-map@4.0.0:
    resolution: {integrity: sha512-/bjOqmgETBYB5BoEeGVea8dmvHb2m9GLy1E9W43yeyfP6QQCZGFNa+XRceJEuDB6zqr+gKpIAmlLebMpykw/MQ==}
    engines: {node: '>=10'}

  package-json-from-dist@1.0.1:
    resolution: {integrity: sha512-UEZIS3/by4OC8vL3P2dTXRETpebLI2NiI5vIrjaD/5UtrkFX/tNbwjTSRAGC/+7CAo2pIcBaRgWmcBBHcsaCIw==}

  parent-module@1.0.1:
    resolution: {integrity: sha512-GQ2EWRpQV8/o+Aw8YqtfZZPfNRWZYkbidE9k5rpl/hC3vtHHBfGm2Ifi6qWV+coDGkrUKZAxE3Lot5kcsRlh+g==}
    engines: {node: '>=6'}

  parse-entities@4.0.2:
    resolution: {integrity: sha512-GG2AQYWoLgL877gQIKeRPGO1xF9+eG1ujIb5soS5gPvLQ1y2o8FL90w2QWNdf9I361Mpp7726c+lj3U0qK1uGw==}

  parse-srcset@1.0.2:
    resolution: {integrity: sha512-/2qh0lav6CmI15FzA3i/2Bzk2zCgQhGMkvhOhKNcBVQ1ldgpbfiNTVslmooUmWJcADi1f1kIeynbDRVzNlfR6Q==}

  parseurl@1.3.3:
    resolution: {integrity: sha512-CiyeOxFT/JZyN5m0z9PfXw4SCBJ6Sygz1Dpl0wqjlhDEGGBP1GnsUVEL0p63hoG1fcj3fHynXi9NYO4nWOL+qQ==}
    engines: {node: '>= 0.8'}

  path-exists@4.0.0:
    resolution: {integrity: sha512-ak9Qy5Q7jYb2Wwcey5Fpvg2KoAc/ZIhLSLOSBmRmygPsGwkVVt0fZa0qrtMz+m6tJTAHfZQ8FnmB4MG4LWy7/w==}
    engines: {node: '>=8'}

  path-is-absolute@1.0.1:
    resolution: {integrity: sha512-AVbw3UJ2e9bq64vSaS9Am0fje1Pa8pbGqTTsmXfaIiMpnr5DlDhfJOuLj9Sf95ZPVDAUerDfEk88MPmPe7UCQg==}
    engines: {node: '>=0.10.0'}

  path-key@3.1.1:
    resolution: {integrity: sha512-ojmeN0qd+y0jszEtoY48r0Peq5dwMEkIlCOu6Q5f41lfkswXuKtYrhgoTpLnyIcHm24Uhqx+5Tqm2InSwLhE6Q==}
    engines: {node: '>=8'}

  path-parse@1.0.7:
    resolution: {integrity: sha512-LDJzPVEEEPR+y48z93A0Ed0yXb8pAByGWo/k5YYdYgpY2/2EsOsksJrq7lOHxryrVOn1ejG6oAp8ahvOIQD8sw==}

  path-scurry@1.11.1:
    resolution: {integrity: sha512-Xa4Nw17FS9ApQFJ9umLiJS4orGjm7ZzwUrwamcGQuHSzDyth9boKDaycYdDcZDuqYATXw4HFXgaqWTctW/v1HA==}
    engines: {node: '>=16 || 14 >=14.18'}

  path-to-regexp@0.1.10:
    resolution: {integrity: sha512-7lf7qcQidTku0Gu3YDPc8DJ1q7OOucfa/BSsIwjuh56VU7katFvuM8hULfkwB3Fns/rsVF7PwPKVw1sl5KQS9w==}

  path-type@4.0.0:
    resolution: {integrity: sha512-gDKb8aZMDeD/tZWs9P6+q0J9Mwkdl6xMV8TjnGP3qJVJ06bdMgkbBlLU8IdfOsIsFz2BW1rNVT3XuNEl8zPAvw==}
    engines: {node: '>=8'}

  pathe@2.0.3:
    resolution: {integrity: sha512-WUjGcAqP1gQacoQe+OBJsFA7Ld4DyXuUIjZ5cc75cLHvJ7dtNsTugphxIADwspS+AraAUePCKrSVtPLFj/F88w==}

  pathval@2.0.0:
    resolution: {integrity: sha512-vE7JKRyES09KiunauX7nd2Q9/L7lhok4smP9RZTDeD4MVs72Dp2qNFVz39Nz5a0FVEW0BJR6C0DYrq6unoziZA==}
    engines: {node: '>= 14.16'}

  pg-connection-string@2.7.0:
    resolution: {integrity: sha512-PI2W9mv53rXJQEOb8xNR8lH7Hr+EKa6oJa38zsK0S/ky2er16ios1wLKhZyxzD7jUReiWokc9WK5nxSnC7W1TA==}

  picocolors@1.1.1:
    resolution: {integrity: sha512-xceH2snhtb5M9liqDsmEw56le376mTZkEX/jEb/RxNFyegNul7eNslCXP9FDj/Lcu0X8KEyMceP2ntpaHrDEVA==}

  picomatch@2.3.1:
    resolution: {integrity: sha512-JU3teHTNjmE2VCGFzuY8EXzCDVwEqB2a8fsIvwaStHhAWJEeVd1o1QD80CU6+ZdEXXSLbSsuLwJjkCBWqRQUVA==}
    engines: {node: '>=8.6'}

  picomatch@4.0.2:
    resolution: {integrity: sha512-M7BAV6Rlcy5u+m6oPhAPFgJTzAioX/6B0DxyvDlo9l8+T3nLKbrczg2WLUyzd45L8RqfUMyGPzekbMvX2Ldkwg==}
    engines: {node: '>=12'}

  pify@2.3.0:
    resolution: {integrity: sha512-udgsAY+fTnvv7kI7aaxbqwWNb0AHiB0qBO89PZKPkoTmGOgdbrHDKD+0B2X4uTfJ/FT1R09r9gTsjUjNJotuog==}
    engines: {node: '>=0.10.0'}

  pirates@4.0.6:
    resolution: {integrity: sha512-saLsH7WeYYPiD25LDuLRRY/i+6HaPYr6G1OUlN39otzkSTxKnubR9RTxS3/Kk50s1g2JTgFwWQDQyplC5/SHZg==}
    engines: {node: '>= 6'}

  playwright-core@1.51.1:
    resolution: {integrity: sha512-/crRMj8+j/Nq5s8QcvegseuyeZPxpQCZb6HNk3Sos3BlZyAknRjoyJPFWkpNn8v0+P3WiwqFF8P+zQo4eqiNuw==}
    engines: {node: '>=18'}
    hasBin: true

  playwright@1.51.1:
    resolution: {integrity: sha512-kkx+MB2KQRkyxjYPc3a0wLZZoDczmppyGJIvQ43l+aZihkaVvmu/21kiyaHeHjiFxjxNNFnUncKmcGIyOojsaw==}
    engines: {node: '>=18'}
    hasBin: true

  postcss-import@15.1.0:
    resolution: {integrity: sha512-hpr+J05B2FVYUAXHeK1YyI267J/dDDhMU6B6civm8hSY1jYJnBXxzKDKDswzJmtLHryrjhnDjqqp/49t8FALew==}
    engines: {node: '>=14.0.0'}
    peerDependencies:
      postcss: ^8.0.0

  postcss-js@4.0.1:
    resolution: {integrity: sha512-dDLF8pEO191hJMtlHFPRa8xsizHaM82MLfNkUHdUtVEV3tgTp5oj+8qbEqYM57SLfc74KSbw//4SeJma2LRVIw==}
    engines: {node: ^12 || ^14 || >= 16}
    peerDependencies:
      postcss: ^8.4.21

  postcss-load-config@4.0.2:
    resolution: {integrity: sha512-bSVhyJGL00wMVoPUzAVAnbEoWyqRxkjv64tUl427SKnPrENtq6hJwUojroMz2VB+Q1edmi4IfrAPpami5VVgMQ==}
    engines: {node: '>= 14'}
    peerDependencies:
      postcss: '>=8.0.9'
      ts-node: '>=9.0.0'
    peerDependenciesMeta:
      postcss:
        optional: true
      ts-node:
        optional: true

  postcss-nested@6.2.0:
    resolution: {integrity: sha512-HQbt28KulC5AJzG+cZtj9kvKB93CFCdLvog1WFLf1D+xmMvPGlBstkpTEZfK5+AN9hfJocyBFCNiqyS48bpgzQ==}
    engines: {node: '>=12.0'}
    peerDependencies:
      postcss: ^8.2.14

  postcss-selector-parser@6.1.2:
    resolution: {integrity: sha512-Q8qQfPiZ+THO/3ZrOrO0cJJKfpYCagtMUkXbnEfmgUjwXg6z/WBeOyS9APBBPCTSiDV+s4SwQGu8yFsiMRIudg==}
    engines: {node: '>=4'}

  postcss-value-parser@4.2.0:
    resolution: {integrity: sha512-1NNCs6uurfkVbeXG4S8JFT9t19m45ICnif8zWLd5oPSZ50QnwMfK+H3jv408d4jw/7Bttv5axS5IiHoLaVNHeQ==}

  postcss@8.5.3:
    resolution: {integrity: sha512-dle9A3yYxlBSrt8Fu+IpjGT8SY8hN0mlaA6GY8t0P5PjIOZemULz/E2Bnm/2dcUOena75OTNkHI76uZBNUUq3A==}
    engines: {node: ^10 || ^12 || >=14}

  prebuild-install@7.1.3:
    resolution: {integrity: sha512-8Mf2cbV7x1cXPUILADGI3wuhfqWvtiLA1iclTDbFRZkgRQS0NqsPZphna9V+HyTEadheuPmjaJMsbzKQFOzLug==}
    engines: {node: '>=10'}
    hasBin: true

  prelude-ls@1.2.1:
    resolution: {integrity: sha512-vkcDPrRZo1QZLbn5RLGPpg/WmIQ65qoWWhcGKf/b5eplkkarX0m9z8ppCat4mlOqUsWpyNuYgO3VRyrYHSzX5g==}
    engines: {node: '>= 0.8.0'}

  pretty-format@29.7.0:
    resolution: {integrity: sha512-Pdlw/oPxN+aXdmM9R00JVC9WVFoCLTKJvDVLgmJ+qAffBMxsV85l/Lu7sNx4zSzPyoL2euImuEwHhOXdEgNFZQ==}
    engines: {node: ^14.15.0 || ^16.10.0 || >=18.0.0}

  promise-inflight@1.0.1:
    resolution: {integrity: sha512-6zWPyEOFaQBJYcGMHBKTKJ3u6TBsnMFOIZSa6ce1e/ZrrsOlnHRHbabMjLiBYKp+n44X9eUI6VUPaukCXHuG4g==}
    peerDependencies:
      bluebird: '*'
    peerDependenciesMeta:
      bluebird:
        optional: true

  promise-retry@2.0.1:
    resolution: {integrity: sha512-y+WKFlBR8BGXnsNlIHFGPZmyDf3DFMoLhaflAnyZgV6rG6xu+JwesTo2Q9R6XwYmtmwAFCkAk3e35jEdoeh/3g==}
    engines: {node: '>=10'}

  property-information@7.0.0:
    resolution: {integrity: sha512-7D/qOz/+Y4X/rzSB6jKxKUsQnphO046ei8qxG59mtM3RG3DHgTK81HrxrmoDVINJb8NKT5ZsRbwHvQ6B68Iyhg==}

<<<<<<< HEAD
=======
  protobufjs@7.5.2:
    resolution: {integrity: sha512-f2ls6rpO6G153Cy+o2XQ+Y0sARLOZ17+OGVLHrc3VUKcLHYKEKWbkSujdBWQXM7gKn5NTfp0XnRPZn1MIu8n9w==}
    engines: {node: '>=12.0.0'}

>>>>>>> 339af123
  proxy-addr@2.0.7:
    resolution: {integrity: sha512-llQsMLSUDUPT44jdrU/O37qlnifitDP+ZwrmmZcoSKyLKvtZxpyV0n2/bD/N4tBAAZ/gJEdZU7KMraoK1+XYAg==}
    engines: {node: '>= 0.10'}

  proxy-from-env@1.1.0:
    resolution: {integrity: sha512-D+zkORCbA9f1tdWRK0RaCR3GPv50cMxcrz4X8k5LTSUD1Dkw47mKJEZQNunItRTkWwgtaUSo1RVFRIG9ZXiFYg==}

  pump@3.0.2:
    resolution: {integrity: sha512-tUPXtzlGM8FE3P0ZL6DVs/3P58k9nk8/jZeQCurTJylQA8qFYzHFfhBJkuqyE0FifOsQ0uKWekiZ5g8wtr28cw==}

  punycode@2.3.1:
    resolution: {integrity: sha512-vYt7UD1U9Wg6138shLtLOvdAu+8DsC/ilFtEVHcH+wydcSpNE20AfSOduf6MkRFahL5FY7X1oU7nKVZFtfq8Fg==}
    engines: {node: '>=6'}

  qs@6.11.0:
    resolution: {integrity: sha512-MvjoMCJwEarSbUYk5O+nmoSzSutSsTwF85zcHPQ9OrlFoZOYIjaqBAJIqIXjptyD5vThxGq52Xu/MaJzRkIk4Q==}
    engines: {node: '>=0.6'}

  qs@6.13.0:
    resolution: {integrity: sha512-+38qI9SOr8tfZ4QmJNplMUxqjbe7LKvvZgWdExBOmd+egZTtjLB67Gu0HRX3u/XOq7UU2Nx6nsjvS16Z9uwfpg==}
    engines: {node: '>=0.6'}

  queue-microtask@1.2.3:
    resolution: {integrity: sha512-NuaNSa6flKT5JaSYQzJok04JzTL1CA6aGhv5rfLW3PgqA+M2ChpZQnAC8h8i4ZFkBS8X5RqkDBHA7r4hej3K9A==}

  qwik-themes@0.2.0:
    resolution: {integrity: sha512-lwqDGD6Z+IpX/vOJh2SuzWBmafYM4+6cbASGJNkdfR6jfaCJm6iKvHRGrom0xDvdTO3G9w+rnaSkN0hrkSL69w==}
    engines: {node: '>=18.0.0'}

  qwik-ui@0.2.0:
    resolution: {integrity: sha512-rsOkUf/X7B4hBEGvi3qOaLD2/Mn2dBzh/oGU2E/X1/wzfNAlvi/kZc4D3ejDIxP2RAn+ng1wRffCMGtEeuEejw==}
    hasBin: true

  range-parser@1.2.1:
    resolution: {integrity: sha512-Hrgsx+orqoygnmhFbKaHE6c296J+HTAQXoxEF6gNupROmmGJRoyzfG3ccAveqCBrwr/2yxQ5BVd/GTl5agOwSg==}
    engines: {node: '>= 0.6'}

  raw-body@2.5.2:
    resolution: {integrity: sha512-8zGqypfENjCIqGhgXToC8aB2r7YrBX+AQAfIPs/Mlk+BtPTztOvTS01NRW/3Eh60J+a48lt8qsCzirQ6loCVfA==}
    engines: {node: '>= 0.8'}

  rc@1.2.8:
    resolution: {integrity: sha512-y3bGgqKj3QBdxLbLkomlohkvsA8gdAiUQlSBJnBhfn+BPxg4bc62d8TcBW15wavDfgexCgccckhcZvywyQYPOw==}
    hasBin: true

  react-is@18.3.1:
    resolution: {integrity: sha512-/LLMVyas0ljjAtoYiPqYiL8VWXzUUdThrmU5+n20DZv+a+ClRoevUzw5JxU+Ieh5/c87ytoTBV9G1FiKfNJdmg==}

  read-cache@1.0.0:
    resolution: {integrity: sha512-Owdv/Ft7IjOgm/i0xvNDZ1LrRANRfew4b2prF3OWMQLxLfu3bS8FVhCsrSCMK4lR56Y9ya+AThoTpDCTxCmpRA==}

  readable-stream@3.6.2:
    resolution: {integrity: sha512-9u/sniCrY3D5WdsERHzHE4G2YCXqoG5FTHUiCC4SIbr6XcLZBY05ya9EKjYek9O5xOAwjGq+1JdGBAS7Q9ScoA==}
    engines: {node: '>= 6'}

  readdirp@3.6.0:
    resolution: {integrity: sha512-hOS089on8RduqdbhvQ5Z37A0ESjsqz6qnRcffsMU3495FuTdqSm+7bhJ29JvIOsBDEEnan5DPu9t3To9VRlMzA==}
    engines: {node: '>=8.10.0'}

  recma-build-jsx@1.0.0:
    resolution: {integrity: sha512-8GtdyqaBcDfva+GUKDr3nev3VpKAhup1+RvkMvUxURHpW7QyIvk9F5wz7Vzo06CEMSilw6uArgRqhpiUcWp8ew==}

  recma-jsx@1.0.0:
    resolution: {integrity: sha512-5vwkv65qWwYxg+Atz95acp8DMu1JDSqdGkA2Of1j6rCreyFUE/gp15fC8MnGEuG1W68UKjM6x6+YTWIh7hZM/Q==}

  recma-parse@1.0.0:
    resolution: {integrity: sha512-OYLsIGBB5Y5wjnSnQW6t3Xg7q3fQ7FWbw/vcXtORTnyaSFscOtABg+7Pnz6YZ6c27fG1/aN8CjfwoUEUIdwqWQ==}

  recma-stringify@1.0.0:
    resolution: {integrity: sha512-cjwII1MdIIVloKvC9ErQ+OgAtwHBmcZ0Bg4ciz78FtbT8In39aAYbaA7zvxQ61xVMSPE8WxhLwLbhif4Js2C+g==}

  reflect-metadata@0.2.2:
    resolution: {integrity: sha512-urBwgfrvVP/eAyXx4hluJivBKzuEbSQs9rKWCrCkbSxNv8mxPcUZKeuoF3Uy4mJl3Lwprp6yy5/39VWigZ4K6Q==}

  rehype-recma@1.0.0:
    resolution: {integrity: sha512-lqA4rGUf1JmacCNWWZx0Wv1dHqMwxzsDWYMTowuplHF3xH0N/MmrZ/G3BDZnzAkRmxDadujCjaKM2hqYdCBOGw==}

  remark-mdx@3.1.0:
    resolution: {integrity: sha512-Ngl/H3YXyBV9RcRNdlYsZujAmhsxwzxpDzpDEhFBVAGthS4GDgnctpDjgFl/ULx5UEDzqtW1cyBSNKqYYrqLBA==}

  remark-parse@11.0.0:
    resolution: {integrity: sha512-FCxlKLNGknS5ba/1lmpYijMUzX2esxW5xQqjWxw2eHFfS2MSdaHVINFmhjo+qN1WhZhNimq0dZATN9pH0IDrpA==}

  remark-rehype@11.1.1:
    resolution: {integrity: sha512-g/osARvjkBXb6Wo0XvAeXQohVta8i84ACbenPpoSsxTOQH/Ae0/RGP4WZgnMH5pMLpsj4FG7OHmcIcXxpza8eQ==}

  require-directory@2.1.1:
    resolution: {integrity: sha512-fGxEI7+wsG9xrvdjsrlmL22OMTTiHRwAMroiEeMgq8gzoLC/PQr7RsRDSTLUg/bZAZtF+TVIkHc6/4RIKrui+Q==}
    engines: {node: '>=0.10.0'}

  resolve-from@4.0.0:
    resolution: {integrity: sha512-pb/MYmXstAkysRFx8piNI1tGFNQIFA3vkE3Gq4EuA1dF6gHp/+vgZqsCGJapvy8N3Q+4o7FwvquPJcnZ7RYy4g==}
    engines: {node: '>=4'}

  resolve.exports@2.0.3:
    resolution: {integrity: sha512-OcXjMsGdhL4XnbShKpAcSqPMzQoYkYyhbEaeSko47MjRP9NfEQMhZkXL1DoFlt9LWQn4YttrdnV6X2OiyzBi+A==}
    engines: {node: '>=10'}

  resolve@1.22.10:
    resolution: {integrity: sha512-NPRy+/ncIMeDlTAsuqwKIiferiawhefFJtkNSW0qZJEqMEb+qBt/77B/jGeeek+F0uOeN05CDa6HXbbIgtVX4w==}
    engines: {node: '>= 0.4'}
    hasBin: true

  restore-cursor@3.1.0:
    resolution: {integrity: sha512-l+sSefzHpj5qimhFSE5a8nufZYAM3sBSVMAPtYkmC+4EH2anSGaEMXSD0izRQbu9nfyQ9y5JrVmp7E8oZrUjvA==}
    engines: {node: '>=8'}

  retry-as-promised@7.0.4:
    resolution: {integrity: sha512-XgmCoxKWkDofwH8WddD0w85ZfqYz+ZHlr5yo+3YUCfycWawU56T5ckWXsScsj5B8tqUcIG67DxXByo3VUgiAdA==}

  retry@0.12.0:
    resolution: {integrity: sha512-9LkiTwjUh6rT555DtE9rTX+BKByPfrMzEAtnlEtdEwr3Nkffwiihqe2bWADg+OQRjt9gl6ICdmB/ZFDCGAtSow==}
    engines: {node: '>= 4'}

  reusify@1.0.4:
    resolution: {integrity: sha512-U9nH88a3fc/ekCF1l0/UP1IosiuIjyTh7hBvXVMHYgVcfGvt897Xguj2UOLDeI5BG2m7/uwyaLVT6fbtCwTyzw==}
    engines: {iojs: '>=1.0.0', node: '>=0.10.0'}

  rimraf@3.0.2:
    resolution: {integrity: sha512-JZkJMZkAGFFPP2YqXZXPbMlMBgsxzE8ILs4lMIX/2o0L9UBw9O/Y3o6wFw/i9YLapcUJWwqbi3kdxIPdC62TIA==}
    deprecated: Rimraf versions prior to v4 are no longer supported
    hasBin: true

  roarr@2.15.4:
    resolution: {integrity: sha512-CHhPh+UNHD2GTXNYhPWLnU8ONHdI+5DI+4EYIAOaiD63rHeYlZvyh8P+in5999TTSFgUYuKUAjzRI4mdh/p+2A==}
    engines: {node: '>=8.0'}

  rollup@4.34.8:
    resolution: {integrity: sha512-489gTVMzAYdiZHFVA/ig/iYFllCcWFHMvUHI1rpFmkoUtRlQxqh6/yiNqnYibjMZ2b/+FUQwldG+aLsEt6bglQ==}
    engines: {node: '>=18.0.0', npm: '>=8.0.0'}
    hasBin: true

  run-parallel@1.2.0:
    resolution: {integrity: sha512-5l4VyZR86LZ/lDxZTR6jqL8AFE2S0IFLMP26AbjsLVADxHdhB/c0GUsH+y39UfCi3dzz8OlQuPmnaJOMoDHQBA==}

  safe-buffer@5.2.1:
    resolution: {integrity: sha512-rp3So07KcdmmKbGvgaNxQSJr7bGVSVk5S9Eq1F+ppbRo70+YeaDxkw5Dd8NPN+GD6bjnYm2VuPuCXmpuYvmCXQ==}

  safer-buffer@2.1.2:
    resolution: {integrity: sha512-YZo3K82SD7Riyi0E1EQPojLz7kpepnSQI9IyPbHHg1XXXevb5dJI7tpyN2ADxGcQbHG7vcyRHk0cbwqcQriUtg==}

  sanitize-html@2.15.0:
    resolution: {integrity: sha512-wIjst57vJGpLyBP8ioUbg6ThwJie5SuSIjHxJg53v5Fg+kUK+AXlb7bK3RNXpp315MvwM+0OBGCV6h5pPHsVhA==}

  sbd@1.0.19:
    resolution: {integrity: sha512-b5RyZMGSrFuIB4AHdbv12uYHS8YGEJ36gtuvG3RflbJGY+T0dXmAL0E4vZjQqT2RsX0v+ZwVqhV2zsGr5aFK9w==}

  semver-compare@1.0.0:
    resolution: {integrity: sha512-YM3/ITh2MJ5MtzaM429anh+x2jiLVjqILF4m4oyQB18W7Ggea7BfqdH/wGMK7dDiMghv/6WG7znWMwUDzJiXow==}

  semver@7.7.1:
    resolution: {integrity: sha512-hlq8tAfn0m/61p4BVRcPzIGr6LKiMwo4VM6dGi6pt4qcRkmNzTcWq6eCEjEh+qXjkMDvPlOFFSGwQjoEa6gyMA==}
    engines: {node: '>=10'}
    hasBin: true

  semver@7.7.2:
    resolution: {integrity: sha512-RF0Fw+rO5AMf9MAyaRXI4AV0Ulj5lMHqVxxdSgiVbixSCXoEmmX/jk0CuJw4+3SqroYO9VoUh+HcuJivvtJemA==}
    engines: {node: '>=10'}
    hasBin: true

  send@0.18.0:
    resolution: {integrity: sha512-qqWzuOjSFOuqPjFe4NOsMLafToQQwBSOEpS+FwEt3A2V3vKubTquT3vmLTQpFgMXp8AlFWFuP1qKaJZOtPpVXg==}
    engines: {node: '>= 0.8.0'}

  send@0.19.0:
    resolution: {integrity: sha512-dW41u5VfLXu8SJh5bwRmyYUbAoSB3c9uQh6L8h/KtsFREPWpbX1lrljJo186Jc4nmci/sGUZ9a0a0J2zgfq2hw==}
    engines: {node: '>= 0.8.0'}

  sequelize-pool@7.1.0:
    resolution: {integrity: sha512-G9c0qlIWQSK29pR/5U2JF5dDQeqqHRragoyahj/Nx4KOOQ3CPPfzxnfqFPCSB7x5UgjOgnZ61nSxz+fjDpRlJg==}
    engines: {node: '>= 10.0.0'}

  sequelize@6.37.5:
    resolution: {integrity: sha512-10WA4poUb3XWnUROThqL2Apq9C2NhyV1xHPMZuybNMCucDsbbFuKg51jhmyvvAUyUqCiimwTZamc3AHhMoBr2Q==}
    engines: {node: '>=10.0.0'}
    peerDependencies:
      ibm_db: '*'
      mariadb: '*'
      mysql2: '*'
      oracledb: '*'
      pg: '*'
      pg-hstore: '*'
      snowflake-sdk: '*'
      sqlite3: '*'
      tedious: '*'
    peerDependenciesMeta:
      ibm_db:
        optional: true
      mariadb:
        optional: true
      mysql2:
        optional: true
      oracledb:
        optional: true
      pg:
        optional: true
      pg-hstore:
        optional: true
      snowflake-sdk:
        optional: true
      sqlite3:
        optional: true
      tedious:
        optional: true

  serialize-error@7.0.1:
    resolution: {integrity: sha512-8I8TjW5KMOKsZQTvoxjuSIa7foAwPWGOts+6o7sgjz41/qMD9VQHEDxi6PBvK2l0MXUmqZyNpUK+T2tQaaElvw==}
    engines: {node: '>=10'}

  serve-static@1.16.0:
    resolution: {integrity: sha512-pDLK8zwl2eKaYrs8mrPZBJua4hMplRWJ1tIFksVC3FtBEBnl8dxgeHtsaMS8DhS9i4fLObaon6ABoc4/hQGdPA==}
    engines: {node: '>= 0.8.0'}

  set-blocking@2.0.0:
    resolution: {integrity: sha512-KiKBS8AnWGEyLzofFfmvKwpdPzqiy16LvQfK3yv/fVH7Bj13/wl3JSR1J+rfgRE9q7xUJK4qvgS8raSOeLUehw==}

  setprototypeof@1.2.0:
    resolution: {integrity: sha512-E5LDX7Wrp85Kil5bhZv46j8jOeboKq5JMmYM3gVGdGH8xFpPWXUMsNrlODCrkoxMEeNi/XZIwuRvY4XNwYMJpw==}

  sharp@0.33.5:
    resolution: {integrity: sha512-haPVm1EkS9pgvHrQ/F3Xy+hgcuMV0Wm9vfIBSiwZ05k+xgb0PkBQpGsAA/oWdDobNaZTH5ppvHtzCFbnSEwHVw==}
    engines: {node: ^18.17.0 || ^20.3.0 || >=21.0.0}

  sharp@0.34.1:
    resolution: {integrity: sha512-1j0w61+eVxu7DawFJtnfYcvSv6qPFvfTaqzTQ2BLknVhHTwGS8sc63ZBF4rzkWMBVKybo4S5OBtDdZahh2A1xg==}
    engines: {node: ^18.17.0 || ^20.3.0 || >=21.0.0}

  shebang-command@2.0.0:
    resolution: {integrity: sha512-kHxr2zZpYtdmrN1qDjrrX/Z1rR1kG8Dx+gkpK1G4eXmvXswmcE1hTWBWYUzlraYw1/yZp6YuDY77YtvbN0dmDA==}
    engines: {node: '>=8'}

  shebang-regex@3.0.0:
    resolution: {integrity: sha512-7++dFhtcx3353uBaq8DDR4NuxBetBzC7ZQOhmTQInHEd6bSrXdiEyzCvG07Z44UYdLShWUyXt5M/yhz8ekcb1A==}
    engines: {node: '>=8'}

  side-channel-list@1.0.0:
    resolution: {integrity: sha512-FCLHtRD/gnpCiCHEiJLOwdmFP+wzCmDEkc9y7NsYxeF4u7Btsn1ZuwgwJGxImImHicJArLP4R0yX4c2KCrMrTA==}
    engines: {node: '>= 0.4'}

  side-channel-map@1.0.1:
    resolution: {integrity: sha512-VCjCNfgMsby3tTdo02nbjtM/ewra6jPHmpThenkTYh8pG9ucZ/1P8So4u4FGBek/BjpOVsDCMoLA/iuBKIFXRA==}
    engines: {node: '>= 0.4'}

  side-channel-weakmap@1.0.2:
    resolution: {integrity: sha512-WPS/HvHQTYnHisLo9McqBHOJk2FkHO/tlpvldyrnem4aeQp4hai3gythswg6p01oSoTl58rcpiFAjF2br2Ak2A==}
    engines: {node: '>= 0.4'}

  side-channel@1.1.0:
    resolution: {integrity: sha512-ZX99e6tRweoUXqR+VBrslhda51Nh5MTQwou5tnUDgbtyM0dBgmhEDtWGP/xbKn6hqfPRHujUNwz5fy/wbbhnpw==}
    engines: {node: '>= 0.4'}

  siginfo@2.0.0:
    resolution: {integrity: sha512-ybx0WO1/8bSBLEWXZvEd7gMW3Sn3JFlW3TvX1nREbDLRNQNaeNN8WK0meBwPdAaOI7TtRRRJn/Es1zhrrCHu7g==}

  signal-exit@3.0.7:
    resolution: {integrity: sha512-wnD2ZE+l+SPC/uoS0vXeE9L1+0wuaMqKlfz9AMUo38JsyLSBWSFcHR1Rri62LZc12vLr1gb3jl7iwQhgwpAbGQ==}

  signal-exit@4.1.0:
    resolution: {integrity: sha512-bzyZ1e88w9O1iNJbKnOlvYTrWPDl46O1bG0D3XInv+9tkPrxrN8jUUTiFlDkkmKWgn1M6CfIA13SuGqOa9Korw==}
    engines: {node: '>=14'}

  simple-concat@1.0.1:
    resolution: {integrity: sha512-cSFtAPtRhljv69IK0hTVZQ+OfE9nePi/rtJmw5UjHeVyVroEqJXP1sFztKUy1qU+xvz3u/sfYJLa947b7nAN2Q==}

  simple-get@4.0.1:
    resolution: {integrity: sha512-brv7p5WgH0jmQJr1ZDDfKDOSeWWg+OVypG99A/5vYGPqJ6pxiaHLy8nxtFjBA7oMa01ebA9gfh1uMCFqOuXxvA==}

  simple-swizzle@0.2.2:
    resolution: {integrity: sha512-JA//kQgZtbuY83m+xT+tXJkmJncGMTFT+C+g2h2R9uxkYIrE2yy9sgmcLhCnw57/WSD+Eh3J97FPEDFnbXnDUg==}

  sirv@3.0.1:
    resolution: {integrity: sha512-FoqMu0NCGBLCcAkS1qA+XJIQTR6/JHfQXl+uGteNCQ76T91DMUjPa9xfmeqMY3z80nLSg9yQmNjK0Px6RWsH/A==}
    engines: {node: '>=18'}

  sisteransi@1.0.5:
    resolution: {integrity: sha512-bLGGlR1QxBcynn2d5YmDX4MGjlZvy2MRBDRNHLJ8VI6l6+9FUiyTFNJ0IveOSP0bcXgVDPRcfGqA0pjaqUpfVg==}

  slash@3.0.0:
    resolution: {integrity: sha512-g9Q1haeby36OSStwb4ntCGGGaKsaVSjQ68fBxoQcutl5fS1vuY18H3wSt3jFyFtrkx+Kz0V1G85A4MyAdDMi2Q==}
    engines: {node: '>=8'}

  smart-buffer@4.2.0:
    resolution: {integrity: sha512-94hK0Hh8rPqQl2xXc3HsaBoOXKV20MToPkcXvwbISWLEs+64sBq5kFgn2kJDHb1Pry9yrP0dxrCI9RRci7RXKg==}
    engines: {node: '>= 6.0.0', npm: '>= 3.0.0'}

  socks-proxy-agent@6.2.1:
    resolution: {integrity: sha512-a6KW9G+6B3nWZ1yB8G7pJwL3ggLy1uTzKAgCb7ttblwqdz9fMGJUuTy3uFzEP48FAs9FLILlmzDlE2JJhVQaXQ==}
    engines: {node: '>= 10'}

  socks@2.8.4:
    resolution: {integrity: sha512-D3YaD0aRxR3mEcqnidIs7ReYJFVzWdd6fXJYUM8ixcQcJRGTka/b3saV0KflYhyVJXKhb947GndU35SxYNResQ==}
    engines: {node: '>= 10.0.0', npm: '>= 3.0.0'}

  source-map-js@1.2.1:
    resolution: {integrity: sha512-UXWMKhLOwVKb728IUtQPXxfYU+usdybtUrK/8uGE8CQMvrhOpwvzDBwj0QhSL7MQc7vIsISBG8VQ8+IDQxpfQA==}
    engines: {node: '>=0.10.0'}

  source-map@0.7.4:
    resolution: {integrity: sha512-l3BikUxvPOcn5E74dZiq5BGsTb5yEwhaTSzccU6t4sDOH8NWJCstKO5QT2CvtFoK6F0saL7p9xHAqHOlCPJygA==}
    engines: {node: '>= 8'}

  space-separated-tokens@2.0.2:
    resolution: {integrity: sha512-PEGlAwrG8yXGXRjW32fGbg66JAlOAwbObuqVoJpv/mRgoWDQfgH1wDPvtzWyUSNAXBGSk8h755YDbbcEy3SH2Q==}

  specificity@1.0.0:
    resolution: {integrity: sha512-nCtHb5/MTfZ1D36EpLLz03AcUf1v+PxWFFieW4O721MaJUo/anSMckB94Ylj5VQPrjdlx+4BXcKD+s1N0yT+ww==}

  sprintf-js@1.0.3:
    resolution: {integrity: sha512-D9cPgkvLlV3t3IzL0D0YLvGA9Ahk4PcvVwUbN0dSGr1aP0Nrt4AEnTUbuGvquEC0mA64Gqt1fzirlRs5ibXx8g==}

  sprintf-js@1.1.3:
    resolution: {integrity: sha512-Oo+0REFV59/rz3gfJNKQiBlwfHaSESl1pcGyABQsnnIfWOFt6JNj5gCog2U6MLZ//IGYD+nA8nI+mTShREReaA==}

  sqlite3@5.1.7:
    resolution: {integrity: sha512-GGIyOiFaG+TUra3JIfkI/zGP8yZYLPQ0pl1bH+ODjiX57sPhrLU5sQJn1y9bDKZUFYkX1crlrPfSYt0BKKdkog==}

  ssri@8.0.1:
    resolution: {integrity: sha512-97qShzy1AiyxvPNIkLWoGua7xoQzzPjQ0HAH4B0rWKo7SZ6USuPcrUiAFrws0UH8RrbWmgq3LMTObhPIHbbBeQ==}
    engines: {node: '>= 8'}

  stackback@0.0.2:
    resolution: {integrity: sha512-1XMJE5fQo1jGH6Y/7ebnwPOBEkIEnT4QF32d5R1+VXdXveM0IBMJt8zfaxX1P3QhVwrYe+576+jkANtSS2mBbw==}

  statuses@2.0.1:
    resolution: {integrity: sha512-RwNA9Z/7PrK06rYLIzFMlaF+l73iwpzsqRIFgbMLbTcLD6cOao82TaWefPXQvB2fOC4AjuYSEndS7N/mTCbkdQ==}
    engines: {node: '>= 0.8'}

  std-env@3.8.0:
    resolution: {integrity: sha512-Bc3YwwCB+OzldMxOXJIIvC6cPRWr/LxOp48CdQTOkPyk/t4JWWJbrilwBd7RJzKV8QW7tJkcgAmeuLLJugl5/w==}

  string-width@4.2.3:
    resolution: {integrity: sha512-wKyQRQpjJ0sIp62ErSZdGsjMJWsap5oRNihHhu6G7JVO/9jIB6UyevL+tXuOqrng8j/cxKTWyWUwvSTriiZz/g==}
    engines: {node: '>=8'}

  string-width@5.1.2:
    resolution: {integrity: sha512-HnLOCR3vjcY8beoNLtcjZ5/nxn2afmME6lhrDrebokqMap+XbeW8n9TXpPDOqdGK5qcI3oT0GKTW6wC7EMiVqA==}
    engines: {node: '>=12'}

  string_decoder@1.3.0:
    resolution: {integrity: sha512-hkRX8U1WjJFd8LsDJ2yQ/wWWxaopEsABU1XfkM8A+j0+85JAGppt16cr1Whg6KIbb4okU6Mql6BOj+uup/wKeA==}

  stringify-entities@4.0.4:
    resolution: {integrity: sha512-IwfBptatlO+QCJUo19AqvrPNqlVMpW9YEL2LIVY+Rpv2qsjCGxaDLNRgeGsQWJhfItebuJhsGSLjaBbNSQ+ieg==}

  strip-ansi@6.0.1:
    resolution: {integrity: sha512-Y38VPSHcqkFrCpFnQ9vuSXmquuv5oXOKpGeT6aGrr3o3Gc9AlVa6JBfUSOCnbxGGZF+/0ooI7KrPuUSztUdU5A==}
    engines: {node: '>=8'}

  strip-ansi@7.1.0:
    resolution: {integrity: sha512-iq6eVVI64nQQTRYq2KtEg2d2uU7LElhTJwsH4YzIHZshxlgZms/wIc4VoDQTlG/IvVIrBKG06CrZnp0qv7hkcQ==}
    engines: {node: '>=12'}

  strip-bom@3.0.0:
    resolution: {integrity: sha512-vavAMRXOgBVNF6nyEEmL3DBK19iRpDcoIwW+swQ+CbGiu7lju6t+JklA1MHweoWtadgt4ISVUsXLyDq34ddcwA==}
    engines: {node: '>=4'}

  strip-json-comments@2.0.1:
    resolution: {integrity: sha512-4gB8na07fecVVkOI6Rs4e7T6NOTki5EmL7TUduTs6bu3EdnSycntVJ4re8kgZA+wx9IueI2Y11bfbgwtzuE0KQ==}
    engines: {node: '>=0.10.0'}

  strip-json-comments@3.1.1:
    resolution: {integrity: sha512-6fPc+R4ihwqP6N/aIv2f1gMH8lOVtWQHoqC4yK6oSDVVocumAsfCqjkXnqiYMhmMwS/mEHLp7Vehlt3ql6lEig==}
    engines: {node: '>=8'}

  style-to-object@1.0.8:
    resolution: {integrity: sha512-xT47I/Eo0rwJmaXC4oilDGDWLohVhR6o/xAQcPQN8q6QBuZVL8qMYL85kLmST5cPjAorwvqIA4qXTRQoYHaL6g==}

  sucrase@3.35.0:
    resolution: {integrity: sha512-8EbVDiu9iN/nESwxeSxDKe0dunta1GOlHufmSSXxMD2z2/tMZpDMpvXQGsc+ajGo8y2uYUmixaSRUc/QPoQ0GA==}
    engines: {node: '>=16 || 14 >=14.17'}
    hasBin: true

  supports-color@7.2.0:
    resolution: {integrity: sha512-qpCAvRl9stuOHveKsn7HncJRvv501qIacKzQlO/+Lwxc9+0q2wLyv4Dfvt80/DPn2pqOBsJdDiogXGR9+OvwRw==}
    engines: {node: '>=8'}

  supports-preserve-symlinks-flag@1.0.0:
    resolution: {integrity: sha512-ot0WnXS9fgdkgIcePe6RHNk1WA8+muPa6cSjeR3V8K27q9BB1rTE3R1p7Hv0z1ZyAc8s6Vvv8DIyWf681MAt0w==}
    engines: {node: '>= 0.4'}

  svgo@3.3.2:
    resolution: {integrity: sha512-OoohrmuUlBs8B8o6MB2Aevn+pRIH9zDALSR+6hhqVfa6fRwG/Qw9VUMSMW9VNg2CFc/MTIfabtdOVl9ODIJjpw==}
    engines: {node: '>=14.0.0'}
    hasBin: true

  tabbable@6.2.0:
    resolution: {integrity: sha512-Cat63mxsVJlzYvN51JmVXIgNoUokrIaT2zLclCXjRd8boZ0004U4KCs/sToJ75C6sdlByWxpYnb5Boif1VSFew==}

  table-layout@4.1.1:
    resolution: {integrity: sha512-iK5/YhZxq5GO5z8wb0bY1317uDF3Zjpha0QFFLA8/trAoiLbQD0HUbMesEaxyzUgDxi2QlcbM8IvqOlEjgoXBA==}
    engines: {node: '>=12.17'}

  tailwind-merge@1.14.0:
    resolution: {integrity: sha512-3mFKyCo/MBcgyOTlrY8T7odzZFx+w+qKSMAmdFzRvqBfLlSigU6TZnlFHK0lkMwj9Bj8OYU+9yW9lmGuS0QEnQ==}

  tailwindcss-animate@1.0.7:
    resolution: {integrity: sha512-bl6mpH3T7I3UFxuvDEXLxy/VuFxBk5bbzplh7tXI68mwMokNYd1t9qPBHlnyTwfa4JGC4zP516I1hYYtQ/vspA==}
    peerDependencies:
      tailwindcss: '>=3.0.0 || insiders'

  tailwindcss@3.4.17:
    resolution: {integrity: sha512-w33E2aCvSDP0tW9RZuNXadXlkHXqFzSkQew/aIa2i/Sj8fThxwovwlXHSPXTbAHwEIhBFXAedUhP2tueAKP8Og==}
    engines: {node: '>=14.0.0'}
    hasBin: true

  tar-fs@2.1.2:
    resolution: {integrity: sha512-EsaAXwxmx8UB7FRKqeozqEPop69DXcmYwTQwXvyAPF352HJsPdkVhvTaDPYqfNgruveJIJy3TA2l+2zj8LJIJA==}

  tar-stream@2.2.0:
    resolution: {integrity: sha512-ujeqbceABgwMZxEJnk2HDY2DlnUZ+9oEcb1KzTVfYHio0UE6dG71n60d8D2I4qNvleWrrXpmjpt7vZeF1LnMZQ==}
    engines: {node: '>=6'}

  tar@6.2.1:
    resolution: {integrity: sha512-DZ4yORTwrbTj/7MZYq2w+/ZFdI6OZ/f9SFHR+71gIVUZhOQPHzVCLpvRnPgyaMpfWxxk/4ONva3GQSyNIKRv6A==}
    engines: {node: '>=10'}

  text-table@0.2.0:
    resolution: {integrity: sha512-N+8UisAXDGk8PFXP4HAzVR9nbfmVJ3zYLAWiTIoqC5v5isinhr+r5uaO8+7r3BMfuNIufIsA7RdpVgacC2cSpw==}

  thenify-all@1.6.0:
    resolution: {integrity: sha512-RNxQH/qI8/t3thXJDwcstUO4zeqo64+Uy/+sNVRBx4Xn2OX+OZ9oP+iJnNFqplFra2ZUVeKCSa2oVWi3T4uVmA==}
    engines: {node: '>=0.8'}

  thenify@3.3.1:
    resolution: {integrity: sha512-RVZSIV5IG10Hk3enotrhvz0T9em6cyHBLkH/YAZuKqd8hRkKhSfCGIcP2KUY0EPxndzANBmNllzWPwak+bheSw==}

  tinybench@2.9.0:
    resolution: {integrity: sha512-0+DUvqWMValLmha6lr4kD8iAMK1HzV0/aKnCtWb9v9641TnP/MFb7Pc2bxoxQjTXAErryXVgUOfv2YqNllqGeg==}

  tinyexec@0.3.2:
    resolution: {integrity: sha512-KQQR9yN7R5+OSwaK0XQoj22pwHoTlgYqmUscPYoknOoWCWfj/5/ABTMRi69FrKU5ffPVh5QcFikpWJI/P1ocHA==}

  tinyglobby@0.2.12:
    resolution: {integrity: sha512-qkf4trmKSIiMTs/E63cxH+ojC2unam7rJ0WrauAzpT3ECNTxGRMlaXxVbfxMUC/w0LaYk6jQ4y/nGR9uBO3tww==}
    engines: {node: '>=12.0.0'}

  tinypool@1.0.2:
    resolution: {integrity: sha512-al6n+QEANGFOMf/dmUMsuS5/r9B06uwlyNjZZql/zv8J7ybHCgoihBNORZCY2mzUuAnomQa2JdhyHKzZxPCrFA==}
    engines: {node: ^18.0.0 || >=20.0.0}

  tinyrainbow@2.0.0:
    resolution: {integrity: sha512-op4nsTR47R6p0vMUUoYl/a+ljLFVtlfaXkLQmqfLR1qHma1h/ysYk4hEXZ880bf2CYgTskvTa/e196Vd5dDQXw==}
    engines: {node: '>=14.0.0'}

  tinyspy@3.0.2:
    resolution: {integrity: sha512-n1cw8k1k0x4pgA2+9XrOkFydTerNcJ1zWCO5Nn9scWHTD+5tp8dghT2x1uduQePZTZgd3Tupf+x9BxJjeJi77Q==}
    engines: {node: '>=14.0.0'}

  tmp@0.2.3:
    resolution: {integrity: sha512-nZD7m9iCPC5g0pYmcaxogYKggSfLsdxl8of3Q/oIbqCqLLIO9IAF0GWjX1z9NZRHPiXv8Wex4yDCaZsgEw0Y8w==}
    engines: {node: '>=14.14'}

  to-regex-range@5.0.1:
    resolution: {integrity: sha512-65P7iz6X5yEr1cwcgvQxbbIw7Uk3gOy5dIdtZ4rDveLqhrdJP+Li/Hx6tyK0NEb+2GCyneCMJiGqrADCSNk8sQ==}
    engines: {node: '>=8.0'}

  toidentifier@1.0.1:
    resolution: {integrity: sha512-o5sSPKEkg/DIQNmH43V0/uerLrpzVedkUh8tGNvaeXpfpuwjKenlSox/2O/BTlZUtEe+JG7s5YhEz608PlAHRA==}
    engines: {node: '>=0.6'}

  toposort-class@1.0.1:
    resolution: {integrity: sha512-OsLcGGbYF3rMjPUf8oKktyvCiUxSbqMMS39m33MAjLTC1DVIH6x3WSt63/M77ihI09+Sdfk1AXvfhCEeUmC7mg==}

  totalist@3.0.1:
    resolution: {integrity: sha512-sf4i37nQ2LBx4m3wB74y+ubopq6W/dIzXg0FDGjsYnZHVa1Da8FH853wlL2gtUhg+xJXjfk3kUZS3BRoQeoQBQ==}
    engines: {node: '>=6'}

  trim-lines@3.0.1:
    resolution: {integrity: sha512-kRj8B+YHZCc9kQYdWfJB2/oUl9rA99qbowYYBtr4ui4mZyAQ2JpvVBd/6U2YloATfqBhBTSMhTpgBHtU0Mf3Rg==}

  trough@2.2.0:
    resolution: {integrity: sha512-tmMpK00BjZiUyVyvrBK7knerNgmgvcV/KLVyuma/SC+TQN167GrMRciANTz09+k3zW8L8t60jWO1GpfkZdjTaw==}

  ts-api-utils@1.4.3:
    resolution: {integrity: sha512-i3eMG77UTMD0hZhgRS562pv83RC6ukSAC2GMNWc+9dieh/+jDM5u5YG+NHX6VNDRHQcHwmsTHctP9LhbC3WxVw==}
    engines: {node: '>=16'}
    peerDependencies:
      typescript: '>=4.2.0'

  ts-interface-checker@0.1.13:
    resolution: {integrity: sha512-Y/arvbn+rrz3JCKl9C4kVNfTfSm2/mEp5FSz5EsZSANGPSlQrpRI5M4PKF+mJnE52jOO90PnPSc3Ur3bTQw0gA==}

  tsconfck@3.1.5:
    resolution: {integrity: sha512-CLDfGgUp7XPswWnezWwsCRxNmgQjhYq3VXHM0/XIRxhVrKw0M1if9agzryh1QS3nxjCROvV+xWxoJO1YctzzWg==}
    engines: {node: ^18 || >=20}
    hasBin: true
    peerDependencies:
      typescript: ^5.0.0
    peerDependenciesMeta:
      typescript:
        optional: true

  tsconfig-paths@4.2.0:
    resolution: {integrity: sha512-NoZ4roiN7LnbKn9QqE1amc9DJfzvZXxF4xDavcOWt1BPkdx+m+0gJuPM+S0vCe7zTJMYUP0R8pO2XMr+Y8oLIg==}
    engines: {node: '>=6'}

  tslib@2.8.1:
    resolution: {integrity: sha512-oJFu94HQb+KVduSUQL7wnpmqnfmLsOA/nAh6b6EH0wCEoK0/mPeXU6c3wKDV83MkOuHPRHtSXKKU99IBazS/2w==}

  tunnel-agent@0.6.0:
    resolution: {integrity: sha512-McnNiV1l8RYeY8tBgEpuodCC1mLUdbSN+CYBL7kJsJNInOP8UjDDEwdk6Mw60vdLLrr5NHKZhMAOSrR2NZuQ+w==}

  type-check@0.4.0:
    resolution: {integrity: sha512-XleUoc9uwGXqjWwXaUTZAmzMcFZ5858QA2vvx1Ur5xIcixXIP+8LnFDgRplU30us6teqdlskFfu+ae4K79Ooew==}
    engines: {node: '>= 0.8.0'}

  type-fest@0.13.1:
    resolution: {integrity: sha512-34R7HTnG0XIJcBSn5XhDd7nNFPRcXYRZrBB2O2jdKqYODldSzBAqzsWoZYYvduky73toYS/ESqxPvkDf/F0XMg==}
    engines: {node: '>=10'}

  type-fest@0.20.2:
    resolution: {integrity: sha512-Ne+eE4r0/iWnpAxD852z3A+N0Bt5RN//NjJwRd2VFHEmrywxf5vsZlh4R6lixl6B+wz/8d+maTSAkN1FIkI3LQ==}
    engines: {node: '>=10'}

  type-is@1.6.18:
    resolution: {integrity: sha512-TkRKr9sUTxEH8MdfuCSP7VizJyzRNMjj2J2do2Jr3Kym598JVdEksuzPQCnlFPW4ky9Q+iA+ma9BGm06XQBy8g==}
    engines: {node: '>= 0.6'}

  typescript@5.4.5:
    resolution: {integrity: sha512-vcI4UpRgg81oIRUFwR0WSIHKt11nJ7SAVlYNIu+QpqeyXP+gpQJy/Z4+F0aGxSE4MqwjyXvW/TzgkLAx2AGHwQ==}
    engines: {node: '>=14.17'}
    hasBin: true

  typical@7.3.0:
    resolution: {integrity: sha512-ya4mg/30vm+DOWfBg4YK3j2WD6TWtRkCbasOJr40CseYENzCUby/7rIvXA99JGsQHeNxLbnXdyLLxKSv3tauFw==}
    engines: {node: '>=12.17'}

  undici-types@5.26.5:
    resolution: {integrity: sha512-JlCMO+ehdEIKqlFxk6IfVoAUVmgz7cU7zD/h9XZ0qzeosSHmUJVOzSQvvYSYWXkFXC+IfLKSIffhv0sVZup6pA==}

  undici@7.3.0:
    resolution: {integrity: sha512-Qy96NND4Dou5jKoSJ2gm8ax8AJM/Ey9o9mz7KN1bb9GP+G0l20Zw8afxTnY2f4b7hmhn/z8aC2kfArVQlAhFBw==}
    engines: {node: '>=20.18.1'}

  unified@11.0.5:
    resolution: {integrity: sha512-xKvGhPWw3k84Qjh8bI3ZeJjqnyadK+GEFtazSfZv/rKeTkTjOJho6mFqh2SM96iIcZokxiOpg78GazTSg8+KHA==}

  unique-filename@1.1.1:
    resolution: {integrity: sha512-Vmp0jIp2ln35UTXuryvjzkjGdRyf9b2lTXuSYUiPmzRcl3FDtYqAwOnTJkAngD9SWhnoJzDbTKwaOrZ+STtxNQ==}

  unique-slug@2.0.2:
    resolution: {integrity: sha512-zoWr9ObaxALD3DOPfjPSqxt4fnZiWblxHIgeWqW8x7UqDzEtHEQLzji2cuJYQFCU6KmoJikOYAZlrTHHebjx2w==}

  unist-util-is@6.0.0:
    resolution: {integrity: sha512-2qCTHimwdxLfz+YzdGfkqNlH0tLi9xjTnHddPmJwtIG9MGsdbutfTc4P+haPD7l7Cjxf/WZj+we5qfVPvvxfYw==}

  unist-util-position-from-estree@2.0.0:
    resolution: {integrity: sha512-KaFVRjoqLyF6YXCbVLNad/eS4+OfPQQn2yOd7zF/h5T/CSL2v8NpN6a5TPvtbXthAGw5nG+PuTtq+DdIZr+cRQ==}

  unist-util-position@5.0.0:
    resolution: {integrity: sha512-fucsC7HjXvkB5R3kTCO7kUjRdrS0BJt3M/FPxmHMBOm8JQi2BsHAHFsy27E0EolP8rp0NzXsJ+jNPyDWvOJZPA==}

  unist-util-stringify-position@4.0.0:
    resolution: {integrity: sha512-0ASV06AAoKCDkS2+xw5RXJywruurpbC4JZSm7nr7MOt1ojAzvyyaO+UxZf18j8FCF6kmzCZKcAgN/yu2gm2XgQ==}

  unist-util-visit-parents@6.0.1:
    resolution: {integrity: sha512-L/PqWzfTP9lzzEa6CKs0k2nARxTdZduw3zyh8d2NVBnsyvHjSX4TWse388YrrQKbvI8w20fGjGlhgT96WwKykw==}

  unist-util-visit@5.0.0:
    resolution: {integrity: sha512-MR04uvD+07cwl/yhVuVWAtw+3GOR/knlL55Nd/wAdblk27GCVt3lqpTivy/tkJcZoNPzTwS1Y+KMojlLDhoTzg==}

  unpipe@1.0.0:
    resolution: {integrity: sha512-pjy2bYhSsufwWlKwPc+l3cN7+wuJlK6uz0YdJEOlQDbl6jo/YlPi4mb8agUkVC8BF7V8NuzeyPNqRksA3hztKQ==}
    engines: {node: '>= 0.8'}

  update-browserslist-db@1.1.2:
    resolution: {integrity: sha512-PPypAm5qvlD7XMZC3BujecnaOxwhrtoFR+Dqkk5Aa/6DssiH0ibKoketaj9w8LP7Bont1rYeoV5plxD7RTEPRg==}
    hasBin: true
    peerDependencies:
      browserslist: '>= 4.21.0'

  uri-js@4.4.1:
    resolution: {integrity: sha512-7rKUyy33Q1yc98pQ1DAmLtwX109F7TIfWlW1Ydo8Wl1ii1SeHieeh0HHfPeL2fMXK6z0s8ecKs9frCuLJvndBg==}

  util-deprecate@1.0.2:
    resolution: {integrity: sha512-EPD5q1uXyFxJpCrLnCc1nHnq3gOa6DZBocAIiI2TaSCA7VCJ1UJDMagCzIkXNsUYfD1daK//LTEQ8xiIbrHtcw==}

  utils-merge@1.0.1:
    resolution: {integrity: sha512-pMZTvIkT1d+TFGvDOqodOclx0QWkkgi6Tdoa8gC8ffGAAqz9pzPTZWAybbsHHoED/ztMtkv/VoYTYyShUn81hA==}
    engines: {node: '>= 0.4.0'}

  uuid@8.3.2:
    resolution: {integrity: sha512-+NYs2QeMWy+GWFOEm9xnn6HCDp0l7QBD7ml8zLUmJ+93Q5NF0NocErnwkTkXVFNiX3/fpC6afS8Dhb/gz7R7eg==}
    hasBin: true

  valibot@0.42.1:
    resolution: {integrity: sha512-3keXV29Ar5b//Hqi4MbSdV7lfVp6zuYLZuA9V1PvQUsXqogr+u5lvLPLk3A4f74VUXDnf/JfWMN6sB+koJ/FFw==}
    peerDependencies:
      typescript: '>=5'
    peerDependenciesMeta:
      typescript:
        optional: true

  validator@13.12.0:
    resolution: {integrity: sha512-c1Q0mCiPlgdTVVVIJIrBuxNicYE+t/7oKeI9MWLj3fh/uq2Pxh/3eeWbVZ4OcGW1TUf53At0njHw5SMdA3tmMg==}
    engines: {node: '>= 0.10'}

  vary@1.1.2:
    resolution: {integrity: sha512-BNGbWLfd0eUPabhkXUVm0j8uuvREyTh5ovRa/dyow/BqAbZJyC+5fU+IzQOzmAKzYqYRAISoRhdQr3eIZ/PXqg==}
    engines: {node: '>= 0.8'}

  vfile-message@4.0.2:
    resolution: {integrity: sha512-jRDZ1IMLttGj41KcZvlrYAaI3CfqpLpfpf+Mfig13viT6NKvRzWZ+lXz0Y5D60w6uJIBAOGq9mSHf0gktF0duw==}

  vfile@6.0.2:
    resolution: {integrity: sha512-zND7NlS8rJYb/sPqkb13ZvbbUoExdbi4w3SfRrMq6R3FvnLQmmfpajJNITuuYm6AZ5uao9vy4BAos3EXBPf2rg==}

  vite-imagetools@7.0.5:
    resolution: {integrity: sha512-OOvVnaBTqJJ2J7X1cM1qpH4pj9jsfTxia1VSuWeyXtf+OnP8d0YI1LHpv8y2NT47wg+n7XiTgh3BvcSffuBWrw==}
    engines: {node: '>=18.0.0'}

  vite-node@3.0.7:
    resolution: {integrity: sha512-2fX0QwX4GkkkpULXdT1Pf4q0tC1i1lFOyseKoonavXUNlQ77KpW2XqBGGNIm/J4Ows4KxgGJzDguYVPKwG/n5A==}
    engines: {node: ^18.0.0 || ^20.0.0 || >=22.0.0}
    hasBin: true

  vite-tsconfig-paths@4.3.2:
    resolution: {integrity: sha512-0Vd/a6po6Q+86rPlntHye7F31zA2URZMbH8M3saAZ/xR9QoGN/L21bxEGfXdWmFdNkqPpRdxFT7nmNe12e9/uA==}
    peerDependencies:
      vite: '*'
    peerDependenciesMeta:
      vite:
        optional: true

  vite@5.3.5:
    resolution: {integrity: sha512-MdjglKR6AQXQb9JGiS7Rc2wC6uMjcm7Go/NHNO63EwiJXfuk9PgqiP/n5IDJCziMkfw9n4Ubp7lttNwz+8ZVKA==}
    engines: {node: ^18.0.0 || >=20.0.0}
    hasBin: true
    peerDependencies:
      '@types/node': ^18.0.0 || >=20.0.0
      less: '*'
      lightningcss: ^1.21.0
      sass: '*'
      stylus: '*'
      sugarss: '*'
      terser: ^5.4.0
    peerDependenciesMeta:
      '@types/node':
        optional: true
      less:
        optional: true
      lightningcss:
        optional: true
      sass:
        optional: true
      stylus:
        optional: true
      sugarss:
        optional: true
      terser:
        optional: true

  vitest@3.0.7:
    resolution: {integrity: sha512-IP7gPK3LS3Fvn44x30X1dM9vtawm0aesAa2yBIZ9vQf+qB69NXC5776+Qmcr7ohUXIQuLhk7xQR0aSUIDPqavg==}
    engines: {node: ^18.0.0 || ^20.0.0 || >=22.0.0}
    hasBin: true
    peerDependencies:
      '@edge-runtime/vm': '*'
      '@types/debug': ^4.1.12
      '@types/node': ^18.0.0 || ^20.0.0 || >=22.0.0
      '@vitest/browser': 3.0.7
      '@vitest/ui': 3.0.7
      happy-dom: '*'
      jsdom: '*'
    peerDependenciesMeta:
      '@edge-runtime/vm':
        optional: true
      '@types/debug':
        optional: true
      '@types/node':
        optional: true
      '@vitest/browser':
        optional: true
      '@vitest/ui':
        optional: true
      happy-dom:
        optional: true
      jsdom:
        optional: true

  wcwidth@1.0.1:
    resolution: {integrity: sha512-XHPEwS0q6TaxcvG85+8EYkbiCux2XtWG2mkc47Ng2A77BQu9+DqIOJldST4HgPkuea7dvKSj5VgX3P1d4rW8Tg==}

  which@2.0.2:
    resolution: {integrity: sha512-BLI3Tl1TW3Pvl70l3yq3Y64i+awpwXqsGBYWkkqMtnbXgrMD+yj7rhW0kuEDxzJaYXGjEW5ogapKNMEKNMjibA==}
    engines: {node: '>= 8'}
    hasBin: true

  why-is-node-running@2.3.0:
    resolution: {integrity: sha512-hUrmaWBdVDcxvYqnyh09zunKzROWjbZTiNy8dBEjkS7ehEDQibXJ7XvlmtbwuTclUiIyN+CyXQD4Vmko8fNm8w==}
    engines: {node: '>=8'}
    hasBin: true

  wide-align@1.1.5:
    resolution: {integrity: sha512-eDMORYaPNZ4sQIuuYPDHdQvf4gyCF9rEEV/yPxGfwPkRodwEgiMUUXTx/dex+Me0wxx53S+NgUHaP7y3MGlDmg==}

  wkx@0.5.0:
    resolution: {integrity: sha512-Xng/d4Ichh8uN4l0FToV/258EjMGU9MGcA0HV2d9B/ZpZB3lqQm7nkOdZdm5GhKtLLhAE7PiVQwN4eN+2YJJUg==}

  word-wrap@1.2.5:
    resolution: {integrity: sha512-BN22B5eaMMI9UMtjrGd5g5eCYPpCPDUy0FJXbYsaT5zYxjFOckS53SQDE3pWkVoWpHXVb3BrYcEN4Twa55B5cA==}
    engines: {node: '>=0.10.0'}

  wordwrapjs@5.1.0:
    resolution: {integrity: sha512-JNjcULU2e4KJwUNv6CHgI46UvDGitb6dGryHajXTDiLgg1/RiGoPSDw4kZfYnwGtEXf2ZMeIewDQgFGzkCB2Sg==}
    engines: {node: '>=12.17'}

  wrap-ansi@7.0.0:
    resolution: {integrity: sha512-YVGIj2kamLSTxw6NsZjoBxfSwsn0ycdesmc4p+Q21c5zPuZ1pl+NfxVdxPtdHvmNVOQ6XSYG4AUtyt/Fi7D16Q==}
    engines: {node: '>=10'}

  wrap-ansi@8.1.0:
    resolution: {integrity: sha512-si7QWI6zUMq56bESFvagtmzMdGOtoxfR+Sez11Mobfc7tm+VkUckk9bW2UeffTGVUbOksxmSw0AA2gs8g71NCQ==}
    engines: {node: '>=12'}

  wrappy@1.0.2:
    resolution: {integrity: sha512-l4Sp/DRseor9wL6EvV2+TuQn63dMkPjZ/sp9XkghTEbV9KlPS1xUsZ3u7/IQO4wxtcFB4bgpQPRcR3QCvezPcQ==}

  y18n@5.0.8:
    resolution: {integrity: sha512-0pfFzegeDWJHJIAmTLRP2DwHjdF5s7jo9tuztdQxAhINCdvS+3nGINqPd00AphqJR/0LhANUS6/+7SCb98YOfA==}
    engines: {node: '>=10'}

  yallist@4.0.0:
    resolution: {integrity: sha512-3wdGidZyq5PB084XLES5TpOSRA3wjXAlIWMhum2kRcv/41Sn2emQ0dycQW4uZXLejwKvg6EsvbdlVL+FYEct7A==}

  yaml@2.7.0:
    resolution: {integrity: sha512-+hSoy/QHluxmC9kCIJyL/uyFmLmc+e5CFR5Wa+bpIhIj85LVb9ZH2nVnqrHoSvKogwODv0ClqZkmiSSaIH5LTA==}
    engines: {node: '>= 14'}
    hasBin: true

  yargs-parser@21.1.1:
    resolution: {integrity: sha512-tVpsJW7DdjecAiFpbIB1e3qxIQsE6NoPc5/eTdrbbIC4h0LVsWhnoa3g+m2HclBIujHzsxZ4VJVA+GUuc2/LBw==}
    engines: {node: '>=12'}

  yargs@17.7.2:
    resolution: {integrity: sha512-7dSzzRQ++CKnNI/krKnYRV7JKKPUXMEh61soaHKg9mrWEhzFWhFnxPxGl+69cD1Ou63C13NUPCnmIcrvqCuM6w==}
    engines: {node: '>=12'}

  yocto-queue@0.1.0:
    resolution: {integrity: sha512-rVksvsnNCdJ/ohGc6xgPwyN8eheCxsiLM8mxuE/t/mOVqJewPuO1miLpTHQiRgTKCLexL4MeAFVagts7HmNZ2Q==}
    engines: {node: '>=10'}

  zod@3.22.4:
    resolution: {integrity: sha512-iC+8Io04lddc+mVqQ9AZ7OQ2MrUKGN+oIQyq1vemgt46jwCwLfhq7/pwnBnNXXXZb8VTVLKwp9EDkx+ryxIWmg==}

  zwitch@2.0.4:
    resolution: {integrity: sha512-bXE4cR/kVZhKZX/RjPEflHaKVhUVl85noU3v6b8apfQEc1x4A+zBxjZ4lN8LqGd6WZ3dl98pY4o717VFmoPp+A==}

snapshots:

  '@alloc/quick-lru@5.2.0': {}

  '@biomejs/biome@1.9.4':
    optionalDependencies:
      '@biomejs/cli-darwin-arm64': 1.9.4
      '@biomejs/cli-darwin-x64': 1.9.4
      '@biomejs/cli-linux-arm64': 1.9.4
      '@biomejs/cli-linux-arm64-musl': 1.9.4
      '@biomejs/cli-linux-x64': 1.9.4
      '@biomejs/cli-linux-x64-musl': 1.9.4
      '@biomejs/cli-win32-arm64': 1.9.4
      '@biomejs/cli-win32-x64': 1.9.4

  '@biomejs/cli-darwin-arm64@1.9.4':
    optional: true

  '@biomejs/cli-darwin-x64@1.9.4':
    optional: true

  '@biomejs/cli-linux-arm64-musl@1.9.4':
    optional: true

  '@biomejs/cli-linux-arm64@1.9.4':
    optional: true

  '@biomejs/cli-linux-x64-musl@1.9.4':
    optional: true

  '@biomejs/cli-linux-x64@1.9.4':
    optional: true

  '@biomejs/cli-win32-arm64@1.9.4':
    optional: true

  '@biomejs/cli-win32-x64@1.9.4':
    optional: true

  '@builder.io/qwik-city@1.13.0(acorn@8.14.0)(rollup@4.34.8)(typescript@5.4.5)(vite@5.3.5(@types/node@20.14.11))':
    dependencies:
      '@mdx-js/mdx': 3.1.0(acorn@8.14.0)
      '@types/mdx': 2.0.13
      source-map: 0.7.4
      svgo: 3.3.2
      undici: 7.3.0
      valibot: 0.42.1(typescript@5.4.5)
      vfile: 6.0.2
      vite: 5.3.5(@types/node@20.14.11)
      vite-imagetools: 7.0.5(rollup@4.34.8)
      zod: 3.22.4
    transitivePeerDependencies:
      - acorn
      - rollup
      - supports-color
      - typescript

  '@builder.io/qwik@1.13.0(vite@5.3.5(@types/node@20.14.11))':
    dependencies:
      csstype: 3.1.3
      vite: 5.3.5(@types/node@20.14.11)

  '@clack/core@0.3.5':
    dependencies:
      picocolors: 1.1.1
      sisteransi: 1.0.5

  '@clack/prompts@0.7.0':
    dependencies:
      '@clack/core': 0.3.5
      picocolors: 1.1.1
      sisteransi: 1.0.5

  '@duckdb/node-api@1.2.2-alpha.18':
    dependencies:
      '@duckdb/node-bindings': 1.2.2-alpha.18

  '@duckdb/node-bindings-darwin-arm64@1.2.2-alpha.18':
    optional: true

  '@duckdb/node-bindings-darwin-x64@1.2.2-alpha.18':
    optional: true

  '@duckdb/node-bindings-linux-arm64@1.2.2-alpha.18':
    optional: true

  '@duckdb/node-bindings-linux-x64@1.2.2-alpha.18':
    optional: true

  '@duckdb/node-bindings-win32-x64@1.2.2-alpha.18':
    optional: true

  '@duckdb/node-bindings@1.2.2-alpha.18':
    optionalDependencies:
      '@duckdb/node-bindings-darwin-arm64': 1.2.2-alpha.18
      '@duckdb/node-bindings-darwin-x64': 1.2.2-alpha.18
      '@duckdb/node-bindings-linux-arm64': 1.2.2-alpha.18
      '@duckdb/node-bindings-linux-x64': 1.2.2-alpha.18
      '@duckdb/node-bindings-win32-x64': 1.2.2-alpha.18

  '@emnapi/core@1.3.1':
    dependencies:
      '@emnapi/wasi-threads': 1.0.1
      tslib: 2.8.1

  '@emnapi/runtime@1.3.1':
    dependencies:
      tslib: 2.8.1

  '@emnapi/runtime@1.4.3':
    dependencies:
      tslib: 2.8.1
    optional: true

  '@emnapi/wasi-threads@1.0.1':
    dependencies:
      tslib: 2.8.1

  '@esbuild/aix-ppc64@0.21.5':
    optional: true

  '@esbuild/android-arm64@0.21.5':
    optional: true

  '@esbuild/android-arm@0.21.5':
    optional: true

  '@esbuild/android-x64@0.21.5':
    optional: true

  '@esbuild/darwin-arm64@0.21.5':
    optional: true

  '@esbuild/darwin-x64@0.21.5':
    optional: true

  '@esbuild/freebsd-arm64@0.21.5':
    optional: true

  '@esbuild/freebsd-x64@0.21.5':
    optional: true

  '@esbuild/linux-arm64@0.21.5':
    optional: true

  '@esbuild/linux-arm@0.21.5':
    optional: true

  '@esbuild/linux-ia32@0.21.5':
    optional: true

  '@esbuild/linux-loong64@0.21.5':
    optional: true

  '@esbuild/linux-mips64el@0.21.5':
    optional: true

  '@esbuild/linux-ppc64@0.21.5':
    optional: true

  '@esbuild/linux-riscv64@0.21.5':
    optional: true

  '@esbuild/linux-s390x@0.21.5':
    optional: true

  '@esbuild/linux-x64@0.21.5':
    optional: true

  '@esbuild/netbsd-x64@0.21.5':
    optional: true

  '@esbuild/openbsd-x64@0.21.5':
    optional: true

  '@esbuild/sunos-x64@0.21.5':
    optional: true

  '@esbuild/win32-arm64@0.21.5':
    optional: true

  '@esbuild/win32-ia32@0.21.5':
    optional: true

  '@esbuild/win32-x64@0.21.5':
    optional: true

  '@eslint-community/eslint-utils@4.4.1(eslint@8.57.0)':
    dependencies:
      eslint: 8.57.0
      eslint-visitor-keys: 3.4.3

  '@eslint-community/eslint-utils@4.7.0(eslint@8.57.0)':
    dependencies:
      eslint: 8.57.0
      eslint-visitor-keys: 3.4.3

  '@eslint-community/regexpp@4.12.1': {}

  '@eslint/eslintrc@2.1.4':
    dependencies:
      ajv: 6.12.6
      debug: 4.4.1
      espree: 9.6.1
      globals: 13.24.0
      ignore: 5.3.2
      import-fresh: 3.3.1
      js-yaml: 4.1.0
      minimatch: 3.1.2
      strip-json-comments: 3.1.1
    transitivePeerDependencies:
      - supports-color

  '@eslint/js@8.57.0': {}

  '@floating-ui/core@1.6.9':
    dependencies:
      '@floating-ui/utils': 0.2.9

  '@floating-ui/dom@1.6.13':
    dependencies:
      '@floating-ui/core': 1.6.9
      '@floating-ui/utils': 0.2.9

  '@floating-ui/utils@0.2.9': {}

  '@gar/promisify@1.1.3':
    optional: true

  '@huggingface/hub@1.1.2':
    dependencies:
      '@huggingface/tasks': 0.18.12

  '@huggingface/inference@3.12.1':
    dependencies:
      '@huggingface/jinja': 0.4.1
<<<<<<< HEAD
      '@huggingface/tasks': 0.19.5
=======
      '@huggingface/tasks': 0.19.2
>>>>>>> 339af123

  '@huggingface/jinja@0.4.1': {}

  '@huggingface/tasks@0.18.12': {}

<<<<<<< HEAD
  '@huggingface/tasks@0.19.5': {}
=======
  '@huggingface/tasks@0.19.2': {}

  '@huggingface/transformers@3.5.1':
    dependencies:
      '@huggingface/jinja': 0.4.1
      onnxruntime-node: 1.21.0
      onnxruntime-web: 1.22.0-dev.20250409-89f8206ba4
      sharp: 0.34.1
>>>>>>> 339af123

  '@humanwhocodes/config-array@0.11.14':
    dependencies:
      '@humanwhocodes/object-schema': 2.0.3
      debug: 4.4.1
      minimatch: 3.1.2
    transitivePeerDependencies:
      - supports-color

  '@humanwhocodes/module-importer@1.0.1': {}

  '@humanwhocodes/object-schema@2.0.3': {}

  '@img/sharp-darwin-arm64@0.33.5':
    optionalDependencies:
      '@img/sharp-libvips-darwin-arm64': 1.0.4
    optional: true

  '@img/sharp-darwin-arm64@0.34.1':
    optionalDependencies:
      '@img/sharp-libvips-darwin-arm64': 1.1.0
    optional: true

  '@img/sharp-darwin-x64@0.33.5':
    optionalDependencies:
      '@img/sharp-libvips-darwin-x64': 1.0.4
    optional: true

  '@img/sharp-darwin-x64@0.34.1':
    optionalDependencies:
      '@img/sharp-libvips-darwin-x64': 1.1.0
    optional: true

  '@img/sharp-libvips-darwin-arm64@1.0.4':
    optional: true

  '@img/sharp-libvips-darwin-arm64@1.1.0':
    optional: true

  '@img/sharp-libvips-darwin-x64@1.0.4':
    optional: true

  '@img/sharp-libvips-darwin-x64@1.1.0':
    optional: true

  '@img/sharp-libvips-linux-arm64@1.0.4':
    optional: true

  '@img/sharp-libvips-linux-arm64@1.1.0':
    optional: true

  '@img/sharp-libvips-linux-arm@1.0.5':
    optional: true

  '@img/sharp-libvips-linux-arm@1.1.0':
    optional: true

  '@img/sharp-libvips-linux-ppc64@1.1.0':
    optional: true

  '@img/sharp-libvips-linux-s390x@1.0.4':
    optional: true

  '@img/sharp-libvips-linux-s390x@1.1.0':
    optional: true

  '@img/sharp-libvips-linux-x64@1.0.4':
    optional: true

  '@img/sharp-libvips-linux-x64@1.1.0':
    optional: true

  '@img/sharp-libvips-linuxmusl-arm64@1.0.4':
    optional: true

  '@img/sharp-libvips-linuxmusl-arm64@1.1.0':
    optional: true

  '@img/sharp-libvips-linuxmusl-x64@1.0.4':
    optional: true

  '@img/sharp-libvips-linuxmusl-x64@1.1.0':
    optional: true

  '@img/sharp-linux-arm64@0.33.5':
    optionalDependencies:
      '@img/sharp-libvips-linux-arm64': 1.0.4
    optional: true

  '@img/sharp-linux-arm64@0.34.1':
    optionalDependencies:
      '@img/sharp-libvips-linux-arm64': 1.1.0
    optional: true

  '@img/sharp-linux-arm@0.33.5':
    optionalDependencies:
      '@img/sharp-libvips-linux-arm': 1.0.5
    optional: true

  '@img/sharp-linux-arm@0.34.1':
    optionalDependencies:
      '@img/sharp-libvips-linux-arm': 1.1.0
    optional: true

  '@img/sharp-linux-s390x@0.33.5':
    optionalDependencies:
      '@img/sharp-libvips-linux-s390x': 1.0.4
    optional: true

  '@img/sharp-linux-s390x@0.34.1':
    optionalDependencies:
      '@img/sharp-libvips-linux-s390x': 1.1.0
    optional: true

  '@img/sharp-linux-x64@0.33.5':
    optionalDependencies:
      '@img/sharp-libvips-linux-x64': 1.0.4
    optional: true

  '@img/sharp-linux-x64@0.34.1':
    optionalDependencies:
      '@img/sharp-libvips-linux-x64': 1.1.0
    optional: true

  '@img/sharp-linuxmusl-arm64@0.33.5':
    optionalDependencies:
      '@img/sharp-libvips-linuxmusl-arm64': 1.0.4
    optional: true

  '@img/sharp-linuxmusl-arm64@0.34.1':
    optionalDependencies:
      '@img/sharp-libvips-linuxmusl-arm64': 1.1.0
    optional: true

  '@img/sharp-linuxmusl-x64@0.33.5':
    optionalDependencies:
      '@img/sharp-libvips-linuxmusl-x64': 1.0.4
    optional: true

  '@img/sharp-linuxmusl-x64@0.34.1':
    optionalDependencies:
      '@img/sharp-libvips-linuxmusl-x64': 1.1.0
    optional: true

  '@img/sharp-wasm32@0.33.5':
    dependencies:
      '@emnapi/runtime': 1.3.1
    optional: true

  '@img/sharp-wasm32@0.34.1':
    dependencies:
      '@emnapi/runtime': 1.4.3
    optional: true

  '@img/sharp-win32-ia32@0.33.5':
    optional: true

  '@img/sharp-win32-ia32@0.34.1':
    optional: true

  '@img/sharp-win32-x64@0.33.5':
    optional: true

  '@img/sharp-win32-x64@0.34.1':
    optional: true

  '@isaacs/cliui@8.0.2':
    dependencies:
      string-width: 5.1.2
      string-width-cjs: string-width@4.2.3
      strip-ansi: 7.1.0
      strip-ansi-cjs: strip-ansi@6.0.1
      wrap-ansi: 8.1.0
      wrap-ansi-cjs: wrap-ansi@7.0.0

  '@jest/schemas@29.6.3':
    dependencies:
      '@sinclair/typebox': 0.27.8

  '@jridgewell/gen-mapping@0.3.8':
    dependencies:
      '@jridgewell/set-array': 1.2.1
      '@jridgewell/sourcemap-codec': 1.5.0
      '@jridgewell/trace-mapping': 0.3.25

  '@jridgewell/resolve-uri@3.1.2': {}

  '@jridgewell/set-array@1.2.1': {}

  '@jridgewell/sourcemap-codec@1.5.0': {}

  '@jridgewell/trace-mapping@0.3.25':
    dependencies:
      '@jridgewell/resolve-uri': 3.1.2
      '@jridgewell/sourcemap-codec': 1.5.0

  '@lancedb/lancedb-darwin-arm64@0.18.2':
    optional: true

  '@lancedb/lancedb-darwin-x64@0.18.2':
    optional: true

  '@lancedb/lancedb-linux-arm64-gnu@0.18.2':
    optional: true

  '@lancedb/lancedb-linux-arm64-musl@0.18.2':
    optional: true

  '@lancedb/lancedb-linux-x64-gnu@0.18.2':
    optional: true

  '@lancedb/lancedb-win32-arm64-msvc@0.18.2':
    optional: true

  '@lancedb/lancedb-win32-x64-msvc@0.18.2':
    optional: true

  '@lancedb/lancedb@0.18.2(apache-arrow@19.0.1)':
    dependencies:
      apache-arrow: 19.0.1
      reflect-metadata: 0.2.2
    optionalDependencies:
      '@lancedb/lancedb-darwin-arm64': 0.18.2
      '@lancedb/lancedb-darwin-x64': 0.18.2
      '@lancedb/lancedb-linux-arm64-gnu': 0.18.2
      '@lancedb/lancedb-linux-arm64-musl': 0.18.2
      '@lancedb/lancedb-linux-x64-gnu': 0.18.2
      '@lancedb/lancedb-win32-arm64-msvc': 0.18.2
      '@lancedb/lancedb-win32-x64-msvc': 0.18.2

  '@mdx-js/mdx@3.1.0(acorn@8.14.0)':
    dependencies:
      '@types/estree': 1.0.6
      '@types/estree-jsx': 1.0.5
      '@types/hast': 3.0.4
      '@types/mdx': 2.0.13
      collapse-white-space: 2.1.0
      devlop: 1.1.0
      estree-util-is-identifier-name: 3.0.0
      estree-util-scope: 1.0.0
      estree-walker: 3.0.3
      hast-util-to-jsx-runtime: 2.3.3
      markdown-extensions: 2.0.0
      recma-build-jsx: 1.0.0
      recma-jsx: 1.0.0(acorn@8.14.0)
      recma-stringify: 1.0.0
      rehype-recma: 1.0.0
      remark-mdx: 3.1.0
      remark-parse: 11.0.0
      remark-rehype: 11.1.1
      source-map: 0.7.4
      unified: 11.0.5
      unist-util-position-from-estree: 2.0.0
      unist-util-stringify-position: 4.0.0
      unist-util-visit: 5.0.0
      vfile: 6.0.2
    transitivePeerDependencies:
      - acorn
      - supports-color

  '@napi-rs/wasm-runtime@0.2.4':
    dependencies:
      '@emnapi/core': 1.3.1
      '@emnapi/runtime': 1.3.1
      '@tybys/wasm-util': 0.9.0

  '@nodelib/fs.scandir@2.1.5':
    dependencies:
      '@nodelib/fs.stat': 2.0.5
      run-parallel: 1.2.0

  '@nodelib/fs.stat@2.0.5': {}

  '@nodelib/fs.walk@1.2.8':
    dependencies:
      '@nodelib/fs.scandir': 2.1.5
      fastq: 1.19.0

  '@npmcli/fs@1.1.1':
    dependencies:
      '@gar/promisify': 1.1.3
      semver: 7.7.1
    optional: true

  '@npmcli/move-file@1.1.2':
    dependencies:
      mkdirp: 1.0.4
      rimraf: 3.0.2
    optional: true

  '@nrwl/devkit@19.2.3(nx@20.4.5)':
    dependencies:
      '@nx/devkit': 19.2.3(nx@20.4.5)
    transitivePeerDependencies:
      - nx

  '@nx/devkit@19.2.3(nx@20.4.5)':
    dependencies:
      '@nrwl/devkit': 19.2.3(nx@20.4.5)
      ejs: 3.1.10
      enquirer: 2.3.6
      ignore: 5.3.2
      minimatch: 9.0.3
      nx: 20.4.5
      semver: 7.7.1
      tmp: 0.2.3
      tslib: 2.8.1
      yargs-parser: 21.1.1

  '@nx/nx-darwin-arm64@20.4.5':
    optional: true

  '@nx/nx-darwin-x64@20.4.5':
    optional: true

  '@nx/nx-freebsd-x64@20.4.5':
    optional: true

  '@nx/nx-linux-arm-gnueabihf@20.4.5':
    optional: true

  '@nx/nx-linux-arm64-gnu@20.4.5':
    optional: true

  '@nx/nx-linux-arm64-musl@20.4.5':
    optional: true

  '@nx/nx-linux-x64-gnu@20.4.5':
    optional: true

  '@nx/nx-linux-x64-musl@20.4.5':
    optional: true

  '@nx/nx-win32-arm64-msvc@20.4.5':
    optional: true

  '@nx/nx-win32-x64-msvc@20.4.5':
    optional: true

  '@oddbird/popover-polyfill@0.4.3': {}

  '@pkgjs/parseargs@0.11.0':
    optional: true

  '@polka/url@1.0.0-next.28': {}

  '@qwik-ui/headless@0.6.5(@builder.io/qwik@1.13.0(vite@5.3.5(@types/node@20.14.11)))':
    dependencies:
      '@builder.io/qwik': 1.13.0(vite@5.3.5(@types/node@20.14.11))
      '@floating-ui/core': 1.6.9
      '@floating-ui/dom': 1.6.13
      '@oddbird/popover-polyfill': 0.4.3
      body-scroll-lock-upgrade: 1.1.0
      focus-trap: 7.5.4

  '@qwik-ui/styled@0.3.0(@builder.io/qwik@1.13.0(vite@5.3.5(@types/node@20.14.11)))':
    dependencies:
      '@builder.io/qwik': 1.13.0(vite@5.3.5(@types/node@20.14.11))

  '@qwik-ui/utils@0.3.1':
    dependencies:
      clsx: 2.1.1
      qwik-themes: 0.2.0
      specificity: 1.0.0
      tailwind-merge: 1.14.0

  '@qwikest/icons@0.0.13(@builder.io/qwik@1.13.0(vite@5.3.5(@types/node@20.14.11)))':
    dependencies:
      '@builder.io/qwik': 1.13.0(vite@5.3.5(@types/node@20.14.11))

  '@rollup/pluginutils@5.1.4(rollup@4.34.8)':
    dependencies:
      '@types/estree': 1.0.6
      estree-walker: 2.0.2
      picomatch: 4.0.2
    optionalDependencies:
      rollup: 4.34.8

  '@rollup/rollup-android-arm-eabi@4.34.8':
    optional: true

  '@rollup/rollup-android-arm64@4.34.8':
    optional: true

  '@rollup/rollup-darwin-arm64@4.34.8':
    optional: true

  '@rollup/rollup-darwin-x64@4.34.8':
    optional: true

  '@rollup/rollup-freebsd-arm64@4.34.8':
    optional: true

  '@rollup/rollup-freebsd-x64@4.34.8':
    optional: true

  '@rollup/rollup-linux-arm-gnueabihf@4.34.8':
    optional: true

  '@rollup/rollup-linux-arm-musleabihf@4.34.8':
    optional: true

  '@rollup/rollup-linux-arm64-gnu@4.34.8':
    optional: true

  '@rollup/rollup-linux-arm64-musl@4.34.8':
    optional: true

  '@rollup/rollup-linux-loongarch64-gnu@4.34.8':
    optional: true

  '@rollup/rollup-linux-powerpc64le-gnu@4.34.8':
    optional: true

  '@rollup/rollup-linux-riscv64-gnu@4.34.8':
    optional: true

  '@rollup/rollup-linux-s390x-gnu@4.34.8':
    optional: true

  '@rollup/rollup-linux-x64-gnu@4.34.8':
    optional: true

  '@rollup/rollup-linux-x64-musl@4.34.8':
    optional: true

  '@rollup/rollup-win32-arm64-msvc@4.34.8':
    optional: true

  '@rollup/rollup-win32-ia32-msvc@4.34.8':
    optional: true

  '@rollup/rollup-win32-x64-msvc@4.34.8':
    optional: true

  '@sinclair/typebox@0.27.8': {}

  '@swc/helpers@0.5.15':
    dependencies:
      tslib: 2.8.1

  '@tanstack/virtual-core@3.13.6': {}

  '@tootallnate/once@1.1.2':
    optional: true

  '@trysound/sax@0.2.0': {}

  '@tybys/wasm-util@0.9.0':
    dependencies:
      tslib: 2.8.1

  '@types/acorn@4.0.6':
    dependencies:
      '@types/estree': 1.0.6

  '@types/body-parser@1.19.5':
    dependencies:
      '@types/connect': 3.4.38
      '@types/node': 20.14.11

  '@types/command-line-args@5.2.3': {}

  '@types/command-line-usage@5.0.4': {}

  '@types/compression@1.7.5':
    dependencies:
      '@types/express': 4.17.21

  '@types/connect@3.4.38':
    dependencies:
      '@types/node': 20.14.11

  '@types/debug@4.1.12':
    dependencies:
      '@types/ms': 2.1.0

  '@types/eslint@8.56.10':
    dependencies:
      '@types/estree': 1.0.6
      '@types/json-schema': 7.0.15

  '@types/estree-jsx@1.0.5':
    dependencies:
      '@types/estree': 1.0.6

  '@types/estree@1.0.6': {}

  '@types/express-serve-static-core@4.19.6':
    dependencies:
      '@types/node': 20.14.11
      '@types/qs': 6.9.18
      '@types/range-parser': 1.2.7
      '@types/send': 0.17.4

  '@types/express@4.17.21':
    dependencies:
      '@types/body-parser': 1.19.5
      '@types/express-serve-static-core': 4.19.6
      '@types/qs': 6.9.18
      '@types/serve-static': 1.15.7

  '@types/hast@3.0.4':
    dependencies:
      '@types/unist': 3.0.3

  '@types/http-errors@2.0.4': {}

  '@types/json-schema@7.0.15': {}

  '@types/marked@6.0.0':
    dependencies:
      marked: 15.0.7

  '@types/mdast@4.0.4':
    dependencies:
      '@types/unist': 3.0.3

  '@types/mdx@2.0.13': {}

  '@types/mime@1.3.5': {}

  '@types/ms@2.1.0': {}

  '@types/mustache@4.2.5': {}

  '@types/node@20.14.11':
    dependencies:
      undici-types: 5.26.5

  '@types/qs@6.9.18': {}

  '@types/range-parser@1.2.7': {}

  '@types/send@0.17.4':
    dependencies:
      '@types/mime': 1.3.5
      '@types/node': 20.14.11

  '@types/serve-static@1.15.7':
    dependencies:
      '@types/http-errors': 2.0.4
      '@types/node': 20.14.11
      '@types/send': 0.17.4

  '@types/unist@2.0.11': {}

  '@types/unist@3.0.3': {}

  '@types/validator@13.12.2': {}

  '@typescript-eslint/eslint-plugin@7.16.1(@typescript-eslint/parser@7.16.1(eslint@8.57.0)(typescript@5.4.5))(eslint@8.57.0)(typescript@5.4.5)':
    dependencies:
      '@eslint-community/regexpp': 4.12.1
      '@typescript-eslint/parser': 7.16.1(eslint@8.57.0)(typescript@5.4.5)
      '@typescript-eslint/scope-manager': 7.16.1
      '@typescript-eslint/type-utils': 7.16.1(eslint@8.57.0)(typescript@5.4.5)
      '@typescript-eslint/utils': 7.16.1(eslint@8.57.0)(typescript@5.4.5)
      '@typescript-eslint/visitor-keys': 7.16.1
      eslint: 8.57.0
      graphemer: 1.4.0
      ignore: 5.3.2
      natural-compare: 1.4.0
      ts-api-utils: 1.4.3(typescript@5.4.5)
    optionalDependencies:
      typescript: 5.4.5
    transitivePeerDependencies:
      - supports-color

  '@typescript-eslint/parser@7.16.1(eslint@8.57.0)(typescript@5.4.5)':
    dependencies:
      '@typescript-eslint/scope-manager': 7.16.1
      '@typescript-eslint/types': 7.16.1
      '@typescript-eslint/typescript-estree': 7.16.1(typescript@5.4.5)
      '@typescript-eslint/visitor-keys': 7.16.1
      debug: 4.4.0
      eslint: 8.57.0
    optionalDependencies:
      typescript: 5.4.5
    transitivePeerDependencies:
      - supports-color

  '@typescript-eslint/scope-manager@7.16.1':
    dependencies:
      '@typescript-eslint/types': 7.16.1
      '@typescript-eslint/visitor-keys': 7.16.1

  '@typescript-eslint/type-utils@7.16.1(eslint@8.57.0)(typescript@5.4.5)':
    dependencies:
      '@typescript-eslint/typescript-estree': 7.16.1(typescript@5.4.5)
      '@typescript-eslint/utils': 7.16.1(eslint@8.57.0)(typescript@5.4.5)
      debug: 4.4.0
      eslint: 8.57.0
      ts-api-utils: 1.4.3(typescript@5.4.5)
    optionalDependencies:
      typescript: 5.4.5
    transitivePeerDependencies:
      - supports-color

  '@typescript-eslint/types@7.16.1': {}

  '@typescript-eslint/typescript-estree@7.16.1(typescript@5.4.5)':
    dependencies:
      '@typescript-eslint/types': 7.16.1
      '@typescript-eslint/visitor-keys': 7.16.1
      debug: 4.4.0
      globby: 11.1.0
      is-glob: 4.0.3
      minimatch: 9.0.5
      semver: 7.7.1
      ts-api-utils: 1.4.3(typescript@5.4.5)
    optionalDependencies:
      typescript: 5.4.5
    transitivePeerDependencies:
      - supports-color

  '@typescript-eslint/utils@7.16.1(eslint@8.57.0)(typescript@5.4.5)':
    dependencies:
      '@eslint-community/eslint-utils': 4.4.1(eslint@8.57.0)
      '@typescript-eslint/scope-manager': 7.16.1
      '@typescript-eslint/types': 7.16.1
      '@typescript-eslint/typescript-estree': 7.16.1(typescript@5.4.5)
      eslint: 8.57.0
    transitivePeerDependencies:
      - supports-color
      - typescript

  '@typescript-eslint/visitor-keys@7.16.1':
    dependencies:
      '@typescript-eslint/types': 7.16.1
      eslint-visitor-keys: 3.4.3

  '@ungap/structured-clone@1.3.0': {}

  '@vitest/expect@3.0.7':
    dependencies:
      '@vitest/spy': 3.0.7
      '@vitest/utils': 3.0.7
      chai: 5.2.0
      tinyrainbow: 2.0.0

  '@vitest/mocker@3.0.7(vite@5.3.5(@types/node@20.14.11))':
    dependencies:
      '@vitest/spy': 3.0.7
      estree-walker: 3.0.3
      magic-string: 0.30.17
    optionalDependencies:
      vite: 5.3.5(@types/node@20.14.11)

  '@vitest/pretty-format@3.0.7':
    dependencies:
      tinyrainbow: 2.0.0

  '@vitest/runner@3.0.7':
    dependencies:
      '@vitest/utils': 3.0.7
      pathe: 2.0.3

  '@vitest/snapshot@3.0.7':
    dependencies:
      '@vitest/pretty-format': 3.0.7
      magic-string: 0.30.17
      pathe: 2.0.3

  '@vitest/spy@3.0.7':
    dependencies:
      tinyspy: 3.0.2

  '@vitest/ui@3.0.7(vitest@3.0.7)':
    dependencies:
      '@vitest/utils': 3.0.7
      fflate: 0.8.2
      flatted: 3.3.3
      pathe: 2.0.3
      sirv: 3.0.1
      tinyglobby: 0.2.12
      tinyrainbow: 2.0.0
      vitest: 3.0.7(@types/debug@4.1.12)(@types/node@20.14.11)(@vitest/ui@3.0.7)

  '@vitest/utils@3.0.7':
    dependencies:
      '@vitest/pretty-format': 3.0.7
      loupe: 3.1.3
      tinyrainbow: 2.0.0

  '@yarnpkg/lockfile@1.1.0': {}

  '@yarnpkg/parsers@3.0.2':
    dependencies:
      js-yaml: 3.14.1
      tslib: 2.8.1

  '@zkochan/js-yaml@0.0.7':
    dependencies:
      argparse: 2.0.1

  abbrev@1.1.1:
    optional: true

  accepts@1.3.8:
    dependencies:
      mime-types: 2.1.35
      negotiator: 0.6.3

  acorn-jsx@5.3.2(acorn@8.14.0):
    dependencies:
      acorn: 8.14.0

  acorn@8.14.0: {}

  agent-base@6.0.2:
    dependencies:
      debug: 4.4.0
    transitivePeerDependencies:
      - supports-color
    optional: true

  agentkeepalive@4.6.0:
    dependencies:
      humanize-ms: 1.2.1
    optional: true

  aggregate-error@3.1.0:
    dependencies:
      clean-stack: 2.2.0
      indent-string: 4.0.0
    optional: true

  ajv@6.12.6:
    dependencies:
      fast-deep-equal: 3.1.3
      fast-json-stable-stringify: 2.1.0
      json-schema-traverse: 0.4.1
      uri-js: 4.4.1

  ansi-colors@4.1.3: {}

  ansi-regex@5.0.1: {}

  ansi-regex@6.1.0: {}

  ansi-styles@4.3.0:
    dependencies:
      color-convert: 2.0.1

  ansi-styles@5.2.0: {}

  ansi-styles@6.2.1: {}

  ansis@2.3.0: {}

  any-promise@1.3.0: {}

  anymatch@3.1.3:
    dependencies:
      normalize-path: 3.0.0
      picomatch: 2.3.1

  apache-arrow@19.0.1:
    dependencies:
      '@swc/helpers': 0.5.15
      '@types/command-line-args': 5.2.3
      '@types/command-line-usage': 5.0.4
      '@types/node': 20.14.11
      command-line-args: 6.0.1
      command-line-usage: 7.0.3
      flatbuffers: 24.12.23
      json-bignum: 0.0.3
      tslib: 2.8.1
    transitivePeerDependencies:
      - '@75lb/nature'

  aproba@2.0.0:
    optional: true

  are-we-there-yet@3.0.1:
    dependencies:
      delegates: 1.0.0
      readable-stream: 3.6.2
    optional: true

  arg@5.0.2: {}

  argparse@1.0.10:
    dependencies:
      sprintf-js: 1.0.3

  argparse@2.0.1: {}

  array-back@6.2.2: {}

  array-flatten@1.1.1: {}

  array-union@2.1.0: {}

  assertion-error@2.0.1: {}

  astring@1.9.0: {}

  async@3.2.6: {}

  asynckit@0.4.0: {}

  autoprefixer@10.4.20(postcss@8.5.3):
    dependencies:
      browserslist: 4.24.4
      caniuse-lite: 1.0.30001700
      fraction.js: 4.3.7
      normalize-range: 0.1.2
      picocolors: 1.1.1
      postcss: 8.5.3
      postcss-value-parser: 4.2.0

  axios@1.7.9:
    dependencies:
      follow-redirects: 1.15.9
      form-data: 4.0.2
      proxy-from-env: 1.1.0
    transitivePeerDependencies:
      - debug

  bail@2.0.2: {}

  balanced-match@1.0.2: {}

  base64-js@1.5.1: {}

  binary-extensions@2.3.0: {}

  bindings@1.5.0:
    dependencies:
      file-uri-to-path: 1.0.0

  bl@4.1.0:
    dependencies:
      buffer: 5.7.1
      inherits: 2.0.4
      readable-stream: 3.6.2

  body-parser@1.20.3:
    dependencies:
      bytes: 3.1.2
      content-type: 1.0.5
      debug: 2.6.9
      depd: 2.0.0
      destroy: 1.2.0
      http-errors: 2.0.0
      iconv-lite: 0.4.24
      on-finished: 2.4.1
      qs: 6.13.0
      raw-body: 2.5.2
      type-is: 1.6.18
      unpipe: 1.0.0
    transitivePeerDependencies:
      - supports-color

  body-scroll-lock-upgrade@1.1.0: {}

  boolbase@1.0.0: {}

  boolean@3.2.0: {}

  brace-expansion@1.1.11:
    dependencies:
      balanced-match: 1.0.2
      concat-map: 0.0.1

  brace-expansion@2.0.1:
    dependencies:
      balanced-match: 1.0.2

  braces@3.0.3:
    dependencies:
      fill-range: 7.1.1

  browserslist@4.24.4:
    dependencies:
      caniuse-lite: 1.0.30001700
      electron-to-chromium: 1.5.102
      node-releases: 2.0.19
      update-browserslist-db: 1.1.2(browserslist@4.24.4)

  buffer@5.7.1:
    dependencies:
      base64-js: 1.5.1
      ieee754: 1.2.1

  bytes@3.1.2: {}

  cac@6.7.14: {}

  cacache@15.3.0:
    dependencies:
      '@npmcli/fs': 1.1.1
      '@npmcli/move-file': 1.1.2
      chownr: 2.0.0
      fs-minipass: 2.1.0
      glob: 7.2.3
      infer-owner: 1.0.4
      lru-cache: 6.0.0
      minipass: 3.3.6
      minipass-collect: 1.0.2
      minipass-flush: 1.0.5
      minipass-pipeline: 1.2.4
      mkdirp: 1.0.4
      p-map: 4.0.0
      promise-inflight: 1.0.1
      rimraf: 3.0.2
      ssri: 8.0.1
      tar: 6.2.1
      unique-filename: 1.1.1
    transitivePeerDependencies:
      - bluebird
    optional: true

  call-bind-apply-helpers@1.0.2:
    dependencies:
      es-errors: 1.3.0
      function-bind: 1.1.2

  call-bound@1.0.3:
    dependencies:
      call-bind-apply-helpers: 1.0.2
      get-intrinsic: 1.2.7

  callsites@3.1.0: {}

  camelcase-css@2.0.1: {}

  caniuse-lite@1.0.30001700: {}

  ccount@2.0.1: {}

  chai@5.2.0:
    dependencies:
      assertion-error: 2.0.1
      check-error: 2.1.1
      deep-eql: 5.0.2
      loupe: 3.1.3
      pathval: 2.0.0

  chalk-template@0.4.0:
    dependencies:
      chalk: 4.1.2

  chalk@4.1.2:
    dependencies:
      ansi-styles: 4.3.0
      supports-color: 7.2.0

  character-entities-html4@2.1.0: {}

  character-entities-legacy@3.0.0: {}

  character-entities@2.0.2: {}

  character-reference-invalid@2.0.1: {}

  check-error@2.1.1: {}

  chokidar@3.6.0:
    dependencies:
      anymatch: 3.1.3
      braces: 3.0.3
      glob-parent: 5.1.2
      is-binary-path: 2.1.0
      is-glob: 4.0.3
      normalize-path: 3.0.0
      readdirp: 3.6.0
    optionalDependencies:
      fsevents: 2.3.3

  chownr@1.1.4: {}

  chownr@2.0.0: {}

  class-variance-authority@0.7.1:
    dependencies:
      clsx: 2.1.1

  clean-stack@2.2.0:
    optional: true

  cli-cursor@3.1.0:
    dependencies:
      restore-cursor: 3.1.0

  cli-spinners@2.6.1: {}

  cliui@8.0.1:
    dependencies:
      string-width: 4.2.3
      strip-ansi: 6.0.1
      wrap-ansi: 7.0.0

  clone@1.0.4: {}

  clsx@2.1.1: {}

  collapse-white-space@2.1.0: {}

  color-convert@2.0.1:
    dependencies:
      color-name: 1.1.4

  color-name@1.1.4: {}

  color-string@1.9.1:
    dependencies:
      color-name: 1.1.4
      simple-swizzle: 0.2.2

  color-support@1.1.3:
    optional: true

  color@4.2.3:
    dependencies:
      color-convert: 2.0.1
      color-string: 1.9.1

  combined-stream@1.0.8:
    dependencies:
      delayed-stream: 1.0.0

  comma-separated-tokens@2.0.3: {}

  command-line-args@6.0.1:
    dependencies:
      array-back: 6.2.2
      find-replace: 5.0.2
      lodash.camelcase: 4.3.0
      typical: 7.3.0

  command-line-usage@7.0.3:
    dependencies:
      array-back: 6.2.2
      chalk-template: 0.4.0
      table-layout: 4.1.1
      typical: 7.3.0

  commander@4.1.1: {}

  commander@7.2.0: {}

  compressible@2.0.18:
    dependencies:
      mime-db: 1.53.0

  compression@1.8.0:
    dependencies:
      bytes: 3.1.2
      compressible: 2.0.18
      debug: 2.6.9
      negotiator: 0.6.4
      on-headers: 1.0.2
      safe-buffer: 5.2.1
      vary: 1.1.2
    transitivePeerDependencies:
      - supports-color

  concat-map@0.0.1: {}

  consola@3.4.0: {}

  console-control-strings@1.1.0:
    optional: true

  content-disposition@0.5.4:
    dependencies:
      safe-buffer: 5.2.1

  content-type@1.0.5: {}

  cookie-signature@1.0.6: {}

  cookie@0.6.0: {}

  cross-spawn@7.0.6:
    dependencies:
      path-key: 3.1.1
      shebang-command: 2.0.0
      which: 2.0.2

  css-select@5.1.0:
    dependencies:
      boolbase: 1.0.0
      css-what: 6.1.0
      domhandler: 5.0.3
      domutils: 3.2.2
      nth-check: 2.1.1

  css-tree@2.2.1:
    dependencies:
      mdn-data: 2.0.28
      source-map-js: 1.2.1

  css-tree@2.3.1:
    dependencies:
      mdn-data: 2.0.30
      source-map-js: 1.2.1

  css-what@6.1.0: {}

  cssesc@3.0.0: {}

  csso@5.0.5:
    dependencies:
      css-tree: 2.2.1

  csstype@3.1.3: {}

  date-fns@4.1.0: {}

  debug@2.6.9:
    dependencies:
      ms: 2.0.0

  debug@4.4.0:
    dependencies:
      ms: 2.1.3

  debug@4.4.1:
    dependencies:
      ms: 2.1.3

  decode-named-character-reference@1.0.2:
    dependencies:
      character-entities: 2.0.2

  decompress-response@6.0.0:
    dependencies:
      mimic-response: 3.1.0

  deep-eql@5.0.2: {}

  deep-extend@0.6.0: {}

  deep-is@0.1.4: {}

  deepmerge@4.3.1: {}

  defaults@1.0.4:
    dependencies:
      clone: 1.0.4

  define-data-property@1.1.4:
    dependencies:
      es-define-property: 1.0.1
      es-errors: 1.3.0
      gopd: 1.2.0

  define-lazy-prop@2.0.0: {}

  define-properties@1.2.1:
    dependencies:
      define-data-property: 1.1.4
      has-property-descriptors: 1.0.2
      object-keys: 1.1.1

  delayed-stream@1.0.0: {}

  delegates@1.0.0:
    optional: true

  depd@2.0.0: {}

  dequal@2.0.3: {}

  destroy@1.2.0: {}

  detect-libc@2.0.3: {}

  detect-libc@2.0.4: {}

  detect-node@2.1.0: {}

  devlop@1.1.0:
    dependencies:
      dequal: 2.0.3

  didyoumean@1.2.2: {}

  diff-sequences@29.6.3: {}

  dir-glob@3.0.1:
    dependencies:
      path-type: 4.0.0

  dlv@1.1.3: {}

  doctrine@3.0.0:
    dependencies:
      esutils: 2.0.3

  dom-serializer@2.0.0:
    dependencies:
      domelementtype: 2.3.0
      domhandler: 5.0.3
      entities: 4.5.0

  domelementtype@2.3.0: {}

  domhandler@5.0.3:
    dependencies:
      domelementtype: 2.3.0

  domutils@3.2.2:
    dependencies:
      dom-serializer: 2.0.0
      domelementtype: 2.3.0
      domhandler: 5.0.3

  dotenv-expand@11.0.7:
    dependencies:
      dotenv: 16.4.7

  dotenv@16.4.7: {}

  dottie@2.0.6: {}

  dunder-proto@1.0.1:
    dependencies:
      call-bind-apply-helpers: 1.0.2
      es-errors: 1.3.0
      gopd: 1.2.0

  eastasianwidth@0.2.0: {}

  ee-first@1.1.1: {}

  ejs@3.1.10:
    dependencies:
      jake: 10.9.2

  electron-to-chromium@1.5.102: {}

  emoji-regex@8.0.0: {}

  emoji-regex@9.2.2: {}

  encodeurl@1.0.2: {}

  encodeurl@2.0.0: {}

  encoding@0.1.13:
    dependencies:
      iconv-lite: 0.6.3
    optional: true

  end-of-stream@1.4.4:
    dependencies:
      once: 1.4.0

  enquirer@2.3.6:
    dependencies:
      ansi-colors: 4.1.3

  entities@4.5.0: {}

  env-paths@2.2.1:
    optional: true

  err-code@2.0.3:
    optional: true

  es-define-property@1.0.1: {}

  es-errors@1.3.0: {}

  es-module-lexer@1.6.0: {}

  es-object-atoms@1.1.1:
    dependencies:
      es-errors: 1.3.0

  es-set-tostringtag@2.1.0:
    dependencies:
      es-errors: 1.3.0
      get-intrinsic: 1.2.7
      has-tostringtag: 1.0.2
      hasown: 2.0.2

  es6-error@4.1.1: {}

  esast-util-from-estree@2.0.0:
    dependencies:
      '@types/estree-jsx': 1.0.5
      devlop: 1.1.0
      estree-util-visit: 2.0.0
      unist-util-position-from-estree: 2.0.0

  esast-util-from-js@2.0.1:
    dependencies:
      '@types/estree-jsx': 1.0.5
      acorn: 8.14.0
      esast-util-from-estree: 2.0.0
      vfile-message: 4.0.2

  esbuild@0.21.5:
    optionalDependencies:
      '@esbuild/aix-ppc64': 0.21.5
      '@esbuild/android-arm': 0.21.5
      '@esbuild/android-arm64': 0.21.5
      '@esbuild/android-x64': 0.21.5
      '@esbuild/darwin-arm64': 0.21.5
      '@esbuild/darwin-x64': 0.21.5
      '@esbuild/freebsd-arm64': 0.21.5
      '@esbuild/freebsd-x64': 0.21.5
      '@esbuild/linux-arm': 0.21.5
      '@esbuild/linux-arm64': 0.21.5
      '@esbuild/linux-ia32': 0.21.5
      '@esbuild/linux-loong64': 0.21.5
      '@esbuild/linux-mips64el': 0.21.5
      '@esbuild/linux-ppc64': 0.21.5
      '@esbuild/linux-riscv64': 0.21.5
      '@esbuild/linux-s390x': 0.21.5
      '@esbuild/linux-x64': 0.21.5
      '@esbuild/netbsd-x64': 0.21.5
      '@esbuild/openbsd-x64': 0.21.5
      '@esbuild/sunos-x64': 0.21.5
      '@esbuild/win32-arm64': 0.21.5
      '@esbuild/win32-ia32': 0.21.5
      '@esbuild/win32-x64': 0.21.5

  escalade@3.2.0: {}

  escape-html@1.0.3: {}

  escape-string-regexp@1.0.5: {}

  escape-string-regexp@4.0.0: {}

  eslint-scope@7.2.2:
    dependencies:
      esrecurse: 4.3.0
      estraverse: 5.3.0

  eslint-visitor-keys@3.4.3: {}

  eslint@8.57.0:
    dependencies:
      '@eslint-community/eslint-utils': 4.7.0(eslint@8.57.0)
      '@eslint-community/regexpp': 4.12.1
      '@eslint/eslintrc': 2.1.4
      '@eslint/js': 8.57.0
      '@humanwhocodes/config-array': 0.11.14
      '@humanwhocodes/module-importer': 1.0.1
      '@nodelib/fs.walk': 1.2.8
      '@ungap/structured-clone': 1.3.0
      ajv: 6.12.6
      chalk: 4.1.2
      cross-spawn: 7.0.6
      debug: 4.4.1
      doctrine: 3.0.0
      escape-string-regexp: 4.0.0
      eslint-scope: 7.2.2
      eslint-visitor-keys: 3.4.3
      espree: 9.6.1
      esquery: 1.6.0
      esutils: 2.0.3
      fast-deep-equal: 3.1.3
      file-entry-cache: 6.0.1
      find-up: 5.0.0
      glob-parent: 6.0.2
      globals: 13.24.0
      graphemer: 1.4.0
      ignore: 5.3.2
      imurmurhash: 0.1.4
      is-glob: 4.0.3
      is-path-inside: 3.0.3
      js-yaml: 4.1.0
      json-stable-stringify-without-jsonify: 1.0.1
      levn: 0.4.1
      lodash.merge: 4.6.2
      minimatch: 3.1.2
      natural-compare: 1.4.0
      optionator: 0.9.4
      strip-ansi: 6.0.1
      text-table: 0.2.0
    transitivePeerDependencies:
      - supports-color

  espree@9.6.1:
    dependencies:
      acorn: 8.14.0
      acorn-jsx: 5.3.2(acorn@8.14.0)
      eslint-visitor-keys: 3.4.3

  esprima@4.0.1: {}

  esquery@1.6.0:
    dependencies:
      estraverse: 5.3.0

  esrecurse@4.3.0:
    dependencies:
      estraverse: 5.3.0

  estraverse@5.3.0: {}

  estree-util-attach-comments@3.0.0:
    dependencies:
      '@types/estree': 1.0.6

  estree-util-build-jsx@3.0.1:
    dependencies:
      '@types/estree-jsx': 1.0.5
      devlop: 1.1.0
      estree-util-is-identifier-name: 3.0.0
      estree-walker: 3.0.3

  estree-util-is-identifier-name@3.0.0: {}

  estree-util-scope@1.0.0:
    dependencies:
      '@types/estree': 1.0.6
      devlop: 1.1.0

  estree-util-to-js@2.0.0:
    dependencies:
      '@types/estree-jsx': 1.0.5
      astring: 1.9.0
      source-map: 0.7.4

  estree-util-visit@2.0.0:
    dependencies:
      '@types/estree-jsx': 1.0.5
      '@types/unist': 3.0.3

  estree-walker@2.0.2: {}

  estree-walker@3.0.3:
    dependencies:
      '@types/estree': 1.0.6

  esutils@2.0.3: {}

  etag@1.8.1: {}

  expand-template@2.0.3: {}

  expect-type@1.2.0: {}

  express@4.20.0:
    dependencies:
      accepts: 1.3.8
      array-flatten: 1.1.1
      body-parser: 1.20.3
      content-disposition: 0.5.4
      content-type: 1.0.5
      cookie: 0.6.0
      cookie-signature: 1.0.6
      debug: 2.6.9
      depd: 2.0.0
      encodeurl: 2.0.0
      escape-html: 1.0.3
      etag: 1.8.1
      finalhandler: 1.2.0
      fresh: 0.5.2
      http-errors: 2.0.0
      merge-descriptors: 1.0.3
      methods: 1.1.2
      on-finished: 2.4.1
      parseurl: 1.3.3
      path-to-regexp: 0.1.10
      proxy-addr: 2.0.7
      qs: 6.11.0
      range-parser: 1.2.1
      safe-buffer: 5.2.1
      send: 0.19.0
      serve-static: 1.16.0
      setprototypeof: 1.2.0
      statuses: 2.0.1
      type-is: 1.6.18
      utils-merge: 1.0.1
      vary: 1.1.2
    transitivePeerDependencies:
      - supports-color

  extend@3.0.2: {}

  fast-deep-equal@3.1.3: {}

  fast-glob@3.3.3:
    dependencies:
      '@nodelib/fs.stat': 2.0.5
      '@nodelib/fs.walk': 1.2.8
      glob-parent: 5.1.2
      merge2: 1.4.1
      micromatch: 4.0.8

  fast-json-stable-stringify@2.1.0: {}

  fast-levenshtein@2.0.6: {}

  fastq@1.19.0:
    dependencies:
      reusify: 1.0.4

  fdir@6.4.3(picomatch@4.0.2):
    optionalDependencies:
      picomatch: 4.0.2

  fflate@0.8.2: {}

  figures@3.2.0:
    dependencies:
      escape-string-regexp: 1.0.5

  file-entry-cache@6.0.1:
    dependencies:
      flat-cache: 3.2.0

  file-uri-to-path@1.0.0: {}

  filelist@1.0.4:
    dependencies:
      minimatch: 5.1.6

  fill-range@7.1.1:
    dependencies:
      to-regex-range: 5.0.1

  finalhandler@1.2.0:
    dependencies:
      debug: 2.6.9
      encodeurl: 1.0.2
      escape-html: 1.0.3
      on-finished: 2.4.1
      parseurl: 1.3.3
      statuses: 2.0.1
      unpipe: 1.0.0
    transitivePeerDependencies:
      - supports-color

  find-replace@5.0.2: {}

  find-up@5.0.0:
    dependencies:
      locate-path: 6.0.0
      path-exists: 4.0.0

  flat-cache@3.2.0:
    dependencies:
      flatted: 3.3.3
      keyv: 4.5.4
      rimraf: 3.0.2

  flat@5.0.2: {}

  flatbuffers@24.12.23: {}

  flatted@3.3.3: {}

  focus-trap@7.5.4:
    dependencies:
      tabbable: 6.2.0

  follow-redirects@1.15.9: {}

  foreground-child@3.3.0:
    dependencies:
      cross-spawn: 7.0.6
      signal-exit: 4.1.0

  form-data@4.0.2:
    dependencies:
      asynckit: 0.4.0
      combined-stream: 1.0.8
      es-set-tostringtag: 2.1.0
      mime-types: 2.1.35

  forwarded@0.2.0: {}

  fraction.js@4.3.7: {}

  fresh@0.5.2: {}

  front-matter@4.0.2:
    dependencies:
      js-yaml: 3.14.1

  fs-constants@1.0.0: {}

  fs-minipass@2.1.0:
    dependencies:
      minipass: 3.3.6

  fs.realpath@1.0.0: {}

  fsevents@2.3.2:
    optional: true

  fsevents@2.3.3:
    optional: true

  function-bind@1.1.2: {}

  gauge@4.0.4:
    dependencies:
      aproba: 2.0.0
      color-support: 1.1.3
      console-control-strings: 1.1.0
      has-unicode: 2.0.1
      signal-exit: 3.0.7
      string-width: 4.2.3
      strip-ansi: 6.0.1
      wide-align: 1.1.5
    optional: true

  get-caller-file@2.0.5: {}

  get-intrinsic@1.2.7:
    dependencies:
      call-bind-apply-helpers: 1.0.2
      es-define-property: 1.0.1
      es-errors: 1.3.0
      es-object-atoms: 1.1.1
      function-bind: 1.1.2
      get-proto: 1.0.1
      gopd: 1.2.0
      has-symbols: 1.1.0
      hasown: 2.0.2
      math-intrinsics: 1.1.0

  get-proto@1.0.1:
    dependencies:
      dunder-proto: 1.0.1
      es-object-atoms: 1.1.1

  github-from-package@0.0.0: {}

  glob-parent@5.1.2:
    dependencies:
      is-glob: 4.0.3

  glob-parent@6.0.2:
    dependencies:
      is-glob: 4.0.3

  glob@10.4.5:
    dependencies:
      foreground-child: 3.3.0
      jackspeak: 3.4.3
      minimatch: 9.0.5
      minipass: 7.1.2
      package-json-from-dist: 1.0.1
      path-scurry: 1.11.1

  glob@7.2.3:
    dependencies:
      fs.realpath: 1.0.0
      inflight: 1.0.6
      inherits: 2.0.4
      minimatch: 3.1.2
      once: 1.4.0
      path-is-absolute: 1.0.1

  global-agent@3.0.0:
    dependencies:
      boolean: 3.2.0
      es6-error: 4.1.1
      matcher: 3.0.0
      roarr: 2.15.4
      semver: 7.7.2
      serialize-error: 7.0.1

  globals@13.24.0:
    dependencies:
      type-fest: 0.20.2

  globalthis@1.0.4:
    dependencies:
      define-properties: 1.2.1
      gopd: 1.2.0

  globby@11.1.0:
    dependencies:
      array-union: 2.1.0
      dir-glob: 3.0.1
      fast-glob: 3.3.3
      ignore: 5.3.2
      merge2: 1.4.1
      slash: 3.0.0

  globrex@0.1.2: {}

  gopd@1.2.0: {}

  graceful-fs@4.2.11:
    optional: true

  graphemer@1.4.0: {}

  has-flag@4.0.0: {}

  has-property-descriptors@1.0.2:
    dependencies:
      es-define-property: 1.0.1

  has-symbols@1.1.0: {}

  has-tostringtag@1.0.2:
    dependencies:
      has-symbols: 1.1.0

  has-unicode@2.0.1:
    optional: true

  hasown@2.0.2:
    dependencies:
      function-bind: 1.1.2

  hast-util-to-estree@3.1.2:
    dependencies:
      '@types/estree': 1.0.6
      '@types/estree-jsx': 1.0.5
      '@types/hast': 3.0.4
      comma-separated-tokens: 2.0.3
      devlop: 1.1.0
      estree-util-attach-comments: 3.0.0
      estree-util-is-identifier-name: 3.0.0
      hast-util-whitespace: 3.0.0
      mdast-util-mdx-expression: 2.0.1
      mdast-util-mdx-jsx: 3.2.0
      mdast-util-mdxjs-esm: 2.0.1
      property-information: 7.0.0
      space-separated-tokens: 2.0.2
      style-to-object: 1.0.8
      unist-util-position: 5.0.0
      zwitch: 2.0.4
    transitivePeerDependencies:
      - supports-color

  hast-util-to-jsx-runtime@2.3.3:
    dependencies:
      '@types/estree': 1.0.6
      '@types/hast': 3.0.4
      '@types/unist': 3.0.3
      comma-separated-tokens: 2.0.3
      devlop: 1.1.0
      estree-util-is-identifier-name: 3.0.0
      hast-util-whitespace: 3.0.0
      mdast-util-mdx-expression: 2.0.1
      mdast-util-mdx-jsx: 3.2.0
      mdast-util-mdxjs-esm: 2.0.1
      property-information: 7.0.0
      space-separated-tokens: 2.0.2
      style-to-object: 1.0.8
      unist-util-position: 5.0.0
      vfile-message: 4.0.2
    transitivePeerDependencies:
      - supports-color

  hast-util-whitespace@3.0.0:
    dependencies:
      '@types/hast': 3.0.4

  htmlparser2@8.0.2:
    dependencies:
      domelementtype: 2.3.0
      domhandler: 5.0.3
      domutils: 3.2.2
      entities: 4.5.0

  http-cache-semantics@4.1.1:
    optional: true

  http-errors@2.0.0:
    dependencies:
      depd: 2.0.0
      inherits: 2.0.4
      setprototypeof: 1.2.0
      statuses: 2.0.1
      toidentifier: 1.0.1

  http-proxy-agent@4.0.1:
    dependencies:
      '@tootallnate/once': 1.1.2
      agent-base: 6.0.2
      debug: 4.4.0
    transitivePeerDependencies:
      - supports-color
    optional: true

  https-proxy-agent@5.0.1:
    dependencies:
      agent-base: 6.0.2
      debug: 4.4.0
    transitivePeerDependencies:
      - supports-color
    optional: true

  humanize-ms@1.2.1:
    dependencies:
      ms: 2.1.3
    optional: true

  husky@9.1.7: {}

  iconv-lite@0.4.24:
    dependencies:
      safer-buffer: 2.1.2

  iconv-lite@0.6.3:
    dependencies:
      safer-buffer: 2.1.2
    optional: true

  ieee754@1.2.1: {}

  ignore@5.3.2: {}

  imagetools-core@7.0.2: {}

  import-fresh@3.3.1:
    dependencies:
      parent-module: 1.0.1
      resolve-from: 4.0.0

  imurmurhash@0.1.4: {}

  indent-string@4.0.0:
    optional: true

  infer-owner@1.0.4:
    optional: true

  inflection@1.13.4: {}

  inflight@1.0.6:
    dependencies:
      once: 1.4.0
      wrappy: 1.0.2

  inherits@2.0.4: {}

  ini@1.3.8: {}

  inline-style-parser@0.2.4: {}

  ip-address@9.0.5:
    dependencies:
      jsbn: 1.1.0
      sprintf-js: 1.1.3
    optional: true

  ipaddr.js@1.9.1: {}

  is-alphabetical@2.0.1: {}

  is-alphanumerical@2.0.1:
    dependencies:
      is-alphabetical: 2.0.1
      is-decimal: 2.0.1

  is-arrayish@0.3.2: {}

  is-binary-path@2.1.0:
    dependencies:
      binary-extensions: 2.3.0

  is-core-module@2.16.1:
    dependencies:
      hasown: 2.0.2

  is-decimal@2.0.1: {}

  is-docker@2.2.1: {}

  is-extglob@2.1.1: {}

  is-fullwidth-code-point@3.0.0: {}

  is-glob@4.0.3:
    dependencies:
      is-extglob: 2.1.1

  is-hexadecimal@2.0.1: {}

  is-interactive@1.0.0: {}

  is-lambda@1.0.1:
    optional: true

  is-number@7.0.0: {}

  is-path-inside@3.0.3: {}

  is-plain-obj@4.1.0: {}

  is-plain-object@5.0.0: {}

  is-unicode-supported@0.1.0: {}

  is-wsl@2.2.0:
    dependencies:
      is-docker: 2.2.1

  isexe@2.0.0: {}

  jackspeak@3.4.3:
    dependencies:
      '@isaacs/cliui': 8.0.2
    optionalDependencies:
      '@pkgjs/parseargs': 0.11.0

  jake@10.9.2:
    dependencies:
      async: 3.2.6
      chalk: 4.1.2
      filelist: 1.0.4
      minimatch: 3.1.2

  jest-diff@29.7.0:
    dependencies:
      chalk: 4.1.2
      diff-sequences: 29.6.3
      jest-get-type: 29.6.3
      pretty-format: 29.7.0

  jest-get-type@29.6.3: {}

  jiti@1.21.7: {}

  js-yaml@3.14.1:
    dependencies:
      argparse: 1.0.10
      esprima: 4.0.1

  js-yaml@4.1.0:
    dependencies:
      argparse: 2.0.1

  jsbn@1.1.0:
    optional: true

  json-bignum@0.0.3: {}

  json-buffer@3.0.1: {}

  json-schema-traverse@0.4.1: {}

  json-stable-stringify-without-jsonify@1.0.1: {}

  json-stringify-safe@5.0.1: {}

  json5@2.2.3: {}

  jsonc-parser@3.2.0: {}

  keyv@4.5.4:
    dependencies:
      json-buffer: 3.0.1

  levn@0.4.1:
    dependencies:
      prelude-ls: 1.2.1
      type-check: 0.4.0

  lilconfig@3.1.3: {}

  lines-and-columns@1.2.4: {}

  lines-and-columns@2.0.3: {}

  locate-path@6.0.0:
    dependencies:
      p-locate: 5.0.0

  lodash.camelcase@4.3.0: {}

  lodash.merge@4.6.2: {}

  lodash@4.17.21: {}

  log-symbols@4.1.0:
    dependencies:
      chalk: 4.1.2
      is-unicode-supported: 0.1.0

<<<<<<< HEAD
=======
  long@5.3.2: {}

>>>>>>> 339af123
  longest-streak@3.1.0: {}

  loupe@3.1.3: {}

  lru-cache@10.4.3: {}

  lru-cache@6.0.0:
    dependencies:
      yallist: 4.0.0
    optional: true

  magic-string@0.30.17:
    dependencies:
      '@jridgewell/sourcemap-codec': 1.5.0

  make-fetch-happen@9.1.0:
    dependencies:
      agentkeepalive: 4.6.0
      cacache: 15.3.0
      http-cache-semantics: 4.1.1
      http-proxy-agent: 4.0.1
      https-proxy-agent: 5.0.1
      is-lambda: 1.0.1
      lru-cache: 6.0.0
      minipass: 3.3.6
      minipass-collect: 1.0.2
      minipass-fetch: 1.4.1
      minipass-flush: 1.0.5
      minipass-pipeline: 1.2.4
      negotiator: 0.6.4
      promise-retry: 2.0.1
      socks-proxy-agent: 6.2.1
      ssri: 8.0.1
    transitivePeerDependencies:
      - bluebird
      - supports-color
    optional: true

  markdown-extensions@2.0.0: {}

  marked@15.0.7: {}

  matcher@3.0.0:
    dependencies:
      escape-string-regexp: 4.0.0

  math-intrinsics@1.1.0: {}

  mdast-util-from-markdown@2.0.2:
    dependencies:
      '@types/mdast': 4.0.4
      '@types/unist': 3.0.3
      decode-named-character-reference: 1.0.2
      devlop: 1.1.0
      mdast-util-to-string: 4.0.0
      micromark: 4.0.1
      micromark-util-decode-numeric-character-reference: 2.0.2
      micromark-util-decode-string: 2.0.1
      micromark-util-normalize-identifier: 2.0.1
      micromark-util-symbol: 2.0.1
      micromark-util-types: 2.0.1
      unist-util-stringify-position: 4.0.0
    transitivePeerDependencies:
      - supports-color

  mdast-util-mdx-expression@2.0.1:
    dependencies:
      '@types/estree-jsx': 1.0.5
      '@types/hast': 3.0.4
      '@types/mdast': 4.0.4
      devlop: 1.1.0
      mdast-util-from-markdown: 2.0.2
      mdast-util-to-markdown: 2.1.2
    transitivePeerDependencies:
      - supports-color

  mdast-util-mdx-jsx@3.2.0:
    dependencies:
      '@types/estree-jsx': 1.0.5
      '@types/hast': 3.0.4
      '@types/mdast': 4.0.4
      '@types/unist': 3.0.3
      ccount: 2.0.1
      devlop: 1.1.0
      mdast-util-from-markdown: 2.0.2
      mdast-util-to-markdown: 2.1.2
      parse-entities: 4.0.2
      stringify-entities: 4.0.4
      unist-util-stringify-position: 4.0.0
      vfile-message: 4.0.2
    transitivePeerDependencies:
      - supports-color

  mdast-util-mdx@3.0.0:
    dependencies:
      mdast-util-from-markdown: 2.0.2
      mdast-util-mdx-expression: 2.0.1
      mdast-util-mdx-jsx: 3.2.0
      mdast-util-mdxjs-esm: 2.0.1
      mdast-util-to-markdown: 2.1.2
    transitivePeerDependencies:
      - supports-color

  mdast-util-mdxjs-esm@2.0.1:
    dependencies:
      '@types/estree-jsx': 1.0.5
      '@types/hast': 3.0.4
      '@types/mdast': 4.0.4
      devlop: 1.1.0
      mdast-util-from-markdown: 2.0.2
      mdast-util-to-markdown: 2.1.2
    transitivePeerDependencies:
      - supports-color

  mdast-util-phrasing@4.1.0:
    dependencies:
      '@types/mdast': 4.0.4
      unist-util-is: 6.0.0

  mdast-util-to-hast@13.2.0:
    dependencies:
      '@types/hast': 3.0.4
      '@types/mdast': 4.0.4
      '@ungap/structured-clone': 1.3.0
      devlop: 1.1.0
      micromark-util-sanitize-uri: 2.0.1
      trim-lines: 3.0.1
      unist-util-position: 5.0.0
      unist-util-visit: 5.0.0
      vfile: 6.0.2

  mdast-util-to-markdown@2.1.2:
    dependencies:
      '@types/mdast': 4.0.4
      '@types/unist': 3.0.3
      longest-streak: 3.1.0
      mdast-util-phrasing: 4.1.0
      mdast-util-to-string: 4.0.0
      micromark-util-classify-character: 2.0.1
      micromark-util-decode-string: 2.0.1
      unist-util-visit: 5.0.0
      zwitch: 2.0.4

  mdast-util-to-string@4.0.0:
    dependencies:
      '@types/mdast': 4.0.4

  mdn-data@2.0.28: {}

  mdn-data@2.0.30: {}

  media-typer@0.3.0: {}

  merge-descriptors@1.0.3: {}

  merge2@1.4.1: {}

  methods@1.1.2: {}

  micromark-core-commonmark@2.0.2:
    dependencies:
      decode-named-character-reference: 1.0.2
      devlop: 1.1.0
      micromark-factory-destination: 2.0.1
      micromark-factory-label: 2.0.1
      micromark-factory-space: 2.0.1
      micromark-factory-title: 2.0.1
      micromark-factory-whitespace: 2.0.1
      micromark-util-character: 2.1.1
      micromark-util-chunked: 2.0.1
      micromark-util-classify-character: 2.0.1
      micromark-util-html-tag-name: 2.0.1
      micromark-util-normalize-identifier: 2.0.1
      micromark-util-resolve-all: 2.0.1
      micromark-util-subtokenize: 2.0.4
      micromark-util-symbol: 2.0.1
      micromark-util-types: 2.0.1

  micromark-extension-mdx-expression@3.0.0:
    dependencies:
      '@types/estree': 1.0.6
      devlop: 1.1.0
      micromark-factory-mdx-expression: 2.0.2
      micromark-factory-space: 2.0.1
      micromark-util-character: 2.1.1
      micromark-util-events-to-acorn: 2.0.2
      micromark-util-symbol: 2.0.1
      micromark-util-types: 2.0.1

  micromark-extension-mdx-jsx@3.0.1:
    dependencies:
      '@types/acorn': 4.0.6
      '@types/estree': 1.0.6
      devlop: 1.1.0
      estree-util-is-identifier-name: 3.0.0
      micromark-factory-mdx-expression: 2.0.2
      micromark-factory-space: 2.0.1
      micromark-util-character: 2.1.1
      micromark-util-events-to-acorn: 2.0.2
      micromark-util-symbol: 2.0.1
      micromark-util-types: 2.0.1
      vfile-message: 4.0.2

  micromark-extension-mdx-md@2.0.0:
    dependencies:
      micromark-util-types: 2.0.1

  micromark-extension-mdxjs-esm@3.0.0:
    dependencies:
      '@types/estree': 1.0.6
      devlop: 1.1.0
      micromark-core-commonmark: 2.0.2
      micromark-util-character: 2.1.1
      micromark-util-events-to-acorn: 2.0.2
      micromark-util-symbol: 2.0.1
      micromark-util-types: 2.0.1
      unist-util-position-from-estree: 2.0.0
      vfile-message: 4.0.2

  micromark-extension-mdxjs@3.0.0:
    dependencies:
      acorn: 8.14.0
      acorn-jsx: 5.3.2(acorn@8.14.0)
      micromark-extension-mdx-expression: 3.0.0
      micromark-extension-mdx-jsx: 3.0.1
      micromark-extension-mdx-md: 2.0.0
      micromark-extension-mdxjs-esm: 3.0.0
      micromark-util-combine-extensions: 2.0.1
      micromark-util-types: 2.0.1

  micromark-factory-destination@2.0.1:
    dependencies:
      micromark-util-character: 2.1.1
      micromark-util-symbol: 2.0.1
      micromark-util-types: 2.0.1

  micromark-factory-label@2.0.1:
    dependencies:
      devlop: 1.1.0
      micromark-util-character: 2.1.1
      micromark-util-symbol: 2.0.1
      micromark-util-types: 2.0.1

  micromark-factory-mdx-expression@2.0.2:
    dependencies:
      '@types/estree': 1.0.6
      devlop: 1.1.0
      micromark-factory-space: 2.0.1
      micromark-util-character: 2.1.1
      micromark-util-events-to-acorn: 2.0.2
      micromark-util-symbol: 2.0.1
      micromark-util-types: 2.0.1
      unist-util-position-from-estree: 2.0.0
      vfile-message: 4.0.2

  micromark-factory-space@2.0.1:
    dependencies:
      micromark-util-character: 2.1.1
      micromark-util-types: 2.0.1

  micromark-factory-title@2.0.1:
    dependencies:
      micromark-factory-space: 2.0.1
      micromark-util-character: 2.1.1
      micromark-util-symbol: 2.0.1
      micromark-util-types: 2.0.1

  micromark-factory-whitespace@2.0.1:
    dependencies:
      micromark-factory-space: 2.0.1
      micromark-util-character: 2.1.1
      micromark-util-symbol: 2.0.1
      micromark-util-types: 2.0.1

  micromark-util-character@2.1.1:
    dependencies:
      micromark-util-symbol: 2.0.1
      micromark-util-types: 2.0.1

  micromark-util-chunked@2.0.1:
    dependencies:
      micromark-util-symbol: 2.0.1

  micromark-util-classify-character@2.0.1:
    dependencies:
      micromark-util-character: 2.1.1
      micromark-util-symbol: 2.0.1
      micromark-util-types: 2.0.1

  micromark-util-combine-extensions@2.0.1:
    dependencies:
      micromark-util-chunked: 2.0.1
      micromark-util-types: 2.0.1

  micromark-util-decode-numeric-character-reference@2.0.2:
    dependencies:
      micromark-util-symbol: 2.0.1

  micromark-util-decode-string@2.0.1:
    dependencies:
      decode-named-character-reference: 1.0.2
      micromark-util-character: 2.1.1
      micromark-util-decode-numeric-character-reference: 2.0.2
      micromark-util-symbol: 2.0.1

  micromark-util-encode@2.0.1: {}

  micromark-util-events-to-acorn@2.0.2:
    dependencies:
      '@types/acorn': 4.0.6
      '@types/estree': 1.0.6
      '@types/unist': 3.0.3
      devlop: 1.1.0
      estree-util-visit: 2.0.0
      micromark-util-symbol: 2.0.1
      micromark-util-types: 2.0.1
      vfile-message: 4.0.2

  micromark-util-html-tag-name@2.0.1: {}

  micromark-util-normalize-identifier@2.0.1:
    dependencies:
      micromark-util-symbol: 2.0.1

  micromark-util-resolve-all@2.0.1:
    dependencies:
      micromark-util-types: 2.0.1

  micromark-util-sanitize-uri@2.0.1:
    dependencies:
      micromark-util-character: 2.1.1
      micromark-util-encode: 2.0.1
      micromark-util-symbol: 2.0.1

  micromark-util-subtokenize@2.0.4:
    dependencies:
      devlop: 1.1.0
      micromark-util-chunked: 2.0.1
      micromark-util-symbol: 2.0.1
      micromark-util-types: 2.0.1

  micromark-util-symbol@2.0.1: {}

  micromark-util-types@2.0.1: {}

  micromark@4.0.1:
    dependencies:
      '@types/debug': 4.1.12
      debug: 4.4.0
      decode-named-character-reference: 1.0.2
      devlop: 1.1.0
      micromark-core-commonmark: 2.0.2
      micromark-factory-space: 2.0.1
      micromark-util-character: 2.1.1
      micromark-util-chunked: 2.0.1
      micromark-util-combine-extensions: 2.0.1
      micromark-util-decode-numeric-character-reference: 2.0.2
      micromark-util-encode: 2.0.1
      micromark-util-normalize-identifier: 2.0.1
      micromark-util-resolve-all: 2.0.1
      micromark-util-sanitize-uri: 2.0.1
      micromark-util-subtokenize: 2.0.4
      micromark-util-symbol: 2.0.1
      micromark-util-types: 2.0.1
    transitivePeerDependencies:
      - supports-color

  micromatch@4.0.8:
    dependencies:
      braces: 3.0.3
      picomatch: 2.3.1

  mime-db@1.52.0: {}

  mime-db@1.53.0: {}

  mime-types@2.1.35:
    dependencies:
      mime-db: 1.52.0

  mime@1.6.0: {}

  mimic-fn@2.1.0: {}

  mimic-response@3.1.0: {}

  minimatch@3.1.2:
    dependencies:
      brace-expansion: 1.1.11

  minimatch@5.1.6:
    dependencies:
      brace-expansion: 2.0.1

  minimatch@9.0.3:
    dependencies:
      brace-expansion: 2.0.1

  minimatch@9.0.5:
    dependencies:
      brace-expansion: 2.0.1

  minimist@1.2.8: {}

  minipass-collect@1.0.2:
    dependencies:
      minipass: 3.3.6
    optional: true

  minipass-fetch@1.4.1:
    dependencies:
      minipass: 3.3.6
      minipass-sized: 1.0.3
      minizlib: 2.1.2
    optionalDependencies:
      encoding: 0.1.13
    optional: true

  minipass-flush@1.0.5:
    dependencies:
      minipass: 3.3.6
    optional: true

  minipass-pipeline@1.2.4:
    dependencies:
      minipass: 3.3.6
    optional: true

  minipass-sized@1.0.3:
    dependencies:
      minipass: 3.3.6
    optional: true

  minipass@3.3.6:
    dependencies:
      yallist: 4.0.0

  minipass@5.0.0: {}

  minipass@7.1.2: {}

  minizlib@2.1.2:
    dependencies:
      minipass: 3.3.6
      yallist: 4.0.0

  mkdirp-classic@0.5.3: {}

  mkdirp@1.0.4: {}

  moment-timezone@0.5.47:
    dependencies:
      moment: 2.30.1

  moment@2.30.1: {}

  mrmime@2.0.1: {}

  ms@2.0.0: {}

  ms@2.1.3: {}

  mustache@4.2.0: {}

  mz@2.7.0:
    dependencies:
      any-promise: 1.3.0
      object-assign: 4.1.1
      thenify-all: 1.6.0

  nanoid@3.3.8: {}

  napi-build-utils@2.0.0: {}

  natural-compare@1.4.0: {}

  negotiator@0.6.3: {}

  negotiator@0.6.4: {}

  node-abi@3.74.0:
    dependencies:
      semver: 7.7.1

  node-addon-api@7.1.1: {}

  node-gyp@8.4.1:
    dependencies:
      env-paths: 2.2.1
      glob: 7.2.3
      graceful-fs: 4.2.11
      make-fetch-happen: 9.1.0
      nopt: 5.0.0
      npmlog: 6.0.2
      rimraf: 3.0.2
      semver: 7.7.1
      tar: 6.2.1
      which: 2.0.2
    transitivePeerDependencies:
      - bluebird
      - supports-color
    optional: true

  node-machine-id@1.1.12: {}

  node-releases@2.0.19: {}

  nopt@5.0.0:
    dependencies:
      abbrev: 1.1.1
    optional: true

  normalize-path@3.0.0: {}

  normalize-range@0.1.2: {}

  npm-run-path@4.0.1:
    dependencies:
      path-key: 3.1.1

  npmlog@6.0.2:
    dependencies:
      are-we-there-yet: 3.0.1
      console-control-strings: 1.1.0
      gauge: 4.0.4
      set-blocking: 2.0.0
    optional: true

  nth-check@2.1.1:
    dependencies:
      boolbase: 1.0.0

  nx@20.4.5:
    dependencies:
      '@napi-rs/wasm-runtime': 0.2.4
      '@yarnpkg/lockfile': 1.1.0
      '@yarnpkg/parsers': 3.0.2
      '@zkochan/js-yaml': 0.0.7
      axios: 1.7.9
      chalk: 4.1.2
      cli-cursor: 3.1.0
      cli-spinners: 2.6.1
      cliui: 8.0.1
      dotenv: 16.4.7
      dotenv-expand: 11.0.7
      enquirer: 2.3.6
      figures: 3.2.0
      flat: 5.0.2
      front-matter: 4.0.2
      ignore: 5.3.2
      jest-diff: 29.7.0
      jsonc-parser: 3.2.0
      lines-and-columns: 2.0.3
      minimatch: 9.0.3
      node-machine-id: 1.1.12
      npm-run-path: 4.0.1
      open: 8.4.2
      ora: 5.3.0
      resolve.exports: 2.0.3
      semver: 7.7.1
      string-width: 4.2.3
      tar-stream: 2.2.0
      tmp: 0.2.3
      tsconfig-paths: 4.2.0
      tslib: 2.8.1
      yaml: 2.7.0
      yargs: 17.7.2
      yargs-parser: 21.1.1
    optionalDependencies:
      '@nx/nx-darwin-arm64': 20.4.5
      '@nx/nx-darwin-x64': 20.4.5
      '@nx/nx-freebsd-x64': 20.4.5
      '@nx/nx-linux-arm-gnueabihf': 20.4.5
      '@nx/nx-linux-arm64-gnu': 20.4.5
      '@nx/nx-linux-arm64-musl': 20.4.5
      '@nx/nx-linux-x64-gnu': 20.4.5
      '@nx/nx-linux-x64-musl': 20.4.5
      '@nx/nx-win32-arm64-msvc': 20.4.5
      '@nx/nx-win32-x64-msvc': 20.4.5
    transitivePeerDependencies:
      - debug

  object-assign@4.1.1: {}

  object-hash@3.0.0: {}

  object-inspect@1.13.4: {}

  object-keys@1.1.1: {}

  on-finished@2.4.1:
    dependencies:
      ee-first: 1.1.1

  on-headers@1.0.2: {}

  once@1.4.0:
    dependencies:
      wrappy: 1.0.2

  onetime@5.1.2:
    dependencies:
      mimic-fn: 2.1.0

<<<<<<< HEAD
=======
  onnxruntime-common@1.21.0: {}

  onnxruntime-common@1.22.0-dev.20250409-89f8206ba4: {}

  onnxruntime-node@1.21.0:
    dependencies:
      global-agent: 3.0.0
      onnxruntime-common: 1.21.0
      tar: 7.4.3

  onnxruntime-web@1.22.0-dev.20250409-89f8206ba4:
    dependencies:
      flatbuffers: 25.2.10
      guid-typescript: 1.0.9
      long: 5.3.2
      onnxruntime-common: 1.22.0-dev.20250409-89f8206ba4
      platform: 1.3.6
      protobufjs: 7.5.2

>>>>>>> 339af123
  open@8.4.2:
    dependencies:
      define-lazy-prop: 2.0.0
      is-docker: 2.2.1
      is-wsl: 2.2.0

  optionator@0.9.4:
    dependencies:
      deep-is: 0.1.4
      fast-levenshtein: 2.0.6
      levn: 0.4.1
      prelude-ls: 1.2.1
      type-check: 0.4.0
      word-wrap: 1.2.5

  ora@5.3.0:
    dependencies:
      bl: 4.1.0
      chalk: 4.1.2
      cli-cursor: 3.1.0
      cli-spinners: 2.6.1
      is-interactive: 1.0.0
      log-symbols: 4.1.0
      strip-ansi: 6.0.1
      wcwidth: 1.0.1

  p-limit@3.1.0:
    dependencies:
      yocto-queue: 0.1.0

  p-locate@5.0.0:
    dependencies:
      p-limit: 3.1.0

  p-map@4.0.0:
    dependencies:
      aggregate-error: 3.1.0
    optional: true

  package-json-from-dist@1.0.1: {}

  parent-module@1.0.1:
    dependencies:
      callsites: 3.1.0

  parse-entities@4.0.2:
    dependencies:
      '@types/unist': 2.0.11
      character-entities-legacy: 3.0.0
      character-reference-invalid: 2.0.1
      decode-named-character-reference: 1.0.2
      is-alphanumerical: 2.0.1
      is-decimal: 2.0.1
      is-hexadecimal: 2.0.1

  parse-srcset@1.0.2: {}

  parseurl@1.3.3: {}

  path-exists@4.0.0: {}

  path-is-absolute@1.0.1: {}

  path-key@3.1.1: {}

  path-parse@1.0.7: {}

  path-scurry@1.11.1:
    dependencies:
      lru-cache: 10.4.3
      minipass: 7.1.2

  path-to-regexp@0.1.10: {}

  path-type@4.0.0: {}

  pathe@2.0.3: {}

  pathval@2.0.0: {}

  pg-connection-string@2.7.0: {}

  picocolors@1.1.1: {}

  picomatch@2.3.1: {}

  picomatch@4.0.2: {}

  pify@2.3.0: {}

  pirates@4.0.6: {}

  playwright-core@1.51.1: {}

  playwright@1.51.1:
    dependencies:
      playwright-core: 1.51.1
    optionalDependencies:
      fsevents: 2.3.2

  postcss-import@15.1.0(postcss@8.5.3):
    dependencies:
      postcss: 8.5.3
      postcss-value-parser: 4.2.0
      read-cache: 1.0.0
      resolve: 1.22.10

  postcss-js@4.0.1(postcss@8.5.3):
    dependencies:
      camelcase-css: 2.0.1
      postcss: 8.5.3

  postcss-load-config@4.0.2(postcss@8.5.3):
    dependencies:
      lilconfig: 3.1.3
      yaml: 2.7.0
    optionalDependencies:
      postcss: 8.5.3

  postcss-nested@6.2.0(postcss@8.5.3):
    dependencies:
      postcss: 8.5.3
      postcss-selector-parser: 6.1.2

  postcss-selector-parser@6.1.2:
    dependencies:
      cssesc: 3.0.0
      util-deprecate: 1.0.2

  postcss-value-parser@4.2.0: {}

  postcss@8.5.3:
    dependencies:
      nanoid: 3.3.8
      picocolors: 1.1.1
      source-map-js: 1.2.1

  prebuild-install@7.1.3:
    dependencies:
      detect-libc: 2.0.3
      expand-template: 2.0.3
      github-from-package: 0.0.0
      minimist: 1.2.8
      mkdirp-classic: 0.5.3
      napi-build-utils: 2.0.0
      node-abi: 3.74.0
      pump: 3.0.2
      rc: 1.2.8
      simple-get: 4.0.1
      tar-fs: 2.1.2
      tunnel-agent: 0.6.0

  prelude-ls@1.2.1: {}

  pretty-format@29.7.0:
    dependencies:
      '@jest/schemas': 29.6.3
      ansi-styles: 5.2.0
      react-is: 18.3.1

  promise-inflight@1.0.1:
    optional: true

  promise-retry@2.0.1:
    dependencies:
      err-code: 2.0.3
      retry: 0.12.0
    optional: true

  property-information@7.0.0: {}

<<<<<<< HEAD
=======
  protobufjs@7.5.2:
    dependencies:
      '@protobufjs/aspromise': 1.1.2
      '@protobufjs/base64': 1.1.2
      '@protobufjs/codegen': 2.0.4
      '@protobufjs/eventemitter': 1.1.0
      '@protobufjs/fetch': 1.1.0
      '@protobufjs/float': 1.0.2
      '@protobufjs/inquire': 1.1.0
      '@protobufjs/path': 1.1.2
      '@protobufjs/pool': 1.1.0
      '@protobufjs/utf8': 1.1.0
      '@types/node': 20.14.11
      long: 5.3.2

>>>>>>> 339af123
  proxy-addr@2.0.7:
    dependencies:
      forwarded: 0.2.0
      ipaddr.js: 1.9.1

  proxy-from-env@1.1.0: {}

  pump@3.0.2:
    dependencies:
      end-of-stream: 1.4.4
      once: 1.4.0

  punycode@2.3.1: {}

  qs@6.11.0:
    dependencies:
      side-channel: 1.1.0

  qs@6.13.0:
    dependencies:
      side-channel: 1.1.0

  queue-microtask@1.2.3: {}

  qwik-themes@0.2.0: {}

  qwik-ui@0.2.0(nx@20.4.5):
    dependencies:
      '@clack/prompts': 0.7.0
      '@nx/devkit': 19.2.3(nx@20.4.5)
      '@qwik-ui/utils': 0.3.1
      ansis: 2.3.0
      tslib: 2.8.1
      yargs: 17.7.2
    transitivePeerDependencies:
      - nx

  range-parser@1.2.1: {}

  raw-body@2.5.2:
    dependencies:
      bytes: 3.1.2
      http-errors: 2.0.0
      iconv-lite: 0.4.24
      unpipe: 1.0.0

  rc@1.2.8:
    dependencies:
      deep-extend: 0.6.0
      ini: 1.3.8
      minimist: 1.2.8
      strip-json-comments: 2.0.1

  react-is@18.3.1: {}

  read-cache@1.0.0:
    dependencies:
      pify: 2.3.0

  readable-stream@3.6.2:
    dependencies:
      inherits: 2.0.4
      string_decoder: 1.3.0
      util-deprecate: 1.0.2

  readdirp@3.6.0:
    dependencies:
      picomatch: 2.3.1

  recma-build-jsx@1.0.0:
    dependencies:
      '@types/estree': 1.0.6
      estree-util-build-jsx: 3.0.1
      vfile: 6.0.2

  recma-jsx@1.0.0(acorn@8.14.0):
    dependencies:
      acorn-jsx: 5.3.2(acorn@8.14.0)
      estree-util-to-js: 2.0.0
      recma-parse: 1.0.0
      recma-stringify: 1.0.0
      unified: 11.0.5
    transitivePeerDependencies:
      - acorn

  recma-parse@1.0.0:
    dependencies:
      '@types/estree': 1.0.6
      esast-util-from-js: 2.0.1
      unified: 11.0.5
      vfile: 6.0.2

  recma-stringify@1.0.0:
    dependencies:
      '@types/estree': 1.0.6
      estree-util-to-js: 2.0.0
      unified: 11.0.5
      vfile: 6.0.2

  reflect-metadata@0.2.2: {}

  rehype-recma@1.0.0:
    dependencies:
      '@types/estree': 1.0.6
      '@types/hast': 3.0.4
      hast-util-to-estree: 3.1.2
    transitivePeerDependencies:
      - supports-color

  remark-mdx@3.1.0:
    dependencies:
      mdast-util-mdx: 3.0.0
      micromark-extension-mdxjs: 3.0.0
    transitivePeerDependencies:
      - supports-color

  remark-parse@11.0.0:
    dependencies:
      '@types/mdast': 4.0.4
      mdast-util-from-markdown: 2.0.2
      micromark-util-types: 2.0.1
      unified: 11.0.5
    transitivePeerDependencies:
      - supports-color

  remark-rehype@11.1.1:
    dependencies:
      '@types/hast': 3.0.4
      '@types/mdast': 4.0.4
      mdast-util-to-hast: 13.2.0
      unified: 11.0.5
      vfile: 6.0.2

  require-directory@2.1.1: {}

  resolve-from@4.0.0: {}

  resolve.exports@2.0.3: {}

  resolve@1.22.10:
    dependencies:
      is-core-module: 2.16.1
      path-parse: 1.0.7
      supports-preserve-symlinks-flag: 1.0.0

  restore-cursor@3.1.0:
    dependencies:
      onetime: 5.1.2
      signal-exit: 3.0.7

  retry-as-promised@7.0.4: {}

  retry@0.12.0:
    optional: true

  reusify@1.0.4: {}

  rimraf@3.0.2:
    dependencies:
      glob: 7.2.3

  roarr@2.15.4:
    dependencies:
      boolean: 3.2.0
      detect-node: 2.1.0
      globalthis: 1.0.4
      json-stringify-safe: 5.0.1
      semver-compare: 1.0.0
      sprintf-js: 1.1.3

  rollup@4.34.8:
    dependencies:
      '@types/estree': 1.0.6
    optionalDependencies:
      '@rollup/rollup-android-arm-eabi': 4.34.8
      '@rollup/rollup-android-arm64': 4.34.8
      '@rollup/rollup-darwin-arm64': 4.34.8
      '@rollup/rollup-darwin-x64': 4.34.8
      '@rollup/rollup-freebsd-arm64': 4.34.8
      '@rollup/rollup-freebsd-x64': 4.34.8
      '@rollup/rollup-linux-arm-gnueabihf': 4.34.8
      '@rollup/rollup-linux-arm-musleabihf': 4.34.8
      '@rollup/rollup-linux-arm64-gnu': 4.34.8
      '@rollup/rollup-linux-arm64-musl': 4.34.8
      '@rollup/rollup-linux-loongarch64-gnu': 4.34.8
      '@rollup/rollup-linux-powerpc64le-gnu': 4.34.8
      '@rollup/rollup-linux-riscv64-gnu': 4.34.8
      '@rollup/rollup-linux-s390x-gnu': 4.34.8
      '@rollup/rollup-linux-x64-gnu': 4.34.8
      '@rollup/rollup-linux-x64-musl': 4.34.8
      '@rollup/rollup-win32-arm64-msvc': 4.34.8
      '@rollup/rollup-win32-ia32-msvc': 4.34.8
      '@rollup/rollup-win32-x64-msvc': 4.34.8
      fsevents: 2.3.3

  run-parallel@1.2.0:
    dependencies:
      queue-microtask: 1.2.3

  safe-buffer@5.2.1: {}

  safer-buffer@2.1.2: {}

  sanitize-html@2.15.0:
    dependencies:
      deepmerge: 4.3.1
      escape-string-regexp: 4.0.0
      htmlparser2: 8.0.2
      is-plain-object: 5.0.0
      parse-srcset: 1.0.2
      postcss: 8.5.3

  sbd@1.0.19:
    dependencies:
      sanitize-html: 2.15.0

  semver-compare@1.0.0: {}

  semver@7.7.1: {}

  semver@7.7.2: {}

  send@0.18.0:
    dependencies:
      debug: 2.6.9
      depd: 2.0.0
      destroy: 1.2.0
      encodeurl: 1.0.2
      escape-html: 1.0.3
      etag: 1.8.1
      fresh: 0.5.2
      http-errors: 2.0.0
      mime: 1.6.0
      ms: 2.1.3
      on-finished: 2.4.1
      range-parser: 1.2.1
      statuses: 2.0.1
    transitivePeerDependencies:
      - supports-color

  send@0.19.0:
    dependencies:
      debug: 2.6.9
      depd: 2.0.0
      destroy: 1.2.0
      encodeurl: 1.0.2
      escape-html: 1.0.3
      etag: 1.8.1
      fresh: 0.5.2
      http-errors: 2.0.0
      mime: 1.6.0
      ms: 2.1.3
      on-finished: 2.4.1
      range-parser: 1.2.1
      statuses: 2.0.1
    transitivePeerDependencies:
      - supports-color

  sequelize-pool@7.1.0: {}

  sequelize@6.37.5(sqlite3@5.1.7):
    dependencies:
      '@types/debug': 4.1.12
      '@types/validator': 13.12.2
      debug: 4.4.0
      dottie: 2.0.6
      inflection: 1.13.4
      lodash: 4.17.21
      moment: 2.30.1
      moment-timezone: 0.5.47
      pg-connection-string: 2.7.0
      retry-as-promised: 7.0.4
      semver: 7.7.1
      sequelize-pool: 7.1.0
      toposort-class: 1.0.1
      uuid: 8.3.2
      validator: 13.12.0
      wkx: 0.5.0
    optionalDependencies:
      sqlite3: 5.1.7
    transitivePeerDependencies:
      - supports-color

  serialize-error@7.0.1:
    dependencies:
      type-fest: 0.13.1

  serve-static@1.16.0:
    dependencies:
      encodeurl: 1.0.2
      escape-html: 1.0.3
      parseurl: 1.3.3
      send: 0.18.0
    transitivePeerDependencies:
      - supports-color

  set-blocking@2.0.0:
    optional: true

  setprototypeof@1.2.0: {}

  sharp@0.33.5:
    dependencies:
      color: 4.2.3
      detect-libc: 2.0.3
      semver: 7.7.1
    optionalDependencies:
      '@img/sharp-darwin-arm64': 0.33.5
      '@img/sharp-darwin-x64': 0.33.5
      '@img/sharp-libvips-darwin-arm64': 1.0.4
      '@img/sharp-libvips-darwin-x64': 1.0.4
      '@img/sharp-libvips-linux-arm': 1.0.5
      '@img/sharp-libvips-linux-arm64': 1.0.4
      '@img/sharp-libvips-linux-s390x': 1.0.4
      '@img/sharp-libvips-linux-x64': 1.0.4
      '@img/sharp-libvips-linuxmusl-arm64': 1.0.4
      '@img/sharp-libvips-linuxmusl-x64': 1.0.4
      '@img/sharp-linux-arm': 0.33.5
      '@img/sharp-linux-arm64': 0.33.5
      '@img/sharp-linux-s390x': 0.33.5
      '@img/sharp-linux-x64': 0.33.5
      '@img/sharp-linuxmusl-arm64': 0.33.5
      '@img/sharp-linuxmusl-x64': 0.33.5
      '@img/sharp-wasm32': 0.33.5
      '@img/sharp-win32-ia32': 0.33.5
      '@img/sharp-win32-x64': 0.33.5

  sharp@0.34.1:
    dependencies:
      color: 4.2.3
      detect-libc: 2.0.4
      semver: 7.7.2
    optionalDependencies:
      '@img/sharp-darwin-arm64': 0.34.1
      '@img/sharp-darwin-x64': 0.34.1
      '@img/sharp-libvips-darwin-arm64': 1.1.0
      '@img/sharp-libvips-darwin-x64': 1.1.0
      '@img/sharp-libvips-linux-arm': 1.1.0
      '@img/sharp-libvips-linux-arm64': 1.1.0
      '@img/sharp-libvips-linux-ppc64': 1.1.0
      '@img/sharp-libvips-linux-s390x': 1.1.0
      '@img/sharp-libvips-linux-x64': 1.1.0
      '@img/sharp-libvips-linuxmusl-arm64': 1.1.0
      '@img/sharp-libvips-linuxmusl-x64': 1.1.0
      '@img/sharp-linux-arm': 0.34.1
      '@img/sharp-linux-arm64': 0.34.1
      '@img/sharp-linux-s390x': 0.34.1
      '@img/sharp-linux-x64': 0.34.1
      '@img/sharp-linuxmusl-arm64': 0.34.1
      '@img/sharp-linuxmusl-x64': 0.34.1
      '@img/sharp-wasm32': 0.34.1
      '@img/sharp-win32-ia32': 0.34.1
      '@img/sharp-win32-x64': 0.34.1

  shebang-command@2.0.0:
    dependencies:
      shebang-regex: 3.0.0

  shebang-regex@3.0.0: {}

  side-channel-list@1.0.0:
    dependencies:
      es-errors: 1.3.0
      object-inspect: 1.13.4

  side-channel-map@1.0.1:
    dependencies:
      call-bound: 1.0.3
      es-errors: 1.3.0
      get-intrinsic: 1.2.7
      object-inspect: 1.13.4

  side-channel-weakmap@1.0.2:
    dependencies:
      call-bound: 1.0.3
      es-errors: 1.3.0
      get-intrinsic: 1.2.7
      object-inspect: 1.13.4
      side-channel-map: 1.0.1

  side-channel@1.1.0:
    dependencies:
      es-errors: 1.3.0
      object-inspect: 1.13.4
      side-channel-list: 1.0.0
      side-channel-map: 1.0.1
      side-channel-weakmap: 1.0.2

  siginfo@2.0.0: {}

  signal-exit@3.0.7: {}

  signal-exit@4.1.0: {}

  simple-concat@1.0.1: {}

  simple-get@4.0.1:
    dependencies:
      decompress-response: 6.0.0
      once: 1.4.0
      simple-concat: 1.0.1

  simple-swizzle@0.2.2:
    dependencies:
      is-arrayish: 0.3.2

  sirv@3.0.1:
    dependencies:
      '@polka/url': 1.0.0-next.28
      mrmime: 2.0.1
      totalist: 3.0.1

  sisteransi@1.0.5: {}

  slash@3.0.0: {}

  smart-buffer@4.2.0:
    optional: true

  socks-proxy-agent@6.2.1:
    dependencies:
      agent-base: 6.0.2
      debug: 4.4.0
      socks: 2.8.4
    transitivePeerDependencies:
      - supports-color
    optional: true

  socks@2.8.4:
    dependencies:
      ip-address: 9.0.5
      smart-buffer: 4.2.0
    optional: true

  source-map-js@1.2.1: {}

  source-map@0.7.4: {}

  space-separated-tokens@2.0.2: {}

  specificity@1.0.0:
    dependencies:
      css-tree: 2.3.1

  sprintf-js@1.0.3: {}

  sprintf-js@1.1.3: {}

  sqlite3@5.1.7:
    dependencies:
      bindings: 1.5.0
      node-addon-api: 7.1.1
      prebuild-install: 7.1.3
      tar: 6.2.1
    optionalDependencies:
      node-gyp: 8.4.1
    transitivePeerDependencies:
      - bluebird
      - supports-color

  ssri@8.0.1:
    dependencies:
      minipass: 3.3.6
    optional: true

  stackback@0.0.2: {}

  statuses@2.0.1: {}

  std-env@3.8.0: {}

  string-width@4.2.3:
    dependencies:
      emoji-regex: 8.0.0
      is-fullwidth-code-point: 3.0.0
      strip-ansi: 6.0.1

  string-width@5.1.2:
    dependencies:
      eastasianwidth: 0.2.0
      emoji-regex: 9.2.2
      strip-ansi: 7.1.0

  string_decoder@1.3.0:
    dependencies:
      safe-buffer: 5.2.1

  stringify-entities@4.0.4:
    dependencies:
      character-entities-html4: 2.1.0
      character-entities-legacy: 3.0.0

  strip-ansi@6.0.1:
    dependencies:
      ansi-regex: 5.0.1

  strip-ansi@7.1.0:
    dependencies:
      ansi-regex: 6.1.0

  strip-bom@3.0.0: {}

  strip-json-comments@2.0.1: {}

  strip-json-comments@3.1.1: {}

  style-to-object@1.0.8:
    dependencies:
      inline-style-parser: 0.2.4

  sucrase@3.35.0:
    dependencies:
      '@jridgewell/gen-mapping': 0.3.8
      commander: 4.1.1
      glob: 10.4.5
      lines-and-columns: 1.2.4
      mz: 2.7.0
      pirates: 4.0.6
      ts-interface-checker: 0.1.13

  supports-color@7.2.0:
    dependencies:
      has-flag: 4.0.0

  supports-preserve-symlinks-flag@1.0.0: {}

  svgo@3.3.2:
    dependencies:
      '@trysound/sax': 0.2.0
      commander: 7.2.0
      css-select: 5.1.0
      css-tree: 2.3.1
      css-what: 6.1.0
      csso: 5.0.5
      picocolors: 1.1.1

  tabbable@6.2.0: {}

  table-layout@4.1.1:
    dependencies:
      array-back: 6.2.2
      wordwrapjs: 5.1.0

  tailwind-merge@1.14.0: {}

  tailwindcss-animate@1.0.7(tailwindcss@3.4.17):
    dependencies:
      tailwindcss: 3.4.17

  tailwindcss@3.4.17:
    dependencies:
      '@alloc/quick-lru': 5.2.0
      arg: 5.0.2
      chokidar: 3.6.0
      didyoumean: 1.2.2
      dlv: 1.1.3
      fast-glob: 3.3.3
      glob-parent: 6.0.2
      is-glob: 4.0.3
      jiti: 1.21.7
      lilconfig: 3.1.3
      micromatch: 4.0.8
      normalize-path: 3.0.0
      object-hash: 3.0.0
      picocolors: 1.1.1
      postcss: 8.5.3
      postcss-import: 15.1.0(postcss@8.5.3)
      postcss-js: 4.0.1(postcss@8.5.3)
      postcss-load-config: 4.0.2(postcss@8.5.3)
      postcss-nested: 6.2.0(postcss@8.5.3)
      postcss-selector-parser: 6.1.2
      resolve: 1.22.10
      sucrase: 3.35.0
    transitivePeerDependencies:
      - ts-node

  tar-fs@2.1.2:
    dependencies:
      chownr: 1.1.4
      mkdirp-classic: 0.5.3
      pump: 3.0.2
      tar-stream: 2.2.0

  tar-stream@2.2.0:
    dependencies:
      bl: 4.1.0
      end-of-stream: 1.4.4
      fs-constants: 1.0.0
      inherits: 2.0.4
      readable-stream: 3.6.2

  tar@6.2.1:
    dependencies:
      chownr: 2.0.0
      fs-minipass: 2.1.0
      minipass: 5.0.0
      minizlib: 2.1.2
      mkdirp: 1.0.4
      yallist: 4.0.0

  text-table@0.2.0: {}

  thenify-all@1.6.0:
    dependencies:
      thenify: 3.3.1

  thenify@3.3.1:
    dependencies:
      any-promise: 1.3.0

  tinybench@2.9.0: {}

  tinyexec@0.3.2: {}

  tinyglobby@0.2.12:
    dependencies:
      fdir: 6.4.3(picomatch@4.0.2)
      picomatch: 4.0.2

  tinypool@1.0.2: {}

  tinyrainbow@2.0.0: {}

  tinyspy@3.0.2: {}

  tmp@0.2.3: {}

  to-regex-range@5.0.1:
    dependencies:
      is-number: 7.0.0

  toidentifier@1.0.1: {}

  toposort-class@1.0.1: {}

  totalist@3.0.1: {}

  trim-lines@3.0.1: {}

  trough@2.2.0: {}

  ts-api-utils@1.4.3(typescript@5.4.5):
    dependencies:
      typescript: 5.4.5

  ts-interface-checker@0.1.13: {}

  tsconfck@3.1.5(typescript@5.4.5):
    optionalDependencies:
      typescript: 5.4.5

  tsconfig-paths@4.2.0:
    dependencies:
      json5: 2.2.3
      minimist: 1.2.8
      strip-bom: 3.0.0

  tslib@2.8.1: {}

  tunnel-agent@0.6.0:
    dependencies:
      safe-buffer: 5.2.1

  type-check@0.4.0:
    dependencies:
      prelude-ls: 1.2.1

  type-fest@0.13.1: {}

  type-fest@0.20.2: {}

  type-is@1.6.18:
    dependencies:
      media-typer: 0.3.0
      mime-types: 2.1.35

  typescript@5.4.5: {}

  typical@7.3.0: {}

  undici-types@5.26.5: {}

  undici@7.3.0: {}

  unified@11.0.5:
    dependencies:
      '@types/unist': 3.0.3
      bail: 2.0.2
      devlop: 1.1.0
      extend: 3.0.2
      is-plain-obj: 4.1.0
      trough: 2.2.0
      vfile: 6.0.2

  unique-filename@1.1.1:
    dependencies:
      unique-slug: 2.0.2
    optional: true

  unique-slug@2.0.2:
    dependencies:
      imurmurhash: 0.1.4
    optional: true

  unist-util-is@6.0.0:
    dependencies:
      '@types/unist': 3.0.3

  unist-util-position-from-estree@2.0.0:
    dependencies:
      '@types/unist': 3.0.3

  unist-util-position@5.0.0:
    dependencies:
      '@types/unist': 3.0.3

  unist-util-stringify-position@4.0.0:
    dependencies:
      '@types/unist': 3.0.3

  unist-util-visit-parents@6.0.1:
    dependencies:
      '@types/unist': 3.0.3
      unist-util-is: 6.0.0

  unist-util-visit@5.0.0:
    dependencies:
      '@types/unist': 3.0.3
      unist-util-is: 6.0.0
      unist-util-visit-parents: 6.0.1

  unpipe@1.0.0: {}

  update-browserslist-db@1.1.2(browserslist@4.24.4):
    dependencies:
      browserslist: 4.24.4
      escalade: 3.2.0
      picocolors: 1.1.1

  uri-js@4.4.1:
    dependencies:
      punycode: 2.3.1

  util-deprecate@1.0.2: {}

  utils-merge@1.0.1: {}

  uuid@8.3.2: {}

  valibot@0.42.1(typescript@5.4.5):
    optionalDependencies:
      typescript: 5.4.5

  validator@13.12.0: {}

  vary@1.1.2: {}

  vfile-message@4.0.2:
    dependencies:
      '@types/unist': 3.0.3
      unist-util-stringify-position: 4.0.0

  vfile@6.0.2:
    dependencies:
      '@types/unist': 3.0.3
      unist-util-stringify-position: 4.0.0
      vfile-message: 4.0.2

  vite-imagetools@7.0.5(rollup@4.34.8):
    dependencies:
      '@rollup/pluginutils': 5.1.4(rollup@4.34.8)
      imagetools-core: 7.0.2
      sharp: 0.33.5
    transitivePeerDependencies:
      - rollup

  vite-node@3.0.7(@types/node@20.14.11):
    dependencies:
      cac: 6.7.14
      debug: 4.4.0
      es-module-lexer: 1.6.0
      pathe: 2.0.3
      vite: 5.3.5(@types/node@20.14.11)
    transitivePeerDependencies:
      - '@types/node'
      - less
      - lightningcss
      - sass
      - stylus
      - sugarss
      - supports-color
      - terser

  vite-tsconfig-paths@4.3.2(typescript@5.4.5)(vite@5.3.5(@types/node@20.14.11)):
    dependencies:
      debug: 4.4.0
      globrex: 0.1.2
      tsconfck: 3.1.5(typescript@5.4.5)
    optionalDependencies:
      vite: 5.3.5(@types/node@20.14.11)
    transitivePeerDependencies:
      - supports-color
      - typescript

  vite@5.3.5(@types/node@20.14.11):
    dependencies:
      esbuild: 0.21.5
      postcss: 8.5.3
      rollup: 4.34.8
    optionalDependencies:
      '@types/node': 20.14.11
      fsevents: 2.3.3

  vitest@3.0.7(@types/debug@4.1.12)(@types/node@20.14.11)(@vitest/ui@3.0.7):
    dependencies:
      '@vitest/expect': 3.0.7
      '@vitest/mocker': 3.0.7(vite@5.3.5(@types/node@20.14.11))
      '@vitest/pretty-format': 3.0.7
      '@vitest/runner': 3.0.7
      '@vitest/snapshot': 3.0.7
      '@vitest/spy': 3.0.7
      '@vitest/utils': 3.0.7
      chai: 5.2.0
      debug: 4.4.0
      expect-type: 1.2.0
      magic-string: 0.30.17
      pathe: 2.0.3
      std-env: 3.8.0
      tinybench: 2.9.0
      tinyexec: 0.3.2
      tinypool: 1.0.2
      tinyrainbow: 2.0.0
      vite: 5.3.5(@types/node@20.14.11)
      vite-node: 3.0.7(@types/node@20.14.11)
      why-is-node-running: 2.3.0
    optionalDependencies:
      '@types/debug': 4.1.12
      '@types/node': 20.14.11
      '@vitest/ui': 3.0.7(vitest@3.0.7)
    transitivePeerDependencies:
      - less
      - lightningcss
      - msw
      - sass
      - stylus
      - sugarss
      - supports-color
      - terser

  wcwidth@1.0.1:
    dependencies:
      defaults: 1.0.4

  which@2.0.2:
    dependencies:
      isexe: 2.0.0

  why-is-node-running@2.3.0:
    dependencies:
      siginfo: 2.0.0
      stackback: 0.0.2

  wide-align@1.1.5:
    dependencies:
      string-width: 4.2.3
    optional: true

  wkx@0.5.0:
    dependencies:
      '@types/node': 20.14.11

  word-wrap@1.2.5: {}

  wordwrapjs@5.1.0: {}

  wrap-ansi@7.0.0:
    dependencies:
      ansi-styles: 4.3.0
      string-width: 4.2.3
      strip-ansi: 6.0.1

  wrap-ansi@8.1.0:
    dependencies:
      ansi-styles: 6.2.1
      string-width: 5.1.2
      strip-ansi: 7.1.0

  wrappy@1.0.2: {}

  y18n@5.0.8: {}

  yallist@4.0.0: {}

  yaml@2.7.0: {}

  yargs-parser@21.1.1: {}

  yargs@17.7.2:
    dependencies:
      cliui: 8.0.1
      escalade: 3.2.0
      get-caller-file: 2.0.5
      require-directory: 2.1.1
      string-width: 4.2.3
      y18n: 5.0.8
      yargs-parser: 21.1.1

  yocto-queue@0.1.0: {}

  zod@3.22.4: {}

  zwitch@2.0.4: {}<|MERGE_RESOLUTION|>--- conflicted
+++ resolved
@@ -17,15 +17,12 @@
       '@huggingface/inference':
         specifier: ^3.12.1
         version: 3.12.1
-<<<<<<< HEAD
       '@huggingface/tasks':
         specifier: ^0.19.5
         version: 0.19.5
-=======
       '@huggingface/transformers':
         specifier: ^3.5.1
         version: 3.5.1
->>>>>>> 339af123
       '@lancedb/lancedb':
         specifier: ^0.18.2
         version: 0.18.2(apache-arrow@19.0.1)
@@ -475,16 +472,11 @@
   '@huggingface/tasks@0.18.12':
     resolution: {integrity: sha512-hUEYhXJzJCUhLSBNglW+Sji5fuzMnpBimp3kbdcGor+MaN9xb+qrcLnMC7X8aOcZaZdCErwYYIqz2oSP2EM4Bg==}
 
-<<<<<<< HEAD
   '@huggingface/tasks@0.19.5':
     resolution: {integrity: sha512-WEwM/tZsRqw0TinTkQwqPsK5pdaGffAV6Nu6xxSTSZUsBvkDJxE9kTiMNSwvjeHvt9/MYAJKjZ+CMSo6Rugs4g==}
-=======
-  '@huggingface/tasks@0.19.2':
-    resolution: {integrity: sha512-j51UqsUlJtbfa/npGnbbeH2tduORPiXY4ru0WGVu83jX1TVROtJ+JKfYtpHhiL+Uw1Z8Ni3na/ZncQulYZ/H/A==}
 
   '@huggingface/transformers@3.5.1':
     resolution: {integrity: sha512-qWsPoJMBPYcrGuzRMVL//3dwcLXED9r+j+Hzw+hZpBfrMPdyq57ehNs7lew0D34Paj0DO0E0kZQjOZcIVN17hQ==}
->>>>>>> 339af123
 
   '@humanwhocodes/config-array@0.11.14':
     resolution: {integrity: sha512-3T8LkOmg45BV5FICb15QQMsyUSWrQ8AygVfC7ZG32zOalnqrilm018ZVCw0eapXux8FtA33q8PSRSstjee3jSg==}
@@ -717,6 +709,10 @@
   '@isaacs/cliui@8.0.2':
     resolution: {integrity: sha512-O8jcjabXaleOG9DQ0+ARXWZBTfnP4WNAqzuiJK7ll44AmxGKv/J2M4TPjxjY3znBCfvBXFzucm1twdyFybFqEA==}
     engines: {node: '>=12'}
+
+  '@isaacs/fs-minipass@4.0.1':
+    resolution: {integrity: sha512-wgm9Ehl2jpeqP3zw/7mo3kRHFp5MEDhqAdwy1fTGkHAwnkGOVsgpvQhL8B5n1qlb01jV3n/bI0ZfZp5lWA1k4w==}
+    engines: {node: '>=18.0.0'}
 
   '@jest/schemas@29.6.3':
     resolution: {integrity: sha512-mo5j5X+jIZmJQveBKeS/clAueipV7KgiX1vMgCxam1RNYiqE1w62n0/tJJnHtjW8ZHcQco5gY85jA3mi0L+nSA==}
@@ -892,6 +888,36 @@
 
   '@polka/url@1.0.0-next.28':
     resolution: {integrity: sha512-8LduaNlMZGwdZ6qWrKlfa+2M4gahzFkprZiAt2TF8uS0qQgBizKXpXURqvTJ4WtmupWxaLqjRb2UCTe72mu+Aw==}
+
+  '@protobufjs/aspromise@1.1.2':
+    resolution: {integrity: sha512-j+gKExEuLmKwvz3OgROXtrJ2UG2x8Ch2YZUxahh+s1F2HZ+wAceUNLkvy6zKCPVRkU++ZWQrdxsUeQXmcg4uoQ==}
+
+  '@protobufjs/base64@1.1.2':
+    resolution: {integrity: sha512-AZkcAA5vnN/v4PDqKyMR5lx7hZttPDgClv83E//FMNhR2TMcLUhfRUBHCmSl0oi9zMgDDqRUJkSxO3wm85+XLg==}
+
+  '@protobufjs/codegen@2.0.4':
+    resolution: {integrity: sha512-YyFaikqM5sH0ziFZCN3xDC7zeGaB/d0IUb9CATugHWbd1FRFwWwt4ld4OYMPWu5a3Xe01mGAULCdqhMlPl29Jg==}
+
+  '@protobufjs/eventemitter@1.1.0':
+    resolution: {integrity: sha512-j9ednRT81vYJ9OfVuXG6ERSTdEL1xVsNgqpkxMsbIabzSo3goCjDIveeGv5d03om39ML71RdmrGNjG5SReBP/Q==}
+
+  '@protobufjs/fetch@1.1.0':
+    resolution: {integrity: sha512-lljVXpqXebpsijW71PZaCYeIcE5on1w5DlQy5WH6GLbFryLUrBD4932W/E2BSpfRJWseIL4v/KPgBFxDOIdKpQ==}
+
+  '@protobufjs/float@1.0.2':
+    resolution: {integrity: sha512-Ddb+kVXlXst9d+R9PfTIxh1EdNkgoRe5tOX6t01f1lYWOvJnSPDBlG241QLzcyPdoNTsblLUdujGSE4RzrTZGQ==}
+
+  '@protobufjs/inquire@1.1.0':
+    resolution: {integrity: sha512-kdSefcPdruJiFMVSbn801t4vFK7KB/5gd2fYvrxhuJYg8ILrmn9SKSX2tZdV6V+ksulWqS7aXjBcRXl3wHoD9Q==}
+
+  '@protobufjs/path@1.1.2':
+    resolution: {integrity: sha512-6JOcJ5Tm08dOHAbdR3GrvP+yUUfkjG5ePsHYczMFLq3ZmMkAD98cDgcT2iA1lJ9NVwFd4tH/iSSoe44YWkltEA==}
+
+  '@protobufjs/pool@1.1.0':
+    resolution: {integrity: sha512-0kELaGSIDBKvcgS4zkjz1PeddatrjYcmMWOlAuAPwAeccUrPHdUqo/J6LiymHHEiJT5NrF1UVwxY14f+fy4WQw==}
+
+  '@protobufjs/utf8@1.1.0':
+    resolution: {integrity: sha512-Vvn3zZrhQZkkBE8LSuW3em98c0FwgO4nxzv6OdSxPKJIEKY2bGbHn+mhGIPerzI4twdxaP8/0+06HBpwf345Lw==}
 
   '@qwik-ui/headless@0.6.5':
     resolution: {integrity: sha512-351Ge7Z6ljGrGBUMbjBF3mII5UiqlpeRrxWNvp/XLfH7LNh/5caRPk2mLtcq5m2YfQHD2JN485iRUBal3rZntQ==}
@@ -1479,6 +1505,10 @@
     resolution: {integrity: sha512-bIomtDF5KGpdogkLd9VspvFzk9KfpyyGlS8YFVZl7TGPBHL5snIOnxeshwVgPteQ9b4Eydl+pVbIyE1DcvCWgQ==}
     engines: {node: '>=10'}
 
+  chownr@3.0.0:
+    resolution: {integrity: sha512-+IxzY9BZOQd/XuYPRmrvEVjF/nqj5kgT4kEq7VofrDoM1MxoRjEWkrCC3EtLi59TVawxTAn+orJwFQcrqEN1+g==}
+    engines: {node: '>=18'}
+
   class-variance-authority@0.7.1:
     resolution: {integrity: sha512-Ka+9Trutv7G8M6WT6SeiRWz792K5qEqIGEGzXKhAE6xOWAY6pPH8U+9IY3oCMv6kqTmLsv7Xh/2w2RigkePMsg==}
 
@@ -2016,6 +2046,9 @@
   flatbuffers@24.12.23:
     resolution: {integrity: sha512-dLVCAISd5mhls514keQzmEG6QHmUUsNuWsb4tFafIUwvvgDjXhtfAYSKOzt5SWOy+qByV5pbsDZ+Vb7HUOBEdA==}
 
+  flatbuffers@25.2.10:
+    resolution: {integrity: sha512-7JlN9ZvLDG1McO3kbX0k4v+SUAg48L1rIwEvN6ZQl/eCtgJz9UylTMzE9wrmYrcorgxm3CX/3T/w5VAub99UUw==}
+
   flatted@3.3.3:
     resolution: {integrity: sha512-GX+ysw4PBCz0PzosHDepZGANEuFCMLrnRTiEy9McGjmkCQYwRq4A/X786G/fjM/+OjsWSU1ZrY5qyARZmO/uwg==}
 
@@ -2141,6 +2174,9 @@
   graphemer@1.4.0:
     resolution: {integrity: sha512-EtKwoO6kxCL9WO5xipiHTZlSzBm7WLT627TqC/uVRd0HKmq8NXyebnNYxDoBi7wt8eTWrUrKXCOVaFq9x1kgag==}
 
+  guid-typescript@1.0.9:
+    resolution: {integrity: sha512-Y8T4vYhEfwJOTbouREvG+3XDsjr8E3kIr7uf+JZ0BYloFsttiHU0WfvANVsR7TxNUJa/WpCnw/Ino/p+DeBhBQ==}
+
   has-flag@4.0.0:
     resolution: {integrity: sha512-EykJT/Q1KjTWctppgIAgfSO0tKVuZUjhgMr17kqTumMl6Afv3EISleU7qZUzoXDFTAHTDC4NOoG/ZxU3EvlMPQ==}
     engines: {node: '>=8'}
@@ -2421,12 +2457,9 @@
     resolution: {integrity: sha512-8XPvpAA8uyhfteu8pIvQxpJZ7SYYdpUivZpGy6sFsBuKRY/7rQGavedeB8aK+Zkyq6upMFVL/9AW6vOYzfRyLg==}
     engines: {node: '>=10'}
 
-<<<<<<< HEAD
-=======
   long@5.3.2:
     resolution: {integrity: sha512-mNAgZ1GmyNhD7AuqnTG3/VQ26o760+ZYBPKjPvugO8+nLbYfX6TVpJPseBvopbdY+qpZ/lKUnmEc1LeZYS3QAA==}
 
->>>>>>> 339af123
   longest-streak@3.1.0:
     resolution: {integrity: sha512-9Ri+o0JYgehTaVBBDoMqIl8GXtbWg711O3srftcHhZ0dqnETqLaoIK0x17fUw9rFSlK/0NlsKe0Ahhyl5pXE2g==}
 
@@ -2679,11 +2712,20 @@
     resolution: {integrity: sha512-bAxsR8BVfj60DWXHE3u30oHzfl4G7khkSuPW+qvpd7jFRHm7dLxOjUk1EHACJ/hxLY8phGJ0YhYHZo7jil7Qdg==}
     engines: {node: '>= 8'}
 
+  minizlib@3.0.2:
+    resolution: {integrity: sha512-oG62iEk+CYt5Xj2YqI5Xi9xWUeZhDI8jjQmC5oThVH5JGCTgIjr7ciJDzC7MBzYd//WvR1OTmP5Q38Q8ShQtVA==}
+    engines: {node: '>= 18'}
+
   mkdirp-classic@0.5.3:
     resolution: {integrity: sha512-gKLcREMhtuZRwRAfqP3RFW+TK4JqApVBtOIftVgjuABpAtpxhPGaDcfvbhNvD0B8iD1oUr/txX35NjcaY6Ns/A==}
 
   mkdirp@1.0.4:
     resolution: {integrity: sha512-vVqVZQyf3WLx2Shd0qJ9xuvqgAyKPLAiqITEtqW0oIUjzo3PePDd6fW9iFz30ef7Ysp/oiWqbhszeGWW2T6Gzw==}
+    engines: {node: '>=10'}
+    hasBin: true
+
+  mkdirp@3.0.1:
+    resolution: {integrity: sha512-+NsyUUAZDmo6YVHzL/stxSu3t9YS1iljliy3BSDrXJ/dkn1KYdmtZODGGjLcc9XLgVVpH4KshHB8XmZgMhaBXg==}
     engines: {node: '>=10'}
     hasBin: true
 
@@ -2815,8 +2857,6 @@
     resolution: {integrity: sha512-kbpaSSGJTWdAY5KPVeMOKXSrPtr8C8C7wodJbcsd51jRnmD+GZu8Y0VoU6Dm5Z4vWr0Ig/1NKuWRKf7j5aaYSg==}
     engines: {node: '>=6'}
 
-<<<<<<< HEAD
-=======
   onnxruntime-common@1.21.0:
     resolution: {integrity: sha512-Q632iLLrtCAVOTO65dh2+mNbQir/QNTVBG3h/QdZBpns7mZ0RYbLRBgGABPbpU9351AgYy7SJf1WaeVwMrBFPQ==}
 
@@ -2830,7 +2870,6 @@
   onnxruntime-web@1.22.0-dev.20250409-89f8206ba4:
     resolution: {integrity: sha512-0uS76OPgH0hWCPrFKlL8kYVV7ckM7t/36HfbgoFw6Nd0CZVVbQC4PkrR8mBX8LtNUFZO25IQBqV2Hx2ho3FlbQ==}
 
->>>>>>> 339af123
   open@8.4.2:
     resolution: {integrity: sha512-7x81NCL719oNbsq/3mh+hVrAWmFuEYUqrq/Iw3kUzH8ReypT9QQ0BLoJS7/G9k6N81XjW4qHWtjWwe/9eLy1EQ==}
     engines: {node: '>=12'}
@@ -2926,6 +2965,9 @@
   pirates@4.0.6:
     resolution: {integrity: sha512-saLsH7WeYYPiD25LDuLRRY/i+6HaPYr6G1OUlN39otzkSTxKnubR9RTxS3/Kk50s1g2JTgFwWQDQyplC5/SHZg==}
     engines: {node: '>= 6'}
+
+  platform@1.3.6:
+    resolution: {integrity: sha512-fnWVljUchTro6RiCFvCXBbNhJc2NijN7oIQxbwsyL0buWJPG85v81ehlHI9fXrJsMNgTofEoWIQeClKpgxFLrg==}
 
   playwright-core@1.51.1:
     resolution: {integrity: sha512-/crRMj8+j/Nq5s8QcvegseuyeZPxpQCZb6HNk3Sos3BlZyAknRjoyJPFWkpNn8v0+P3WiwqFF8P+zQo4eqiNuw==}
@@ -3006,13 +3048,10 @@
   property-information@7.0.0:
     resolution: {integrity: sha512-7D/qOz/+Y4X/rzSB6jKxKUsQnphO046ei8qxG59mtM3RG3DHgTK81HrxrmoDVINJb8NKT5ZsRbwHvQ6B68Iyhg==}
 
-<<<<<<< HEAD
-=======
   protobufjs@7.5.2:
     resolution: {integrity: sha512-f2ls6rpO6G153Cy+o2XQ+Y0sARLOZ17+OGVLHrc3VUKcLHYKEKWbkSujdBWQXM7gKn5NTfp0XnRPZn1MIu8n9w==}
     engines: {node: '>=12.0.0'}
 
->>>>>>> 339af123
   proxy-addr@2.0.7:
     resolution: {integrity: sha512-llQsMLSUDUPT44jdrU/O37qlnifitDP+ZwrmmZcoSKyLKvtZxpyV0n2/bD/N4tBAAZ/gJEdZU7KMraoK1+XYAg==}
     engines: {node: '>= 0.10'}
@@ -3429,6 +3468,10 @@
     resolution: {integrity: sha512-DZ4yORTwrbTj/7MZYq2w+/ZFdI6OZ/f9SFHR+71gIVUZhOQPHzVCLpvRnPgyaMpfWxxk/4ONva3GQSyNIKRv6A==}
     engines: {node: '>=10'}
 
+  tar@7.4.3:
+    resolution: {integrity: sha512-5S7Va8hKfV7W5U6g3aYxXmlPoZVAwUMy9AOKyF2fVuZa2UD3qZjg578OrLRt8PcNN1PleVaL/5/yYATNL0ICUw==}
+    engines: {node: '>=18'}
+
   text-table@0.2.0:
     resolution: {integrity: sha512-N+8UisAXDGk8PFXP4HAzVR9nbfmVJ3zYLAWiTIoqC5v5isinhr+r5uaO8+7r3BMfuNIufIsA7RdpVgacC2cSpw==}
 
@@ -3738,6 +3781,10 @@
   yallist@4.0.0:
     resolution: {integrity: sha512-3wdGidZyq5PB084XLES5TpOSRA3wjXAlIWMhum2kRcv/41Sn2emQ0dycQW4uZXLejwKvg6EsvbdlVL+FYEct7A==}
 
+  yallist@5.0.0:
+    resolution: {integrity: sha512-YgvUTfwqyc7UXVMrB+SImsVYSmTS8X/tSrtdNZMImM+n7+QTriRXyXim0mBrTXNeqzVF0KWGgHPeiyViFFrNDw==}
+    engines: {node: '>=18'}
+
   yaml@2.7.0:
     resolution: {integrity: sha512-+hSoy/QHluxmC9kCIJyL/uyFmLmc+e5CFR5Wa+bpIhIj85LVb9ZH2nVnqrHoSvKogwODv0ClqZkmiSSaIH5LTA==}
     engines: {node: '>= 14'}
@@ -3997,20 +4044,13 @@
   '@huggingface/inference@3.12.1':
     dependencies:
       '@huggingface/jinja': 0.4.1
-<<<<<<< HEAD
       '@huggingface/tasks': 0.19.5
-=======
-      '@huggingface/tasks': 0.19.2
->>>>>>> 339af123
 
   '@huggingface/jinja@0.4.1': {}
 
   '@huggingface/tasks@0.18.12': {}
 
-<<<<<<< HEAD
   '@huggingface/tasks@0.19.5': {}
-=======
-  '@huggingface/tasks@0.19.2': {}
 
   '@huggingface/transformers@3.5.1':
     dependencies:
@@ -4018,7 +4058,6 @@
       onnxruntime-node: 1.21.0
       onnxruntime-web: 1.22.0-dev.20250409-89f8206ba4
       sharp: 0.34.1
->>>>>>> 339af123
 
   '@humanwhocodes/config-array@0.11.14':
     dependencies:
@@ -4193,6 +4232,10 @@
       strip-ansi-cjs: strip-ansi@6.0.1
       wrap-ansi: 8.1.0
       wrap-ansi-cjs: wrap-ansi@7.0.0
+
+  '@isaacs/fs-minipass@4.0.1':
+    dependencies:
+      minipass: 7.1.2
 
   '@jest/schemas@29.6.3':
     dependencies:
@@ -4365,6 +4408,29 @@
 
   '@polka/url@1.0.0-next.28': {}
 
+  '@protobufjs/aspromise@1.1.2': {}
+
+  '@protobufjs/base64@1.1.2': {}
+
+  '@protobufjs/codegen@2.0.4': {}
+
+  '@protobufjs/eventemitter@1.1.0': {}
+
+  '@protobufjs/fetch@1.1.0':
+    dependencies:
+      '@protobufjs/aspromise': 1.1.2
+      '@protobufjs/inquire': 1.1.0
+
+  '@protobufjs/float@1.0.2': {}
+
+  '@protobufjs/inquire@1.1.0': {}
+
+  '@protobufjs/path@1.1.2': {}
+
+  '@protobufjs/pool@1.1.0': {}
+
+  '@protobufjs/utf8@1.1.0': {}
+
   '@qwik-ui/headless@0.6.5(@builder.io/qwik@1.13.0(vite@5.3.5(@types/node@20.14.11)))':
     dependencies:
       '@builder.io/qwik': 1.13.0(vite@5.3.5(@types/node@20.14.11))
@@ -4994,6 +5060,8 @@
   chownr@1.1.4: {}
 
   chownr@2.0.0: {}
+
+  chownr@3.0.0: {}
 
   class-variance-authority@0.7.1:
     dependencies:
@@ -5571,6 +5639,8 @@
 
   flatbuffers@24.12.23: {}
 
+  flatbuffers@25.2.10: {}
+
   flatted@3.3.3: {}
 
   focus-trap@7.5.4:
@@ -5712,6 +5782,8 @@
     optional: true
 
   graphemer@1.4.0: {}
+
+  guid-typescript@1.0.9: {}
 
   has-flag@4.0.0: {}
 
@@ -6000,11 +6072,8 @@
       chalk: 4.1.2
       is-unicode-supported: 0.1.0
 
-<<<<<<< HEAD
-=======
   long@5.3.2: {}
 
->>>>>>> 339af123
   longest-streak@3.1.0: {}
 
   loupe@3.1.3: {}
@@ -6451,9 +6520,15 @@
       minipass: 3.3.6
       yallist: 4.0.0
 
+  minizlib@3.0.2:
+    dependencies:
+      minipass: 7.1.2
+
   mkdirp-classic@0.5.3: {}
 
   mkdirp@1.0.4: {}
+
+  mkdirp@3.0.1: {}
 
   moment-timezone@0.5.47:
     dependencies:
@@ -6609,8 +6684,6 @@
     dependencies:
       mimic-fn: 2.1.0
 
-<<<<<<< HEAD
-=======
   onnxruntime-common@1.21.0: {}
 
   onnxruntime-common@1.22.0-dev.20250409-89f8206ba4: {}
@@ -6630,7 +6703,6 @@
       platform: 1.3.6
       protobufjs: 7.5.2
 
->>>>>>> 339af123
   open@8.4.2:
     dependencies:
       define-lazy-prop: 2.0.0
@@ -6722,6 +6794,8 @@
   pify@2.3.0: {}
 
   pirates@4.0.6: {}
+
+  platform@1.3.6: {}
 
   playwright-core@1.51.1: {}
 
@@ -6802,8 +6876,6 @@
 
   property-information@7.0.0: {}
 
-<<<<<<< HEAD
-=======
   protobufjs@7.5.2:
     dependencies:
       '@protobufjs/aspromise': 1.1.2
@@ -6819,7 +6891,6 @@
       '@types/node': 20.14.11
       long: 5.3.2
 
->>>>>>> 339af123
   proxy-addr@2.0.7:
     dependencies:
       forwarded: 0.2.0
@@ -7419,6 +7490,15 @@
       minizlib: 2.1.2
       mkdirp: 1.0.4
       yallist: 4.0.0
+
+  tar@7.4.3:
+    dependencies:
+      '@isaacs/fs-minipass': 4.0.1
+      chownr: 3.0.0
+      minipass: 7.1.2
+      minizlib: 3.0.2
+      mkdirp: 3.0.1
+      yallist: 5.0.0
 
   text-table@0.2.0: {}
 
@@ -7713,6 +7793,8 @@
 
   yallist@4.0.0: {}
 
+  yallist@5.0.0: {}
+
   yaml@2.7.0: {}
 
   yargs-parser@21.1.1: {}
