lockfileVersion: '9.0'

settings:
  autoInstallPeers: true
  excludeLinksFromLockfile: false

importers:

  .:
    dependencies:
<<<<<<< HEAD
      '@huggingface/inference':
        specifier: ^3.0.0
        version: 3.0.0
=======
      '@huggingface/hub':
        specifier: ^1.0.0
        version: 1.0.0
>>>>>>> 329bf44d
      consola:
        specifier: ^3.4.0
        version: 3.4.0
      express:
        specifier: 4.20.0
        version: 4.20.0
      mustache:
        specifier: ^4.2.0
        version: 4.2.0
      sequelize:
        specifier: ^6.37.5
        version: 6.37.5(sqlite3@5.1.7)
      sqlite3:
        specifier: ^5.1.7
        version: 5.1.7
    devDependencies:
      '@biomejs/biome':
        specifier: 1.9.4
        version: 1.9.4
      '@builder.io/qwik':
        specifier: ^1.12.0
        version: 1.12.0(vite@5.3.5(@types/node@20.14.11))
      '@builder.io/qwik-city':
        specifier: ^1.12.0
        version: 1.12.0(acorn@8.14.0)(rollup@4.30.1)(typescript@5.4.5)(vite@5.3.5(@types/node@20.14.11))
      '@qwik-ui/headless':
        specifier: ^0.6.4
        version: 0.6.4(@builder.io/qwik@1.12.0(vite@5.3.5(@types/node@20.14.11)))
      '@qwik-ui/styled':
        specifier: ^0.3.0
        version: 0.3.0(@builder.io/qwik@1.12.0(vite@5.3.5(@types/node@20.14.11)))
      '@qwik-ui/utils':
        specifier: ^0.3.1
        version: 0.3.1
      '@qwikest/icons':
        specifier: ^0.0.13
        version: 0.0.13(@builder.io/qwik@1.12.0(vite@5.3.5(@types/node@20.14.11)))
      '@types/compression':
        specifier: ^1.7.2
        version: 1.7.5
      '@types/eslint':
        specifier: 8.56.10
        version: 8.56.10
      '@types/express':
        specifier: ^4.17.19
        version: 4.17.21
      '@types/mustache':
        specifier: ^4.2.5
        version: 4.2.5
      '@types/node':
        specifier: 20.14.11
        version: 20.14.11
      '@typescript-eslint/eslint-plugin':
        specifier: 7.16.1
        version: 7.16.1(@typescript-eslint/parser@7.16.1(eslint@8.57.0)(typescript@5.4.5))(eslint@8.57.0)(typescript@5.4.5)
      '@typescript-eslint/parser':
        specifier: 7.16.1
        version: 7.16.1(eslint@8.57.0)(typescript@5.4.5)
      '@vitest/ui':
        specifier: ^0.34.6
        version: 0.34.7(vitest@0.34.6)
      autoprefixer:
        specifier: ^10.4.19
        version: 10.4.20(postcss@8.5.1)
      class-variance-authority:
        specifier: ^0.7.0
        version: 0.7.1
      compression:
        specifier: ^1.7.4
        version: 1.7.5
      dotenv:
        specifier: ^16.3.2
        version: 16.4.7
      husky:
        specifier: ^9.1.7
        version: 9.1.7
      nx:
        specifier: ^20.3.1
        version: 20.3.1
      postcss:
        specifier: ^8.4.39
        version: 8.5.1
      qwik-ui:
        specifier: ^0.2.0
        version: 0.2.0(nx@20.3.1)
      tailwindcss:
        specifier: ^3.4.6
        version: 3.4.17
      tailwindcss-animate:
        specifier: ^1.0.7
        version: 1.0.7(tailwindcss@3.4.17)
      typescript:
        specifier: 5.4.5
        version: 5.4.5
      undici:
        specifier: '*'
        version: 7.2.2
      vite:
        specifier: 5.3.5
        version: 5.3.5(@types/node@20.14.11)
      vite-tsconfig-paths:
        specifier: ^4.2.1
        version: 4.3.2(typescript@5.4.5)(vite@5.3.5(@types/node@20.14.11))
      vitest:
        specifier: ^0.34.6
        version: 0.34.6(@vitest/ui@0.34.7)

packages:

  '@alloc/quick-lru@5.2.0':
    resolution: {integrity: sha512-UrcABB+4bUrFABwbluTIBErXwvbsU/V7TZWfmbgJfbkwiBuziS9gxdODUyuiecfdGQ85jglMW6juS3+z5TsKLw==}
    engines: {node: '>=10'}

  '@biomejs/biome@1.9.4':
    resolution: {integrity: sha512-1rkd7G70+o9KkTn5KLmDYXihGoTaIGO9PIIN2ZB7UJxFrWw04CZHPYiMRjYsaDvVV7hP1dYNRLxSANLaBFGpog==}
    engines: {node: '>=14.21.3'}
    hasBin: true

  '@biomejs/cli-darwin-arm64@1.9.4':
    resolution: {integrity: sha512-bFBsPWrNvkdKrNCYeAp+xo2HecOGPAy9WyNyB/jKnnedgzl4W4Hb9ZMzYNbf8dMCGmUdSavlYHiR01QaYR58cw==}
    engines: {node: '>=14.21.3'}
    cpu: [arm64]
    os: [darwin]

  '@biomejs/cli-darwin-x64@1.9.4':
    resolution: {integrity: sha512-ngYBh/+bEedqkSevPVhLP4QfVPCpb+4BBe2p7Xs32dBgs7rh9nY2AIYUL6BgLw1JVXV8GlpKmb/hNiuIxfPfZg==}
    engines: {node: '>=14.21.3'}
    cpu: [x64]
    os: [darwin]

  '@biomejs/cli-linux-arm64-musl@1.9.4':
    resolution: {integrity: sha512-v665Ct9WCRjGa8+kTr0CzApU0+XXtRgwmzIf1SeKSGAv+2scAlW6JR5PMFo6FzqqZ64Po79cKODKf3/AAmECqA==}
    engines: {node: '>=14.21.3'}
    cpu: [arm64]
    os: [linux]

  '@biomejs/cli-linux-arm64@1.9.4':
    resolution: {integrity: sha512-fJIW0+LYujdjUgJJuwesP4EjIBl/N/TcOX3IvIHJQNsAqvV2CHIogsmA94BPG6jZATS4Hi+xv4SkBBQSt1N4/g==}
    engines: {node: '>=14.21.3'}
    cpu: [arm64]
    os: [linux]

  '@biomejs/cli-linux-x64-musl@1.9.4':
    resolution: {integrity: sha512-gEhi/jSBhZ2m6wjV530Yy8+fNqG8PAinM3oV7CyO+6c3CEh16Eizm21uHVsyVBEB6RIM8JHIl6AGYCv6Q6Q9Tg==}
    engines: {node: '>=14.21.3'}
    cpu: [x64]
    os: [linux]

  '@biomejs/cli-linux-x64@1.9.4':
    resolution: {integrity: sha512-lRCJv/Vi3Vlwmbd6K+oQ0KhLHMAysN8lXoCI7XeHlxaajk06u7G+UsFSO01NAs5iYuWKmVZjmiOzJ0OJmGsMwg==}
    engines: {node: '>=14.21.3'}
    cpu: [x64]
    os: [linux]

  '@biomejs/cli-win32-arm64@1.9.4':
    resolution: {integrity: sha512-tlbhLk+WXZmgwoIKwHIHEBZUwxml7bRJgk0X2sPyNR3S93cdRq6XulAZRQJ17FYGGzWne0fgrXBKpl7l4M87Hg==}
    engines: {node: '>=14.21.3'}
    cpu: [arm64]
    os: [win32]

  '@biomejs/cli-win32-x64@1.9.4':
    resolution: {integrity: sha512-8Y5wMhVIPaWe6jw2H+KlEm4wP/f7EW3810ZLmDlrEEy5KvBsb9ECEfu/kMWD484ijfQ8+nIi0giMgu9g1UAuuA==}
    engines: {node: '>=14.21.3'}
    cpu: [x64]
    os: [win32]

  '@builder.io/qwik-city@1.12.0':
    resolution: {integrity: sha512-jMPh/M1a0lfGtWlpwD6RYJv48+33G/o/p4fTheg1wlNnYNH3O30/mLNaoT5k4nLd++tKm47iDmdwQK1wgB6fFQ==}
    engines: {node: '>=16.8.0 <18.0.0 || >=18.11'}
    peerDependencies:
      vite: ^5

  '@builder.io/qwik@1.12.0':
    resolution: {integrity: sha512-j4TRqEIRoZrqklgWIXM+ioAdEu53t+Rp0nP9sGpdagOaB5KRTN5jZCykZQT+5/HOvE2ZIRf34WIe0bhr/EFQRg==}
    engines: {node: '>=16.8.0 <18.0.0 || >=18.11'}
    hasBin: true
    peerDependencies:
      vite: ^5

  '@clack/core@0.3.5':
    resolution: {integrity: sha512-5cfhQNH+1VQ2xLQlmzXMqUoiaH0lRBq9/CLW9lTyMbuKLC3+xEK01tHVvyut++mLOn5urSHmkm6I0Lg9MaJSTQ==}

  '@clack/prompts@0.7.0':
    resolution: {integrity: sha512-0MhX9/B4iL6Re04jPrttDm+BsP8y6mS7byuv0BvXgdXhbV5PdlsHt55dvNsuBCPZ7xq1oTAOOuotR9NFbQyMSA==}
    bundledDependencies:
      - is-unicode-supported

  '@emnapi/core@1.3.1':
    resolution: {integrity: sha512-pVGjBIt1Y6gg3EJN8jTcfpP/+uuRksIo055oE/OBkDNcjZqVbfkWCksG1Jp4yZnj3iKWyWX8fdG/j6UDYPbFog==}

  '@emnapi/runtime@1.3.1':
    resolution: {integrity: sha512-kEBmG8KyqtxJZv+ygbEim+KCGtIq1fC22Ms3S4ziXmYKm8uyoLX0MHONVKwp+9opg390VaKRNt4a7A9NwmpNhw==}

  '@emnapi/wasi-threads@1.0.1':
    resolution: {integrity: sha512-iIBu7mwkq4UQGeMEM8bLwNK962nXdhodeScX4slfQnRhEMMzvYivHhutCIk8uojvmASXXPC2WNEjwxFWk72Oqw==}

  '@esbuild/aix-ppc64@0.21.5':
    resolution: {integrity: sha512-1SDgH6ZSPTlggy1yI6+Dbkiz8xzpHJEVAlF/AM1tHPLsf5STom9rwtjE4hKAF20FfXXNTFqEYXyJNWh1GiZedQ==}
    engines: {node: '>=12'}
    cpu: [ppc64]
    os: [aix]

  '@esbuild/android-arm64@0.21.5':
    resolution: {integrity: sha512-c0uX9VAUBQ7dTDCjq+wdyGLowMdtR/GoC2U5IYk/7D1H1JYC0qseD7+11iMP2mRLN9RcCMRcjC4YMclCzGwS/A==}
    engines: {node: '>=12'}
    cpu: [arm64]
    os: [android]

  '@esbuild/android-arm@0.21.5':
    resolution: {integrity: sha512-vCPvzSjpPHEi1siZdlvAlsPxXl7WbOVUBBAowWug4rJHb68Ox8KualB+1ocNvT5fjv6wpkX6o/iEpbDrf68zcg==}
    engines: {node: '>=12'}
    cpu: [arm]
    os: [android]

  '@esbuild/android-x64@0.21.5':
    resolution: {integrity: sha512-D7aPRUUNHRBwHxzxRvp856rjUHRFW1SdQATKXH2hqA0kAZb1hKmi02OpYRacl0TxIGz/ZmXWlbZgjwWYaCakTA==}
    engines: {node: '>=12'}
    cpu: [x64]
    os: [android]

  '@esbuild/darwin-arm64@0.21.5':
    resolution: {integrity: sha512-DwqXqZyuk5AiWWf3UfLiRDJ5EDd49zg6O9wclZ7kUMv2WRFr4HKjXp/5t8JZ11QbQfUS6/cRCKGwYhtNAY88kQ==}
    engines: {node: '>=12'}
    cpu: [arm64]
    os: [darwin]

  '@esbuild/darwin-x64@0.21.5':
    resolution: {integrity: sha512-se/JjF8NlmKVG4kNIuyWMV/22ZaerB+qaSi5MdrXtd6R08kvs2qCN4C09miupktDitvh8jRFflwGFBQcxZRjbw==}
    engines: {node: '>=12'}
    cpu: [x64]
    os: [darwin]

  '@esbuild/freebsd-arm64@0.21.5':
    resolution: {integrity: sha512-5JcRxxRDUJLX8JXp/wcBCy3pENnCgBR9bN6JsY4OmhfUtIHe3ZW0mawA7+RDAcMLrMIZaf03NlQiX9DGyB8h4g==}
    engines: {node: '>=12'}
    cpu: [arm64]
    os: [freebsd]

  '@esbuild/freebsd-x64@0.21.5':
    resolution: {integrity: sha512-J95kNBj1zkbMXtHVH29bBriQygMXqoVQOQYA+ISs0/2l3T9/kj42ow2mpqerRBxDJnmkUDCaQT/dfNXWX/ZZCQ==}
    engines: {node: '>=12'}
    cpu: [x64]
    os: [freebsd]

  '@esbuild/linux-arm64@0.21.5':
    resolution: {integrity: sha512-ibKvmyYzKsBeX8d8I7MH/TMfWDXBF3db4qM6sy+7re0YXya+K1cem3on9XgdT2EQGMu4hQyZhan7TeQ8XkGp4Q==}
    engines: {node: '>=12'}
    cpu: [arm64]
    os: [linux]

  '@esbuild/linux-arm@0.21.5':
    resolution: {integrity: sha512-bPb5AHZtbeNGjCKVZ9UGqGwo8EUu4cLq68E95A53KlxAPRmUyYv2D6F0uUI65XisGOL1hBP5mTronbgo+0bFcA==}
    engines: {node: '>=12'}
    cpu: [arm]
    os: [linux]

  '@esbuild/linux-ia32@0.21.5':
    resolution: {integrity: sha512-YvjXDqLRqPDl2dvRODYmmhz4rPeVKYvppfGYKSNGdyZkA01046pLWyRKKI3ax8fbJoK5QbxblURkwK/MWY18Tg==}
    engines: {node: '>=12'}
    cpu: [ia32]
    os: [linux]

  '@esbuild/linux-loong64@0.21.5':
    resolution: {integrity: sha512-uHf1BmMG8qEvzdrzAqg2SIG/02+4/DHB6a9Kbya0XDvwDEKCoC8ZRWI5JJvNdUjtciBGFQ5PuBlpEOXQj+JQSg==}
    engines: {node: '>=12'}
    cpu: [loong64]
    os: [linux]

  '@esbuild/linux-mips64el@0.21.5':
    resolution: {integrity: sha512-IajOmO+KJK23bj52dFSNCMsz1QP1DqM6cwLUv3W1QwyxkyIWecfafnI555fvSGqEKwjMXVLokcV5ygHW5b3Jbg==}
    engines: {node: '>=12'}
    cpu: [mips64el]
    os: [linux]

  '@esbuild/linux-ppc64@0.21.5':
    resolution: {integrity: sha512-1hHV/Z4OEfMwpLO8rp7CvlhBDnjsC3CttJXIhBi+5Aj5r+MBvy4egg7wCbe//hSsT+RvDAG7s81tAvpL2XAE4w==}
    engines: {node: '>=12'}
    cpu: [ppc64]
    os: [linux]

  '@esbuild/linux-riscv64@0.21.5':
    resolution: {integrity: sha512-2HdXDMd9GMgTGrPWnJzP2ALSokE/0O5HhTUvWIbD3YdjME8JwvSCnNGBnTThKGEB91OZhzrJ4qIIxk/SBmyDDA==}
    engines: {node: '>=12'}
    cpu: [riscv64]
    os: [linux]

  '@esbuild/linux-s390x@0.21.5':
    resolution: {integrity: sha512-zus5sxzqBJD3eXxwvjN1yQkRepANgxE9lgOW2qLnmr8ikMTphkjgXu1HR01K4FJg8h1kEEDAqDcZQtbrRnB41A==}
    engines: {node: '>=12'}
    cpu: [s390x]
    os: [linux]

  '@esbuild/linux-x64@0.21.5':
    resolution: {integrity: sha512-1rYdTpyv03iycF1+BhzrzQJCdOuAOtaqHTWJZCWvijKD2N5Xu0TtVC8/+1faWqcP9iBCWOmjmhoH94dH82BxPQ==}
    engines: {node: '>=12'}
    cpu: [x64]
    os: [linux]

  '@esbuild/netbsd-x64@0.21.5':
    resolution: {integrity: sha512-Woi2MXzXjMULccIwMnLciyZH4nCIMpWQAs049KEeMvOcNADVxo0UBIQPfSmxB3CWKedngg7sWZdLvLczpe0tLg==}
    engines: {node: '>=12'}
    cpu: [x64]
    os: [netbsd]

  '@esbuild/openbsd-x64@0.21.5':
    resolution: {integrity: sha512-HLNNw99xsvx12lFBUwoT8EVCsSvRNDVxNpjZ7bPn947b8gJPzeHWyNVhFsaerc0n3TsbOINvRP2byTZ5LKezow==}
    engines: {node: '>=12'}
    cpu: [x64]
    os: [openbsd]

  '@esbuild/sunos-x64@0.21.5':
    resolution: {integrity: sha512-6+gjmFpfy0BHU5Tpptkuh8+uw3mnrvgs+dSPQXQOv3ekbordwnzTVEb4qnIvQcYXq6gzkyTnoZ9dZG+D4garKg==}
    engines: {node: '>=12'}
    cpu: [x64]
    os: [sunos]

  '@esbuild/win32-arm64@0.21.5':
    resolution: {integrity: sha512-Z0gOTd75VvXqyq7nsl93zwahcTROgqvuAcYDUr+vOv8uHhNSKROyU961kgtCD1e95IqPKSQKH7tBTslnS3tA8A==}
    engines: {node: '>=12'}
    cpu: [arm64]
    os: [win32]

  '@esbuild/win32-ia32@0.21.5':
    resolution: {integrity: sha512-SWXFF1CL2RVNMaVs+BBClwtfZSvDgtL//G/smwAc5oVK/UPu2Gu9tIaRgFmYFFKrmg3SyAjSrElf0TiJ1v8fYA==}
    engines: {node: '>=12'}
    cpu: [ia32]
    os: [win32]

  '@esbuild/win32-x64@0.21.5':
    resolution: {integrity: sha512-tQd/1efJuzPC6rCFwEvLtci/xNFcTZknmXs98FYDfGE4wP9ClFV98nyKrzJKVPMhdDnjzLhdUyMX4PsQAPjwIw==}
    engines: {node: '>=12'}
    cpu: [x64]
    os: [win32]

  '@eslint-community/eslint-utils@4.4.1':
    resolution: {integrity: sha512-s3O3waFUrMV8P/XaF/+ZTp1X9XBZW1a4B97ZnjQF2KYWaFD2A8KyFBsrsfSjEmjn3RGWAIuvlneuZm3CUK3jbA==}
    engines: {node: ^12.22.0 || ^14.17.0 || >=16.0.0}
    peerDependencies:
      eslint: ^6.0.0 || ^7.0.0 || >=8.0.0

  '@eslint-community/regexpp@4.12.1':
    resolution: {integrity: sha512-CCZCDJuduB9OUkFkY2IgppNZMi2lBQgD2qzwXkEia16cge2pijY/aXi96CJMquDMn3nJdlPV1A5KrJEXwfLNzQ==}
    engines: {node: ^12.0.0 || ^14.0.0 || >=16.0.0}

  '@eslint/eslintrc@2.1.4':
    resolution: {integrity: sha512-269Z39MS6wVJtsoUl10L60WdkhJVdPG24Q4eZTH3nnF6lpvSShEK3wQjDX9JRWAUPvPh7COouPpU9IrqaZFvtQ==}
    engines: {node: ^12.22.0 || ^14.17.0 || >=16.0.0}

  '@eslint/js@8.57.0':
    resolution: {integrity: sha512-Ys+3g2TaW7gADOJzPt83SJtCDhMjndcDMFVQ/Tj9iA1BfJzFKD9mAUXT3OenpuPHbI6P/myECxRJrofUsDx/5g==}
    engines: {node: ^12.22.0 || ^14.17.0 || >=16.0.0}

  '@floating-ui/core@1.6.9':
    resolution: {integrity: sha512-uMXCuQ3BItDUbAMhIXw7UPXRfAlOAvZzdK9BWpE60MCn+Svt3aLn9jsPTi/WNGlRUu2uI0v5S7JiIUsbsvh3fw==}

  '@floating-ui/dom@1.6.13':
    resolution: {integrity: sha512-umqzocjDgNRGTuO7Q8CU32dkHkECqI8ZdMZ5Swb6QAM0t5rnlrN3lGo1hdpscRd3WS8T6DKYK4ephgIH9iRh3w==}

  '@floating-ui/utils@0.2.9':
    resolution: {integrity: sha512-MDWhGtE+eHw5JW7lq4qhc5yRLS11ERl1c7Z6Xd0a58DozHES6EnNNwUWbMiG4J9Cgj053Bhk8zvlhFYKVhULwg==}

  '@gar/promisify@1.1.3':
    resolution: {integrity: sha512-k2Ty1JcVojjJFwrg/ThKi2ujJ7XNLYaFGNB/bWT9wGR+oSMJHMa5w+CUq6p/pVrKeNNgA7pCqEcjSnHVoqJQFw==}

<<<<<<< HEAD
  '@huggingface/inference@3.0.0':
    resolution: {integrity: sha512-Jqbny7LnesUBpPyus5sEw5gdD3DXrP1IoiQUHGJSD2yzvUSr+XRIH9gBdx9HarL44/P7R8zUwS3hjcEcpqFFig==}
=======
  '@huggingface/hub@1.0.0':
    resolution: {integrity: sha512-IZ3fJ4WJ4iOghZkHWaKJY+XZJK9xAbaSIziY+OQcYtxnlcXo01/ibe2y2JjdsIhfzmYpxvov7F1qHoj2ek7tWQ==}
>>>>>>> 329bf44d
    engines: {node: '>=18'}

  '@huggingface/tasks@0.13.16':
    resolution: {integrity: sha512-2kniw63zvyBOPzMWGMbLvTLJkUHhr+nRcvh/qC5g3AfHdqCjs22+6CsUgSKFn2wnEAoJV3W6GiOUAPud4kMxFA==}

  '@humanwhocodes/config-array@0.11.14':
    resolution: {integrity: sha512-3T8LkOmg45BV5FICb15QQMsyUSWrQ8AygVfC7ZG32zOalnqrilm018ZVCw0eapXux8FtA33q8PSRSstjee3jSg==}
    engines: {node: '>=10.10.0'}
    deprecated: Use @eslint/config-array instead

  '@humanwhocodes/module-importer@1.0.1':
    resolution: {integrity: sha512-bxveV4V8v5Yb4ncFTT3rPSgZBOpCkjfK0y4oVVVJwIuDVBRMDXrPyXRL988i5ap9m9bnyEEjWfm5WkBmtffLfA==}
    engines: {node: '>=12.22'}

  '@humanwhocodes/object-schema@2.0.3':
    resolution: {integrity: sha512-93zYdMES/c1D69yZiKDBj0V24vqNzB/koF26KPaagAfd3P/4gUlh3Dys5ogAK+Exi9QyzlD8x/08Zt7wIKcDcA==}
    deprecated: Use @eslint/object-schema instead

  '@img/sharp-darwin-arm64@0.33.5':
    resolution: {integrity: sha512-UT4p+iz/2H4twwAoLCqfA9UH5pI6DggwKEGuaPy7nCVQ8ZsiY5PIcrRvD1DzuY3qYL07NtIQcWnBSY/heikIFQ==}
    engines: {node: ^18.17.0 || ^20.3.0 || >=21.0.0}
    cpu: [arm64]
    os: [darwin]

  '@img/sharp-darwin-x64@0.33.5':
    resolution: {integrity: sha512-fyHac4jIc1ANYGRDxtiqelIbdWkIuQaI84Mv45KvGRRxSAa7o7d1ZKAOBaYbnepLC1WqxfpimdeWfvqqSGwR2Q==}
    engines: {node: ^18.17.0 || ^20.3.0 || >=21.0.0}
    cpu: [x64]
    os: [darwin]

  '@img/sharp-libvips-darwin-arm64@1.0.4':
    resolution: {integrity: sha512-XblONe153h0O2zuFfTAbQYAX2JhYmDHeWikp1LM9Hul9gVPjFY427k6dFEcOL72O01QxQsWi761svJ/ev9xEDg==}
    cpu: [arm64]
    os: [darwin]

  '@img/sharp-libvips-darwin-x64@1.0.4':
    resolution: {integrity: sha512-xnGR8YuZYfJGmWPvmlunFaWJsb9T/AO2ykoP3Fz/0X5XV2aoYBPkX6xqCQvUTKKiLddarLaxpzNe+b1hjeWHAQ==}
    cpu: [x64]
    os: [darwin]

  '@img/sharp-libvips-linux-arm64@1.0.4':
    resolution: {integrity: sha512-9B+taZ8DlyyqzZQnoeIvDVR/2F4EbMepXMc/NdVbkzsJbzkUjhXv/70GQJ7tdLA4YJgNP25zukcxpX2/SueNrA==}
    cpu: [arm64]
    os: [linux]

  '@img/sharp-libvips-linux-arm@1.0.5':
    resolution: {integrity: sha512-gvcC4ACAOPRNATg/ov8/MnbxFDJqf/pDePbBnuBDcjsI8PssmjoKMAz4LtLaVi+OnSb5FK/yIOamqDwGmXW32g==}
    cpu: [arm]
    os: [linux]

  '@img/sharp-libvips-linux-s390x@1.0.4':
    resolution: {integrity: sha512-u7Wz6ntiSSgGSGcjZ55im6uvTrOxSIS8/dgoVMoiGE9I6JAfU50yH5BoDlYA1tcuGS7g/QNtetJnxA6QEsCVTA==}
    cpu: [s390x]
    os: [linux]

  '@img/sharp-libvips-linux-x64@1.0.4':
    resolution: {integrity: sha512-MmWmQ3iPFZr0Iev+BAgVMb3ZyC4KeFc3jFxnNbEPas60e1cIfevbtuyf9nDGIzOaW9PdnDciJm+wFFaTlj5xYw==}
    cpu: [x64]
    os: [linux]

  '@img/sharp-libvips-linuxmusl-arm64@1.0.4':
    resolution: {integrity: sha512-9Ti+BbTYDcsbp4wfYib8Ctm1ilkugkA/uscUn6UXK1ldpC1JjiXbLfFZtRlBhjPZ5o1NCLiDbg8fhUPKStHoTA==}
    cpu: [arm64]
    os: [linux]

  '@img/sharp-libvips-linuxmusl-x64@1.0.4':
    resolution: {integrity: sha512-viYN1KX9m+/hGkJtvYYp+CCLgnJXwiQB39damAO7WMdKWlIhmYTfHjwSbQeUK/20vY154mwezd9HflVFM1wVSw==}
    cpu: [x64]
    os: [linux]

  '@img/sharp-linux-arm64@0.33.5':
    resolution: {integrity: sha512-JMVv+AMRyGOHtO1RFBiJy/MBsgz0x4AWrT6QoEVVTyh1E39TrCUpTRI7mx9VksGX4awWASxqCYLCV4wBZHAYxA==}
    engines: {node: ^18.17.0 || ^20.3.0 || >=21.0.0}
    cpu: [arm64]
    os: [linux]

  '@img/sharp-linux-arm@0.33.5':
    resolution: {integrity: sha512-JTS1eldqZbJxjvKaAkxhZmBqPRGmxgu+qFKSInv8moZ2AmT5Yib3EQ1c6gp493HvrvV8QgdOXdyaIBrhvFhBMQ==}
    engines: {node: ^18.17.0 || ^20.3.0 || >=21.0.0}
    cpu: [arm]
    os: [linux]

  '@img/sharp-linux-s390x@0.33.5':
    resolution: {integrity: sha512-y/5PCd+mP4CA/sPDKl2961b+C9d+vPAveS33s6Z3zfASk2j5upL6fXVPZi7ztePZ5CuH+1kW8JtvxgbuXHRa4Q==}
    engines: {node: ^18.17.0 || ^20.3.0 || >=21.0.0}
    cpu: [s390x]
    os: [linux]

  '@img/sharp-linux-x64@0.33.5':
    resolution: {integrity: sha512-opC+Ok5pRNAzuvq1AG0ar+1owsu842/Ab+4qvU879ippJBHvyY5n2mxF1izXqkPYlGuP/M556uh53jRLJmzTWA==}
    engines: {node: ^18.17.0 || ^20.3.0 || >=21.0.0}
    cpu: [x64]
    os: [linux]

  '@img/sharp-linuxmusl-arm64@0.33.5':
    resolution: {integrity: sha512-XrHMZwGQGvJg2V/oRSUfSAfjfPxO+4DkiRh6p2AFjLQztWUuY/o8Mq0eMQVIY7HJ1CDQUJlxGGZRw1a5bqmd1g==}
    engines: {node: ^18.17.0 || ^20.3.0 || >=21.0.0}
    cpu: [arm64]
    os: [linux]

  '@img/sharp-linuxmusl-x64@0.33.5':
    resolution: {integrity: sha512-WT+d/cgqKkkKySYmqoZ8y3pxx7lx9vVejxW/W4DOFMYVSkErR+w7mf2u8m/y4+xHe7yY9DAXQMWQhpnMuFfScw==}
    engines: {node: ^18.17.0 || ^20.3.0 || >=21.0.0}
    cpu: [x64]
    os: [linux]

  '@img/sharp-wasm32@0.33.5':
    resolution: {integrity: sha512-ykUW4LVGaMcU9lu9thv85CbRMAwfeadCJHRsg2GmeRa/cJxsVY9Rbd57JcMxBkKHag5U/x7TSBpScF4U8ElVzg==}
    engines: {node: ^18.17.0 || ^20.3.0 || >=21.0.0}
    cpu: [wasm32]

  '@img/sharp-win32-ia32@0.33.5':
    resolution: {integrity: sha512-T36PblLaTwuVJ/zw/LaH0PdZkRz5rd3SmMHX8GSmR7vtNSP5Z6bQkExdSK7xGWyxLw4sUknBuugTelgw2faBbQ==}
    engines: {node: ^18.17.0 || ^20.3.0 || >=21.0.0}
    cpu: [ia32]
    os: [win32]

  '@img/sharp-win32-x64@0.33.5':
    resolution: {integrity: sha512-MpY/o8/8kj+EcnxwvrP4aTJSWw/aZ7JIGR4aBeZkZw5B7/Jn+tY9/VNwtcoGmdT7GfggGIU4kygOMSbYnOrAbg==}
    engines: {node: ^18.17.0 || ^20.3.0 || >=21.0.0}
    cpu: [x64]
    os: [win32]

  '@isaacs/cliui@8.0.2':
    resolution: {integrity: sha512-O8jcjabXaleOG9DQ0+ARXWZBTfnP4WNAqzuiJK7ll44AmxGKv/J2M4TPjxjY3znBCfvBXFzucm1twdyFybFqEA==}
    engines: {node: '>=12'}

  '@jest/schemas@29.6.3':
    resolution: {integrity: sha512-mo5j5X+jIZmJQveBKeS/clAueipV7KgiX1vMgCxam1RNYiqE1w62n0/tJJnHtjW8ZHcQco5gY85jA3mi0L+nSA==}
    engines: {node: ^14.15.0 || ^16.10.0 || >=18.0.0}

  '@jridgewell/gen-mapping@0.3.8':
    resolution: {integrity: sha512-imAbBGkb+ebQyxKgzv5Hu2nmROxoDOXHh80evxdoXNOrvAnVx7zimzc1Oo5h9RlfV4vPXaE2iM5pOFbvOCClWA==}
    engines: {node: '>=6.0.0'}

  '@jridgewell/resolve-uri@3.1.2':
    resolution: {integrity: sha512-bRISgCIjP20/tbWSPWMEi54QVPRZExkuD9lJL+UIxUKtwVJA8wW1Trb1jMs1RFXo1CBTNZ/5hpC9QvmKWdopKw==}
    engines: {node: '>=6.0.0'}

  '@jridgewell/set-array@1.2.1':
    resolution: {integrity: sha512-R8gLRTZeyp03ymzP/6Lil/28tGeGEzhx1q2k703KGWRAI1VdvPIXdG70VJc2pAMw3NA6JKL5hhFu1sJX0Mnn/A==}
    engines: {node: '>=6.0.0'}

  '@jridgewell/sourcemap-codec@1.5.0':
    resolution: {integrity: sha512-gv3ZRaISU3fjPAgNsriBRqGWQL6quFx04YMPW/zD8XMLsU32mhCCbfbO6KZFLjvYpCZ8zyDEgqsgf+PwPaM7GQ==}

  '@jridgewell/trace-mapping@0.3.25':
    resolution: {integrity: sha512-vNk6aEwybGtawWmy/PzwnGDOjCkLWSD2wqvjGGAgOAwCGWySYXfYoxt00IJkTF+8Lb57DwOb3Aa0o9CApepiYQ==}

  '@mdx-js/mdx@3.1.0':
    resolution: {integrity: sha512-/QxEhPAvGwbQmy1Px8F899L5Uc2KZ6JtXwlCgJmjSTBedwOZkByYcBG4GceIGPXRDsmfxhHazuS+hlOShRLeDw==}

  '@napi-rs/wasm-runtime@0.2.4':
    resolution: {integrity: sha512-9zESzOO5aDByvhIAsOy9TbpZ0Ur2AJbUI7UT73kcUTS2mxAMHOBaa1st/jAymNoCtvrit99kkzT1FZuXVcgfIQ==}

  '@nodelib/fs.scandir@2.1.5':
    resolution: {integrity: sha512-vq24Bq3ym5HEQm2NKCr3yXDwjc7vTsEThRDnkp2DK9p1uqLR+DHurm/NOTo0KG7HYHU7eppKZj3MyqYuMBf62g==}
    engines: {node: '>= 8'}

  '@nodelib/fs.stat@2.0.5':
    resolution: {integrity: sha512-RkhPPp2zrqDAQA/2jNhnztcPAlv64XdhIp7a7454A5ovI7Bukxgt7MX7udwAu3zg1DcpPU0rz3VV1SeaqvY4+A==}
    engines: {node: '>= 8'}

  '@nodelib/fs.walk@1.2.8':
    resolution: {integrity: sha512-oGB+UxlgWcgQkgwo8GcEGwemoTFt3FIO9ababBmaGwXIoBKZ+GTy0pP185beGg7Llih/NSHSV2XAs1lnznocSg==}
    engines: {node: '>= 8'}

  '@npmcli/fs@1.1.1':
    resolution: {integrity: sha512-8KG5RD0GVP4ydEzRn/I4BNDuxDtqVbOdm8675T49OIG/NGhaK0pjPX7ZcDlvKYbA+ulvVK3ztfcF4uBdOxuJbQ==}

  '@npmcli/move-file@1.1.2':
    resolution: {integrity: sha512-1SUf/Cg2GzGDyaf15aR9St9TWlb+XvbZXWpDx8YKs7MLzMH/BCeopv+y9vzrzgkfykCGuWOlSu3mZhj2+FQcrg==}
    engines: {node: '>=10'}
    deprecated: This functionality has been moved to @npmcli/fs

  '@nrwl/devkit@19.2.3':
    resolution: {integrity: sha512-OL6sc70gR/USasvbYzyYY44Hd5ZCde2UfiA5h8VeAYAJbq+JmtscpvjcnZ7OIsXyYEOxe1rypULElqu/8qpKzQ==}

  '@nx/devkit@19.2.3':
    resolution: {integrity: sha512-if1WwRVexrQBBADObEcxVIivq4QRZWY/nYRhCQy/qfFI6Cu2jBSI6ZQ1uy7to2L2sQPLgn8v2beQZiAeZdIktg==}
    peerDependencies:
      nx: '>= 17 <= 20'

  '@nx/nx-darwin-arm64@20.3.1':
    resolution: {integrity: sha512-bx++T9/8l4PK1yDTxPnROT7RG8CkWGkxKC0D7xlS/YQzE7CelDfgNYu0Bd7upZF4gafW2Uz3dd3j6WhvZLxbbg==}
    engines: {node: '>= 10'}
    cpu: [arm64]
    os: [darwin]

  '@nx/nx-darwin-x64@20.3.1':
    resolution: {integrity: sha512-elg2GiSivMHU1iLFYZ+FojM2V/FmTlC8e5FKM6nZ+bIqeoBoJm8Rxxe/kEtcsPdvjj+YiKSmXOP9s45DJb9WWw==}
    engines: {node: '>= 10'}
    cpu: [x64]
    os: [darwin]

  '@nx/nx-freebsd-x64@20.3.1':
    resolution: {integrity: sha512-1iKZOCcU7bVAC2kdoukfJ7AOTLBhm69+vPff3HCJQ0DI/5ZbmiaPeBMsAVFtJ0jFGix8yYIhgvtXgDEfbXXRFQ==}
    engines: {node: '>= 10'}
    cpu: [x64]
    os: [freebsd]

  '@nx/nx-linux-arm-gnueabihf@20.3.1':
    resolution: {integrity: sha512-LAteJ1/mWYdvj7zpXuWRUq1lvUiV6YVXCdFK3+7lDW+qvW3bb5zzUwbVDAF/pPeTjBrsdHDzSWOCLm/LKtYtMw==}
    engines: {node: '>= 10'}
    cpu: [arm]
    os: [linux]

  '@nx/nx-linux-arm64-gnu@20.3.1':
    resolution: {integrity: sha512-2Qf+6NcAeODELyJR+V9hjC9kl2DwJTdI7Bw+BuiyXftfPHvZ86P//FC8kPjNaJCEEm/ZStP6Jcb1zlp4Eo2wBw==}
    engines: {node: '>= 10'}
    cpu: [arm64]
    os: [linux]

  '@nx/nx-linux-arm64-musl@20.3.1':
    resolution: {integrity: sha512-8S8jlN6GFQpRakZ2ZVWq6eFnLVrEObIaxnYD0QMbsMf+qiedDJt+cDh1xebcPRvgpSgJVlJ8P6hun5+K/FiQDQ==}
    engines: {node: '>= 10'}
    cpu: [arm64]
    os: [linux]

  '@nx/nx-linux-x64-gnu@20.3.1':
    resolution: {integrity: sha512-qC2On2qwYCtn/Kt8epvUn0H3NY6zG9yYhiNjkm6RvVTDmvogFQ4gtfiWSRP/EnabCRqM8FACDIO/ws5CnRBX+Q==}
    engines: {node: '>= 10'}
    cpu: [x64]
    os: [linux]

  '@nx/nx-linux-x64-musl@20.3.1':
    resolution: {integrity: sha512-KKwHSfV1PEKW82eJ8vxZTPepoaLbaXH/aI0VOKZbBO4ytGyGUr9wFuWPsyo06rK7qtSD7w9bN7xpiBGQk0QTsg==}
    engines: {node: '>= 10'}
    cpu: [x64]
    os: [linux]

  '@nx/nx-win32-arm64-msvc@20.3.1':
    resolution: {integrity: sha512-YujkXXHn9rhtwZRDxiaxSPOMX7JkfGmXAFdyEfxhE3Dc/HjFgI+xJZ478/atttR7DWIwGpQJVLpbFWbFFpoNNg==}
    engines: {node: '>= 10'}
    cpu: [arm64]
    os: [win32]

  '@nx/nx-win32-x64-msvc@20.3.1':
    resolution: {integrity: sha512-Os8iCamvHhE5noQKFE9D9xkiI529918tufTYmEhJ9ZmLU/ybVA0We6r7gXjYzdNfA3DtwfGXvNvUpy3u+pZXOg==}
    engines: {node: '>= 10'}
    cpu: [x64]
    os: [win32]

  '@oddbird/popover-polyfill@0.4.3':
    resolution: {integrity: sha512-kBS0ZAwH8kZqFl0mV89KPK4cLYl2ZoKSfYngK4dz1eLAhKzTK0yu4LrvLdMeM7JhjWK6GxBtiY+cl1s6vR2pUg==}

  '@pkgjs/parseargs@0.11.0':
    resolution: {integrity: sha512-+1VkjdD0QBLPodGrJUeqarH8VAIvQODIbwh9XpP5Syisf7YoQgsJKPNFoqqLQlu+VQ/tVSshMR6loPMn8U+dPg==}
    engines: {node: '>=14'}

  '@polka/url@1.0.0-next.28':
    resolution: {integrity: sha512-8LduaNlMZGwdZ6qWrKlfa+2M4gahzFkprZiAt2TF8uS0qQgBizKXpXURqvTJ4WtmupWxaLqjRb2UCTe72mu+Aw==}

  '@qwik-ui/headless@0.6.4':
    resolution: {integrity: sha512-ZHKB3UpJGTzOEfy1c8VTppndQb6dZfIXael9DaNxpaSUWI/Zd88lV4fEBNZ1x//FezvbRybHLwJtVpQ8xmvz3g==}
    engines: {node: '>=16.0.0'}
    peerDependencies:
      '@builder.io/qwik': '>=1.3.1'

  '@qwik-ui/styled@0.3.0':
    resolution: {integrity: sha512-SL6di5WjNISZmjHk9YUS9gARESxym0IJ2v0MHRIR3OLov4rvGTvC3W8JdqaGpeSY63GhKOBsWMRSDQg/FmItRg==}
    engines: {node: '>=16.0.0'}
    peerDependencies:
      '@builder.io/qwik': '>=1.3.1'

  '@qwik-ui/utils@0.3.1':
    resolution: {integrity: sha512-lBmFDr7igPvSN8MVgPdvXzk9SLhEynCbXpczJNC2VJsVPUS51/e2+42ha03yEwihO4b3ePaBa+CzuZpsz1VvQQ==}

  '@qwikest/icons@0.0.13':
    resolution: {integrity: sha512-e0wY8vmx0nDSUiuCATlk+ojTvdBV4txIGHHWjZW5SRkv4XB8H9+3WSDcLPz0ItUdRyzcrohE9k2jtQI/98aRPA==}
    engines: {node: '>=15.0.0'}
    peerDependencies:
      '@builder.io/qwik': '>=1.0.0'

  '@rollup/pluginutils@5.1.4':
    resolution: {integrity: sha512-USm05zrsFxYLPdWWq+K3STlWiT/3ELn3RcV5hJMghpeAIhxfsUIg6mt12CBJBInWMV4VneoV7SfGv8xIwo2qNQ==}
    engines: {node: '>=14.0.0'}
    peerDependencies:
      rollup: ^1.20.0||^2.0.0||^3.0.0||^4.0.0
    peerDependenciesMeta:
      rollup:
        optional: true

  '@rollup/rollup-android-arm-eabi@4.30.1':
    resolution: {integrity: sha512-pSWY+EVt3rJ9fQ3IqlrEUtXh3cGqGtPDH1FQlNZehO2yYxCHEX1SPsz1M//NXwYfbTlcKr9WObLnJX9FsS9K1Q==}
    cpu: [arm]
    os: [android]

  '@rollup/rollup-android-arm64@4.30.1':
    resolution: {integrity: sha512-/NA2qXxE3D/BRjOJM8wQblmArQq1YoBVJjrjoTSBS09jgUisq7bqxNHJ8kjCHeV21W/9WDGwJEWSN0KQ2mtD/w==}
    cpu: [arm64]
    os: [android]

  '@rollup/rollup-darwin-arm64@4.30.1':
    resolution: {integrity: sha512-r7FQIXD7gB0WJ5mokTUgUWPl0eYIH0wnxqeSAhuIwvnnpjdVB8cRRClyKLQr7lgzjctkbp5KmswWszlwYln03Q==}
    cpu: [arm64]
    os: [darwin]

  '@rollup/rollup-darwin-x64@4.30.1':
    resolution: {integrity: sha512-x78BavIwSH6sqfP2xeI1hd1GpHL8J4W2BXcVM/5KYKoAD3nNsfitQhvWSw+TFtQTLZ9OmlF+FEInEHyubut2OA==}
    cpu: [x64]
    os: [darwin]

  '@rollup/rollup-freebsd-arm64@4.30.1':
    resolution: {integrity: sha512-HYTlUAjbO1z8ywxsDFWADfTRfTIIy/oUlfIDmlHYmjUP2QRDTzBuWXc9O4CXM+bo9qfiCclmHk1x4ogBjOUpUQ==}
    cpu: [arm64]
    os: [freebsd]

  '@rollup/rollup-freebsd-x64@4.30.1':
    resolution: {integrity: sha512-1MEdGqogQLccphhX5myCJqeGNYTNcmTyaic9S7CG3JhwuIByJ7J05vGbZxsizQthP1xpVx7kd3o31eOogfEirw==}
    cpu: [x64]
    os: [freebsd]

  '@rollup/rollup-linux-arm-gnueabihf@4.30.1':
    resolution: {integrity: sha512-PaMRNBSqCx7K3Wc9QZkFx5+CX27WFpAMxJNiYGAXfmMIKC7jstlr32UhTgK6T07OtqR+wYlWm9IxzennjnvdJg==}
    cpu: [arm]
    os: [linux]

  '@rollup/rollup-linux-arm-musleabihf@4.30.1':
    resolution: {integrity: sha512-B8Rcyj9AV7ZlEFqvB5BubG5iO6ANDsRKlhIxySXcF1axXYUyqwBok+XZPgIYGBgs7LDXfWfifxhw0Ik57T0Yug==}
    cpu: [arm]
    os: [linux]

  '@rollup/rollup-linux-arm64-gnu@4.30.1':
    resolution: {integrity: sha512-hqVyueGxAj3cBKrAI4aFHLV+h0Lv5VgWZs9CUGqr1z0fZtlADVV1YPOij6AhcK5An33EXaxnDLmJdQikcn5NEw==}
    cpu: [arm64]
    os: [linux]

  '@rollup/rollup-linux-arm64-musl@4.30.1':
    resolution: {integrity: sha512-i4Ab2vnvS1AE1PyOIGp2kXni69gU2DAUVt6FSXeIqUCPIR3ZlheMW3oP2JkukDfu3PsexYRbOiJrY+yVNSk9oA==}
    cpu: [arm64]
    os: [linux]

  '@rollup/rollup-linux-loongarch64-gnu@4.30.1':
    resolution: {integrity: sha512-fARcF5g296snX0oLGkVxPmysetwUk2zmHcca+e9ObOovBR++9ZPOhqFUM61UUZ2EYpXVPN1redgqVoBB34nTpQ==}
    cpu: [loong64]
    os: [linux]

  '@rollup/rollup-linux-powerpc64le-gnu@4.30.1':
    resolution: {integrity: sha512-GLrZraoO3wVT4uFXh67ElpwQY0DIygxdv0BNW9Hkm3X34wu+BkqrDrkcsIapAY+N2ATEbvak0XQ9gxZtCIA5Rw==}
    cpu: [ppc64]
    os: [linux]

  '@rollup/rollup-linux-riscv64-gnu@4.30.1':
    resolution: {integrity: sha512-0WKLaAUUHKBtll0wvOmh6yh3S0wSU9+yas923JIChfxOaaBarmb/lBKPF0w/+jTVozFnOXJeRGZ8NvOxvk/jcw==}
    cpu: [riscv64]
    os: [linux]

  '@rollup/rollup-linux-s390x-gnu@4.30.1':
    resolution: {integrity: sha512-GWFs97Ruxo5Bt+cvVTQkOJ6TIx0xJDD/bMAOXWJg8TCSTEK8RnFeOeiFTxKniTc4vMIaWvCplMAFBt9miGxgkA==}
    cpu: [s390x]
    os: [linux]

  '@rollup/rollup-linux-x64-gnu@4.30.1':
    resolution: {integrity: sha512-UtgGb7QGgXDIO+tqqJ5oZRGHsDLO8SlpE4MhqpY9Llpzi5rJMvrK6ZGhsRCST2abZdBqIBeXW6WPD5fGK5SDwg==}
    cpu: [x64]
    os: [linux]

  '@rollup/rollup-linux-x64-musl@4.30.1':
    resolution: {integrity: sha512-V9U8Ey2UqmQsBT+xTOeMzPzwDzyXmnAoO4edZhL7INkwQcaW1Ckv3WJX3qrrp/VHaDkEWIBWhRwP47r8cdrOow==}
    cpu: [x64]
    os: [linux]

  '@rollup/rollup-win32-arm64-msvc@4.30.1':
    resolution: {integrity: sha512-WabtHWiPaFF47W3PkHnjbmWawnX/aE57K47ZDT1BXTS5GgrBUEpvOzq0FI0V/UYzQJgdb8XlhVNH8/fwV8xDjw==}
    cpu: [arm64]
    os: [win32]

  '@rollup/rollup-win32-ia32-msvc@4.30.1':
    resolution: {integrity: sha512-pxHAU+Zv39hLUTdQQHUVHf4P+0C47y/ZloorHpzs2SXMRqeAWmGghzAhfOlzFHHwjvgokdFAhC4V+6kC1lRRfw==}
    cpu: [ia32]
    os: [win32]

  '@rollup/rollup-win32-x64-msvc@4.30.1':
    resolution: {integrity: sha512-D6qjsXGcvhTjv0kI4fU8tUuBDF/Ueee4SVX79VfNDXZa64TfCW1Slkb6Z7O1p7vflqZjcmOVdZlqf8gvJxc6og==}
    cpu: [x64]
    os: [win32]

  '@sinclair/typebox@0.27.8':
    resolution: {integrity: sha512-+Fj43pSMwJs4KRrH/938Uf+uAELIgVBmQzg/q1YG10djyfA3TnrU8N8XzqCh/okZdszqBQTZf96idMfE5lnwTA==}

  '@tootallnate/once@1.1.2':
    resolution: {integrity: sha512-RbzJvlNzmRq5c3O09UipeuXno4tA1FE6ikOjxZK0tuxVv3412l64l5t1W5pj4+rJq9vpkm/kwiR07aZXnsKPxw==}
    engines: {node: '>= 6'}

  '@trysound/sax@0.2.0':
    resolution: {integrity: sha512-L7z9BgrNEcYyUYtF+HaEfiS5ebkh9jXqbszz7pC0hRBPaatV0XjSD3+eHrpqFemQfgwiFF0QPIarnIihIDn7OA==}
    engines: {node: '>=10.13.0'}

  '@tybys/wasm-util@0.9.0':
    resolution: {integrity: sha512-6+7nlbMVX/PVDCwaIQ8nTOPveOcFLSt8GcXdx8hD0bt39uWxYT88uXzqTd4fTvqta7oeUJqudepapKNt2DYJFw==}

  '@types/acorn@4.0.6':
    resolution: {integrity: sha512-veQTnWP+1D/xbxVrPC3zHnCZRjSrKfhbMUlEA43iMZLu7EsnTtkJklIuwrCPbOi8YkvDQAiW05VQQFvvz9oieQ==}

  '@types/body-parser@1.19.5':
    resolution: {integrity: sha512-fB3Zu92ucau0iQ0JMCFQE7b/dv8Ot07NI3KaZIkIUNXq82k4eBAqUaneXfleGY9JWskeS9y+u0nXMyspcuQrCg==}

  '@types/chai-subset@1.3.5':
    resolution: {integrity: sha512-c2mPnw+xHtXDoHmdtcCXGwyLMiauiAyxWMzhGpqHC4nqI/Y5G2XhTampslK2rb59kpcuHon03UH8W6iYUzw88A==}

  '@types/chai@4.3.20':
    resolution: {integrity: sha512-/pC9HAB5I/xMlc5FP77qjCnI16ChlJfW0tGa0IUcFn38VJrTV6DeZ60NU5KZBtaOZqjdpwTWohz5HU1RrhiYxQ==}

  '@types/compression@1.7.5':
    resolution: {integrity: sha512-AAQvK5pxMpaT+nDvhHrsBhLSYG5yQdtkaJE1WYieSNY2mVFKAgmU4ks65rkZD5oqnGCFLyQpUr1CqI4DmUMyDg==}

  '@types/connect@3.4.38':
    resolution: {integrity: sha512-K6uROf1LD88uDQqJCktA4yzL1YYAK6NgfsI0v/mTgyPKWsX1CnJ0XPSDhViejru1GcRkLWb8RlzFYJRqGUbaug==}

  '@types/debug@4.1.12':
    resolution: {integrity: sha512-vIChWdVG3LG1SMxEvI/AK+FWJthlrqlTu7fbrlywTkkaONwk/UAGaULXRlf8vkzFBLVm0zkMdCquhL5aOjhXPQ==}

  '@types/eslint@8.56.10':
    resolution: {integrity: sha512-Shavhk87gCtY2fhXDctcfS3e6FdxWkCx1iUZ9eEUbh7rTqlZT0/IzOkCOVt0fCjcFuZ9FPYfuezTBImfHCDBGQ==}

  '@types/estree-jsx@1.0.5':
    resolution: {integrity: sha512-52CcUVNFyfb1A2ALocQw/Dd1BQFNmSdkuC3BkZ6iqhdMfQz7JWOFRuJFloOzjk+6WijU56m9oKXFAXc7o3Towg==}

  '@types/estree@1.0.6':
    resolution: {integrity: sha512-AYnb1nQyY49te+VRAVgmzfcgjYS91mY5P0TKUDCLEM+gNnA+3T6rWITXRLYCpahpqSQbN5cE+gHpnPyXjHWxcw==}

  '@types/express-serve-static-core@4.19.6':
    resolution: {integrity: sha512-N4LZ2xG7DatVqhCZzOGb1Yi5lMbXSZcmdLDe9EzSndPV2HpWYWzRbaerl2n27irrm94EPpprqa8KpskPT085+A==}

  '@types/express@4.17.21':
    resolution: {integrity: sha512-ejlPM315qwLpaQlQDTjPdsUFSc6ZsP4AN6AlWnogPjQ7CVi7PYF3YVz+CY3jE2pwYf7E/7HlDAN0rV2GxTG0HQ==}

  '@types/hast@3.0.4':
    resolution: {integrity: sha512-WPs+bbQw5aCj+x6laNGWLH3wviHtoCv/P3+otBhbOhJgG8qtpdAMlTCxLtsTWA7LH1Oh/bFCHsBn0TPS5m30EQ==}

  '@types/http-errors@2.0.4':
    resolution: {integrity: sha512-D0CFMMtydbJAegzOyHjtiKPLlvnm3iTZyZRSZoLq2mRhDdmLfIWOCYPfQJ4cu2erKghU++QvjcUjp/5h7hESpA==}

  '@types/json-schema@7.0.15':
    resolution: {integrity: sha512-5+fP8P8MFNC+AyZCDxrB2pkZFPGzqQWUzpSeuuVLvm8VMcorNYavBqoFcxK8bQz4Qsbn4oUEEem4wDLfcysGHA==}

  '@types/mdast@4.0.4':
    resolution: {integrity: sha512-kGaNbPh1k7AFzgpud/gMdvIm5xuECykRR+JnWKQno9TAXVa6WIVCGTPvYGekIDL4uwCZQSYbUxNBSb1aUo79oA==}

  '@types/mdx@2.0.13':
    resolution: {integrity: sha512-+OWZQfAYyio6YkJb3HLxDrvnx6SWWDbC0zVPfBRzUk0/nqoDyf6dNxQi3eArPe8rJ473nobTMQ/8Zk+LxJ+Yuw==}

  '@types/mime@1.3.5':
    resolution: {integrity: sha512-/pyBZWSLD2n0dcHE3hq8s8ZvcETHtEuF+3E7XVt0Ig2nvsVQXdghHVcEkIWjy9A0wKfTn97a/PSDYohKIlnP/w==}

  '@types/ms@0.7.34':
    resolution: {integrity: sha512-nG96G3Wp6acyAgJqGasjODb+acrI7KltPiRxzHPXnP3NgI28bpQDRv53olbqGXbfcgF5aiiHmO3xpwEpS5Ld9g==}

  '@types/mustache@4.2.5':
    resolution: {integrity: sha512-PLwiVvTBg59tGFL/8VpcGvqOu3L4OuveNvPi0EYbWchRdEVP++yRUXJPFl+CApKEq13017/4Nf7aQ5lTtHUNsA==}

  '@types/node@20.14.11':
    resolution: {integrity: sha512-kprQpL8MMeszbz6ojB5/tU8PLN4kesnN8Gjzw349rDlNgsSzg90lAVj3llK99Dh7JON+t9AuscPPFW6mPbTnSA==}

  '@types/qs@6.9.18':
    resolution: {integrity: sha512-kK7dgTYDyGqS+e2Q4aK9X3D7q234CIZ1Bv0q/7Z5IwRDoADNU81xXJK/YVyLbLTZCoIwUoDoffFeF+p/eIklAA==}

  '@types/range-parser@1.2.7':
    resolution: {integrity: sha512-hKormJbkJqzQGhziax5PItDUTMAM9uE2XXQmM37dyd4hVM+5aVl7oVxMVUiVQn2oCQFN/LKCZdvSM0pFRqbSmQ==}

  '@types/send@0.17.4':
    resolution: {integrity: sha512-x2EM6TJOybec7c52BX0ZspPodMsQUd5L6PRwOunVyVUhXiBSKf3AezDL8Dgvgt5o0UfKNfuA0eMLr2wLT4AiBA==}

  '@types/serve-static@1.15.7':
    resolution: {integrity: sha512-W8Ym+h8nhuRwaKPaDw34QUkwsGi6Rc4yYqvKFo5rm2FUEhCFbzVWrxXUxuKK8TASjWsysJY0nsmNCGhCOIsrOw==}

  '@types/unist@2.0.11':
    resolution: {integrity: sha512-CmBKiL6NNo/OqgmMn95Fk9Whlp2mtvIv+KNpQKN2F4SjvrEesubTRWGYSg+BnWZOnlCaSTU1sMpsBOzgbYhnsA==}

  '@types/unist@3.0.3':
    resolution: {integrity: sha512-ko/gIFJRv177XgZsZcBwnqJN5x/Gien8qNOn0D5bQU/zAzVf9Zt3BlcUiLqhV9y4ARk0GbT3tnUiPNgnTXzc/Q==}

  '@types/validator@13.12.2':
    resolution: {integrity: sha512-6SlHBzUW8Jhf3liqrGGXyTJSIFe4nqlJ5A5KaMZ2l/vbM3Wh3KSybots/wfWVzNLK4D1NZluDlSQIbIEPx6oyA==}

  '@typescript-eslint/eslint-plugin@7.16.1':
    resolution: {integrity: sha512-SxdPak/5bO0EnGktV05+Hq8oatjAYVY3Zh2bye9pGZy6+jwyR3LG3YKkV4YatlsgqXP28BTeVm9pqwJM96vf2A==}
    engines: {node: ^18.18.0 || >=20.0.0}
    peerDependencies:
      '@typescript-eslint/parser': ^7.0.0
      eslint: ^8.56.0
      typescript: '*'
    peerDependenciesMeta:
      typescript:
        optional: true

  '@typescript-eslint/parser@7.16.1':
    resolution: {integrity: sha512-u+1Qx86jfGQ5i4JjK33/FnawZRpsLxRnKzGE6EABZ40KxVT/vWsiZFEBBHjFOljmmV3MBYOHEKi0Jm9hbAOClA==}
    engines: {node: ^18.18.0 || >=20.0.0}
    peerDependencies:
      eslint: ^8.56.0
      typescript: '*'
    peerDependenciesMeta:
      typescript:
        optional: true

  '@typescript-eslint/scope-manager@7.16.1':
    resolution: {integrity: sha512-nYpyv6ALte18gbMz323RM+vpFpTjfNdyakbf3nsLvF43uF9KeNC289SUEW3QLZ1xPtyINJ1dIsZOuWuSRIWygw==}
    engines: {node: ^18.18.0 || >=20.0.0}

  '@typescript-eslint/type-utils@7.16.1':
    resolution: {integrity: sha512-rbu/H2MWXN4SkjIIyWcmYBjlp55VT+1G3duFOIukTNFxr9PI35pLc2ydwAfejCEitCv4uztA07q0QWanOHC7dA==}
    engines: {node: ^18.18.0 || >=20.0.0}
    peerDependencies:
      eslint: ^8.56.0
      typescript: '*'
    peerDependenciesMeta:
      typescript:
        optional: true

  '@typescript-eslint/types@7.16.1':
    resolution: {integrity: sha512-AQn9XqCzUXd4bAVEsAXM/Izk11Wx2u4H3BAfQVhSfzfDOm/wAON9nP7J5rpkCxts7E5TELmN845xTUCQrD1xIQ==}
    engines: {node: ^18.18.0 || >=20.0.0}

  '@typescript-eslint/typescript-estree@7.16.1':
    resolution: {integrity: sha512-0vFPk8tMjj6apaAZ1HlwM8w7jbghC8jc1aRNJG5vN8Ym5miyhTQGMqU++kuBFDNKe9NcPeZ6x0zfSzV8xC1UlQ==}
    engines: {node: ^18.18.0 || >=20.0.0}
    peerDependencies:
      typescript: '*'
    peerDependenciesMeta:
      typescript:
        optional: true

  '@typescript-eslint/utils@7.16.1':
    resolution: {integrity: sha512-WrFM8nzCowV0he0RlkotGDujx78xudsxnGMBHI88l5J8wEhED6yBwaSLP99ygfrzAjsQvcYQ94quDwI0d7E1fA==}
    engines: {node: ^18.18.0 || >=20.0.0}
    peerDependencies:
      eslint: ^8.56.0

  '@typescript-eslint/visitor-keys@7.16.1':
    resolution: {integrity: sha512-Qlzzx4sE4u3FsHTPQAAQFJFNOuqtuY0LFrZHwQ8IHK705XxBiWOFkfKRWu6niB7hwfgnwIpO4jTC75ozW1PHWg==}
    engines: {node: ^18.18.0 || >=20.0.0}

  '@ungap/structured-clone@1.2.1':
    resolution: {integrity: sha512-fEzPV3hSkSMltkw152tJKNARhOupqbH96MZWyRjNaYZOMIzbrTeQDG+MTc6Mr2pgzFQzFxAfmhGDNP5QK++2ZA==}

  '@vitest/expect@0.34.6':
    resolution: {integrity: sha512-QUzKpUQRc1qC7qdGo7rMK3AkETI7w18gTCUrsNnyjjJKYiuUB9+TQK3QnR1unhCnWRC0AbKv2omLGQDF/mIjOw==}

  '@vitest/runner@0.34.6':
    resolution: {integrity: sha512-1CUQgtJSLF47NnhN+F9X2ycxUP0kLHQ/JWvNHbeBfwW8CzEGgeskzNnHDyv1ieKTltuR6sdIHV+nmR6kPxQqzQ==}

  '@vitest/snapshot@0.34.6':
    resolution: {integrity: sha512-B3OZqYn6k4VaN011D+ve+AA4whM4QkcwcrwaKwAbyyvS/NB1hCWjFIBQxAQQSQir9/RtyAAGuq+4RJmbn2dH4w==}

  '@vitest/spy@0.34.6':
    resolution: {integrity: sha512-xaCvneSaeBw/cz8ySmF7ZwGvL0lBjfvqc1LpQ/vcdHEvpLn3Ff1vAvjw+CoGn0802l++5L/pxb7whwcWAw+DUQ==}

  '@vitest/ui@0.34.7':
    resolution: {integrity: sha512-iizUu9R5Rsvsq8FtdJ0suMqEfIsIIzziqnasMHe4VH8vG+FnZSA3UAtCHx6rLeRupIFVAVg7bptMmuvMcsn8WQ==}
    peerDependencies:
      vitest: '>=0.30.1 <1'

  '@vitest/utils@0.34.6':
    resolution: {integrity: sha512-IG5aDD8S6zlvloDsnzHw0Ut5xczlF+kv2BOTo+iXfPr54Yhi5qbVOgGB1hZaVq4iJ4C/MZ2J0y15IlsV/ZcI0A==}

  '@vitest/utils@0.34.7':
    resolution: {integrity: sha512-ziAavQLpCYS9sLOorGrFFKmy2gnfiNU0ZJ15TsMz/K92NAPS/rp9K4z6AJQQk5Y8adCy4Iwpxy7pQumQ/psnRg==}

  '@yarnpkg/lockfile@1.1.0':
    resolution: {integrity: sha512-GpSwvyXOcOOlV70vbnzjj4fW5xW/FdUF6nQEt1ENy7m4ZCczi1+/buVUPAqmGfqznsORNFzUMjctTIp8a9tuCQ==}

  '@yarnpkg/parsers@3.0.2':
    resolution: {integrity: sha512-/HcYgtUSiJiot/XWGLOlGxPYUG65+/31V8oqk17vZLW1xlCoR4PampyePljOxY2n8/3jz9+tIFzICsyGujJZoA==}
    engines: {node: '>=18.12.0'}

  '@zkochan/js-yaml@0.0.7':
    resolution: {integrity: sha512-nrUSn7hzt7J6JWgWGz78ZYI8wj+gdIJdk0Ynjpp8l+trkn58Uqsf6RYrYkEK+3X18EX+TNdtJI0WxAtc+L84SQ==}
    hasBin: true

  abbrev@1.1.1:
    resolution: {integrity: sha512-nne9/IiQ/hzIhY6pdDnbBtz7DjPTKrY00P/zvPSm5pOFkl6xuGrGnXn/VtTNNfNtAfZ9/1RtehkszU9qcTii0Q==}

  accepts@1.3.8:
    resolution: {integrity: sha512-PYAthTa2m2VKxuvSD3DPC/Gy+U+sOA1LAuT8mkmRuvw+NACSaeXEQ+NHcVF7rONl6qcaxV3Uuemwawk+7+SJLw==}
    engines: {node: '>= 0.6'}

  acorn-jsx@5.3.2:
    resolution: {integrity: sha512-rq9s+JNhf0IChjtDXxllJ7g41oZk5SlXtp0LHwyA5cejwn7vKmKp4pPri6YEePv2PU65sAsegbXtIinmDFDXgQ==}
    peerDependencies:
      acorn: ^6.0.0 || ^7.0.0 || ^8.0.0

  acorn-walk@8.3.4:
    resolution: {integrity: sha512-ueEepnujpqee2o5aIYnvHU6C0A42MNdsIDeqy5BydrkuC5R1ZuUFnm27EeFJGoEHJQgn3uleRvmTXaJgfXbt4g==}
    engines: {node: '>=0.4.0'}

  acorn@8.14.0:
    resolution: {integrity: sha512-cl669nCJTZBsL97OF4kUQm5g5hC2uihk0NxY3WENAC0TYdILVkAyHymAntgxGkl7K+t0cXIrH5siy5S4XkFycA==}
    engines: {node: '>=0.4.0'}
    hasBin: true

  agent-base@6.0.2:
    resolution: {integrity: sha512-RZNwNclF7+MS/8bDg70amg32dyeZGZxiDuQmZxKLAlQjr3jGyLx+4Kkk58UO7D2QdgFIQCovuSuZESne6RG6XQ==}
    engines: {node: '>= 6.0.0'}

  agentkeepalive@4.6.0:
    resolution: {integrity: sha512-kja8j7PjmncONqaTsB8fQ+wE2mSU2DJ9D4XKoJ5PFWIdRMa6SLSN1ff4mOr4jCbfRSsxR4keIiySJU0N9T5hIQ==}
    engines: {node: '>= 8.0.0'}

  aggregate-error@3.1.0:
    resolution: {integrity: sha512-4I7Td01quW/RpocfNayFdFVk1qSuoh0E7JrbRJ16nH01HhKFQ88INq9Sd+nd72zqRySlr9BmDA8xlEJ6vJMrYA==}
    engines: {node: '>=8'}

  ajv@6.12.6:
    resolution: {integrity: sha512-j3fVLgvTo527anyYyJOGTYJbG+vnnQYvE0m5mmkc1TK+nxAppkCLMIL0aZ4dblVCNoGShhm+kzE4ZUykBoMg4g==}

  ansi-colors@4.1.3:
    resolution: {integrity: sha512-/6w/C21Pm1A7aZitlI5Ni/2J6FFQN8i1Cvz3kHABAAbw93v/NlvKdVOqz7CCWz/3iv/JplRSEEZ83XION15ovw==}
    engines: {node: '>=6'}

  ansi-regex@5.0.1:
    resolution: {integrity: sha512-quJQXlTSUGL2LH9SUXo8VwsY4soanhgo6LNSm84E1LBcE8s3O0wpdiRzyR9z/ZZJMlMWv37qOOb9pdJlMUEKFQ==}
    engines: {node: '>=8'}

  ansi-regex@6.1.0:
    resolution: {integrity: sha512-7HSX4QQb4CspciLpVFwyRe79O3xsIZDDLER21kERQ71oaPodF8jL725AgJMFAYbooIqolJoRLuM81SpeUkpkvA==}
    engines: {node: '>=12'}

  ansi-styles@4.3.0:
    resolution: {integrity: sha512-zbB9rCJAT1rbjiVDb2hqKFHNYLxgtk8NURxZ3IZwD3F6NtxbXZQCnnSi1Lkx+IDohdPlFp222wVALIheZJQSEg==}
    engines: {node: '>=8'}

  ansi-styles@5.2.0:
    resolution: {integrity: sha512-Cxwpt2SfTzTtXcfOlzGEee8O+c+MmUgGrNiBcXnuWxuFJHe6a5Hz7qwhwe5OgaSYI0IJvkLqWX1ASG+cJOkEiA==}
    engines: {node: '>=10'}

  ansi-styles@6.2.1:
    resolution: {integrity: sha512-bN798gFfQX+viw3R7yrGWRqnrN2oRkEkUjjl4JNn4E8GxxbjtG3FbrEIIY3l8/hrwUwIeCZvi4QuOTP4MErVug==}
    engines: {node: '>=12'}

  ansis@2.3.0:
    resolution: {integrity: sha512-ih2ljYHaFnLc8rAHhm0yJmTBtpwT1ULyDrgFZQ2WAbWkikCiBkroPB4qJxTRqh3ocsaOstmg3aDeG+vCfPVtHg==}
    engines: {node: '>=12.13'}

  any-promise@1.3.0:
    resolution: {integrity: sha512-7UvmKalWRt1wgjL1RrGxoSJW/0QZFIegpeGvZG9kjp8vrRu55XTHbwnqq2GpXm9uLbcuhxm3IqX9OB4MZR1b2A==}

  anymatch@3.1.3:
    resolution: {integrity: sha512-KMReFUr0B4t+D+OBkjR3KYqvocp2XaSzO55UcB6mgQMd3KbcE+mWTyvVV7D/zsdEbNnV6acZUutkiHQXvTr1Rw==}
    engines: {node: '>= 8'}

  aproba@2.0.0:
    resolution: {integrity: sha512-lYe4Gx7QT+MKGbDsA+Z+he/Wtef0BiwDOlK/XkBrdfsh9J/jPPXbX0tE9x9cl27Tmu5gg3QUbUrQYa/y+KOHPQ==}

  are-we-there-yet@3.0.1:
    resolution: {integrity: sha512-QZW4EDmGwlYur0Yyf/b2uGucHQMa8aFUP7eu9ddR73vvhFyt4V0Vl3QHPcTNJ8l6qYOBdxgXdnBXQrHilfRQBg==}
    engines: {node: ^12.13.0 || ^14.15.0 || >=16.0.0}
    deprecated: This package is no longer supported.

  arg@5.0.2:
    resolution: {integrity: sha512-PYjyFOLKQ9y57JvQ6QLo8dAgNqswh8M1RMJYdQduT6xbWSgK36P/Z/v+p888pM69jMMfS8Xd8F6I1kQ/I9HUGg==}

  argparse@1.0.10:
    resolution: {integrity: sha512-o5Roy6tNG4SL/FOkCAN6RzjiakZS25RLYFrcMttJqbdd8BWrnA+fGz57iN5Pb06pvBGvl5gQ0B48dJlslXvoTg==}

  argparse@2.0.1:
    resolution: {integrity: sha512-8+9WqebbFzpX9OR+Wa6O29asIogeRMzcGtAINdpMHHyAg10f05aSFVBbcEqGf/PXw1EjAZ+q2/bEBg3DvurK3Q==}

  array-flatten@1.1.1:
    resolution: {integrity: sha512-PCVAQswWemu6UdxsDFFX/+gVeYqKAod3D3UVm91jHwynguOwAvYPhx8nNlM++NqRcK6CxxpUafjmhIdKiHibqg==}

  array-union@2.1.0:
    resolution: {integrity: sha512-HGyxoOTYUyCM6stUe6EJgnd4EoewAI7zMdfqO+kGjnlZmBDz/cR5pf8r/cR4Wq60sL/p0IkcjUEEPwS3GFrIyw==}
    engines: {node: '>=8'}

  assertion-error@1.1.0:
    resolution: {integrity: sha512-jgsaNduz+ndvGyFt3uSuWqvy4lCnIJiovtouQN5JZHOKCS2QuhEdbcQHFhVksz2N2U9hXJo8odG7ETyWlEeuDw==}

  astring@1.9.0:
    resolution: {integrity: sha512-LElXdjswlqjWrPpJFg1Fx4wpkOCxj1TDHlSV4PlaRxHGWko024xICaa97ZkMfs6DRKlCguiAI+rbXv5GWwXIkg==}
    hasBin: true

  async@3.2.6:
    resolution: {integrity: sha512-htCUDlxyyCLMgaM3xXg0C0LW2xqfuQ6p05pCEIsXuyQ+a1koYKTuBMzRNwmybfLgvJDMd0r1LTn4+E0Ti6C2AA==}

  asynckit@0.4.0:
    resolution: {integrity: sha512-Oei9OH4tRh0YqU3GxhX79dM/mwVgvbZJaSNaRk+bshkj0S5cfHcgYakreBjrHwatXKbz+IoIdYLxrKim2MjW0Q==}

  autoprefixer@10.4.20:
    resolution: {integrity: sha512-XY25y5xSv/wEoqzDyXXME4AFfkZI0P23z6Fs3YgymDnKJkCGOnkL0iTxCa85UTqaSgfcqyf3UA6+c7wUvx/16g==}
    engines: {node: ^10 || ^12 || >=14}
    hasBin: true
    peerDependencies:
      postcss: ^8.1.0

  axios@1.7.9:
    resolution: {integrity: sha512-LhLcE7Hbiryz8oMDdDptSrWowmB4Bl6RCt6sIJKpRB4XtVf0iEgewX3au/pJqm+Py1kCASkb/FFKjxQaLtxJvw==}

  bail@2.0.2:
    resolution: {integrity: sha512-0xO6mYd7JB2YesxDKplafRpsiOzPt9V02ddPCLbY1xYGPOX24NTyN50qnUxgCPcSoYMhKpAuBTjQoRZCAkUDRw==}

  balanced-match@1.0.2:
    resolution: {integrity: sha512-3oSeUO0TMV67hN1AmbXsK4yaqU7tjiHlbxRDZOpH0KW9+CeX4bRAaX0Anxt0tx2MrpRpWwQaPwIlISEJhYU5Pw==}

  base64-js@1.5.1:
    resolution: {integrity: sha512-AKpaYlHn8t4SVbOHCy+b5+KKgvR4vrsD8vbvrbiQJps7fKDTkjkDry6ji0rUJjC0kzbNePLwzxq8iypo41qeWA==}

  binary-extensions@2.3.0:
    resolution: {integrity: sha512-Ceh+7ox5qe7LJuLHoY0feh3pHuUDHAcRUeyL2VYghZwfpkNIy/+8Ocg0a3UuSoYzavmylwuLWQOf3hl0jjMMIw==}
    engines: {node: '>=8'}

  bindings@1.5.0:
    resolution: {integrity: sha512-p2q/t/mhvuOj/UeLlV6566GD/guowlr0hHxClI0W9m7MWYkL1F0hLo+0Aexs9HSPCtR1SXQ0TD3MMKrXZajbiQ==}

  bl@4.1.0:
    resolution: {integrity: sha512-1W07cM9gS6DcLperZfFSj+bWLtaPGSOHWhPiGzXmvVJbRLdG82sH/Kn8EtW1VqWVA54AKf2h5k5BbnIbwF3h6w==}

  body-parser@1.20.3:
    resolution: {integrity: sha512-7rAxByjUMqQ3/bHJy7D6OGXvx/MMc4IqBn/X0fcM1QUcAItpZrBEYhWGem+tzXH90c+G01ypMcYJBO9Y30203g==}
    engines: {node: '>= 0.8', npm: 1.2.8000 || >= 1.4.16}

  body-scroll-lock-upgrade@1.1.0:
    resolution: {integrity: sha512-nnfVAS+tB7CS9RaksuHVTpgHWHF7fE/ptIBJnwZrMqImIvWJF1OGcLnMpBhC6qhkx9oelvyxmWXwmIJXCV98Sw==}

  boolbase@1.0.0:
    resolution: {integrity: sha512-JZOSA7Mo9sNGB8+UjSgzdLtokWAky1zbztM3WRLCbZ70/3cTANmQmOdR7y2g+J0e2WXywy1yS468tY+IruqEww==}

  brace-expansion@1.1.11:
    resolution: {integrity: sha512-iCuPHDFgrHX7H2vEI/5xpz07zSHB00TpugqhmYtVmMO6518mCuRMoOYFldEBl0g187ufozdaHgWKcYFb61qGiA==}

  brace-expansion@2.0.1:
    resolution: {integrity: sha512-XnAIvQ8eM+kC6aULx6wuQiwVsnzsi9d3WxzV3FpWTGA19F621kwdbsAcFKXgKUHZWsy+mY6iL1sHTxWEFCytDA==}

  braces@3.0.3:
    resolution: {integrity: sha512-yQbXgO/OSZVD2IsiLlro+7Hf6Q18EJrKSEsdoMzKePKXct3gvD8oLcOQdIzGupr5Fj+EDe8gO/lxc1BzfMpxvA==}
    engines: {node: '>=8'}

  browserslist@4.24.4:
    resolution: {integrity: sha512-KDi1Ny1gSePi1vm0q4oxSF8b4DR44GF4BbmS2YdhPLOEqd8pDviZOGH/GsmRwoWJ2+5Lr085X7naowMwKHDG1A==}
    engines: {node: ^6 || ^7 || ^8 || ^9 || ^10 || ^11 || ^12 || >=13.7}
    hasBin: true

  buffer@5.7.1:
    resolution: {integrity: sha512-EHcyIPBQ4BSGlvjB16k5KgAJ27CIsHY/2JBmCRReo48y9rQ3MaUzWX3KVlBa4U7MyX02HdVj0K7C3WaB3ju7FQ==}

  bytes@3.1.2:
    resolution: {integrity: sha512-/Nf7TyzTx6S3yRJObOAV7956r8cr2+Oj8AC5dt8wSP3BQAoeX58NoHyCU8P8zGkNXStjTSi6fzO6F0pBdcYbEg==}
    engines: {node: '>= 0.8'}

  cac@6.7.14:
    resolution: {integrity: sha512-b6Ilus+c3RrdDk+JhLKUAQfzzgLEPy6wcXqS7f/xe1EETvsDP6GORG7SFuOs6cID5YkqchW/LXZbX5bc8j7ZcQ==}
    engines: {node: '>=8'}

  cacache@15.3.0:
    resolution: {integrity: sha512-VVdYzXEn+cnbXpFgWs5hTT7OScegHVmLhJIR8Ufqk3iFD6A6j5iSX1KuBTfNEv4tdJWE2PzA6IVFtcLC7fN9wQ==}
    engines: {node: '>= 10'}

  call-bind-apply-helpers@1.0.1:
    resolution: {integrity: sha512-BhYE+WDaywFg2TBWYNXAE+8B1ATnThNBqXHP5nQu0jWJdVvY2hvkpyB3qOmtmDePiS5/BDQ8wASEWGMWRG148g==}
    engines: {node: '>= 0.4'}

  call-bound@1.0.3:
    resolution: {integrity: sha512-YTd+6wGlNlPxSuri7Y6X8tY2dmm12UMH66RpKMhiX6rsk5wXXnYgbUcOt8kiS31/AjfoTOvCsE+w8nZQLQnzHA==}
    engines: {node: '>= 0.4'}

  callsites@3.1.0:
    resolution: {integrity: sha512-P8BjAsXvZS+VIDUI11hHCQEv74YT67YUi5JJFNWIqL235sBmjX4+qx9Muvls5ivyNENctx46xQLQ3aTuE7ssaQ==}
    engines: {node: '>=6'}

  camelcase-css@2.0.1:
    resolution: {integrity: sha512-QOSvevhslijgYwRx6Rv7zKdMF8lbRmx+uQGx2+vDc+KI/eBnsy9kit5aj23AgGu3pa4t9AgwbnXWqS+iOY+2aA==}
    engines: {node: '>= 6'}

  caniuse-lite@1.0.30001692:
    resolution: {integrity: sha512-A95VKan0kdtrsnMubMKxEKUKImOPSuCpYgxSQBo036P5YYgVIcOYJEgt/txJWqObiRQeISNCfef9nvlQ0vbV7A==}

  ccount@2.0.1:
    resolution: {integrity: sha512-eyrF0jiFpY+3drT6383f1qhkbGsLSifNAjA61IUjZjmLCWjItY6LB9ft9YhoDgwfmclB2zhu51Lc7+95b8NRAg==}

  chai@4.5.0:
    resolution: {integrity: sha512-RITGBfijLkBddZvnn8jdqoTypxvqbOLYQkGGxXzeFjVHvudaPw0HNFD9x928/eUwYWd2dPCugVqspGALTZZQKw==}
    engines: {node: '>=4'}

  chalk@4.1.2:
    resolution: {integrity: sha512-oKnbhFyRIXpUuez8iBMmyEa4nbj4IOQyuhc/wy9kY7/WVPcwIO9VA668Pu8RkO7+0G76SLROeyw9CpQ061i4mA==}
    engines: {node: '>=10'}

  character-entities-html4@2.1.0:
    resolution: {integrity: sha512-1v7fgQRj6hnSwFpq1Eu0ynr/CDEw0rXo2B61qXrLNdHZmPKgb7fqS1a2JwF0rISo9q77jDI8VMEHoApn8qDoZA==}

  character-entities-legacy@3.0.0:
    resolution: {integrity: sha512-RpPp0asT/6ufRm//AJVwpViZbGM/MkjQFxJccQRHmISF/22NBtsHqAWmL+/pmkPWoIUJdWyeVleTl1wydHATVQ==}

  character-entities@2.0.2:
    resolution: {integrity: sha512-shx7oQ0Awen/BRIdkjkvz54PnEEI/EjwXDSIZp86/KKdbafHh1Df/RYGBhn4hbe2+uKC9FnT5UCEdyPz3ai9hQ==}

  character-reference-invalid@2.0.1:
    resolution: {integrity: sha512-iBZ4F4wRbyORVsu0jPV7gXkOsGYjGHPmAyv+HiHG8gi5PtC9KI2j1+v8/tlibRvjoWX027ypmG/n0HtO5t7unw==}

  check-error@1.0.3:
    resolution: {integrity: sha512-iKEoDYaRmd1mxM90a2OEfWhjsjPpYPuQ+lMYsoxB126+t8fw7ySEO48nmDg5COTjxDI65/Y2OWpeEHk3ZOe8zg==}

  chokidar@3.6.0:
    resolution: {integrity: sha512-7VT13fmjotKpGipCW9JEQAusEPE+Ei8nl6/g4FBAmIm0GOOLMua9NDDo/DWp0ZAxCr3cPq5ZpBqmPAQgDda2Pw==}
    engines: {node: '>= 8.10.0'}

  chownr@1.1.4:
    resolution: {integrity: sha512-jJ0bqzaylmJtVnNgzTeSOs8DPavpbYgEr/b0YL8/2GO3xJEhInFmhKMUnEJQjZumK7KXGFhUy89PrsJWlakBVg==}

  chownr@2.0.0:
    resolution: {integrity: sha512-bIomtDF5KGpdogkLd9VspvFzk9KfpyyGlS8YFVZl7TGPBHL5snIOnxeshwVgPteQ9b4Eydl+pVbIyE1DcvCWgQ==}
    engines: {node: '>=10'}

  class-variance-authority@0.7.1:
    resolution: {integrity: sha512-Ka+9Trutv7G8M6WT6SeiRWz792K5qEqIGEGzXKhAE6xOWAY6pPH8U+9IY3oCMv6kqTmLsv7Xh/2w2RigkePMsg==}

  clean-stack@2.2.0:
    resolution: {integrity: sha512-4diC9HaTE+KRAMWhDhrGOECgWZxoevMc5TlkObMqNSsVU62PYzXZ/SMTjzyGAFF1YusgxGcSWTEXBhp0CPwQ1A==}
    engines: {node: '>=6'}

  cli-cursor@3.1.0:
    resolution: {integrity: sha512-I/zHAwsKf9FqGoXM4WWRACob9+SNukZTd94DWF57E4toouRulbCxcUh6RKUEOQlYTHJnzkPMySvPNaaSLNfLZw==}
    engines: {node: '>=8'}

  cli-spinners@2.6.1:
    resolution: {integrity: sha512-x/5fWmGMnbKQAaNwN+UZlV79qBLM9JFnJuJ03gIi5whrob0xV0ofNVHy9DhwGdsMJQc2OKv0oGmLzvaqvAVv+g==}
    engines: {node: '>=6'}

  cliui@8.0.1:
    resolution: {integrity: sha512-BSeNnyus75C4//NQ9gQt1/csTXyo/8Sb+afLAkzAptFuMsod9HFokGNudZpi/oQV73hnVK+sR+5PVRMd+Dr7YQ==}
    engines: {node: '>=12'}

  clone@1.0.4:
    resolution: {integrity: sha512-JQHZ2QMW6l3aH/j6xCqQThY/9OH4D/9ls34cgkUBiEeocRTU04tHfKPBsUK1PqZCUQM7GiA0IIXJSuXHI64Kbg==}
    engines: {node: '>=0.8'}

  clsx@2.1.1:
    resolution: {integrity: sha512-eYm0QWBtUrBWZWG0d386OGAw16Z995PiOVo2B7bjWSbHedGl5e0ZWaq65kOGgUSNesEIDkB9ISbTg/JK9dhCZA==}
    engines: {node: '>=6'}

  collapse-white-space@2.1.0:
    resolution: {integrity: sha512-loKTxY1zCOuG4j9f6EPnuyyYkf58RnhhWTvRoZEokgB+WbdXehfjFviyOVYkqzEWz1Q5kRiZdBYS5SwxbQYwzw==}

  color-convert@2.0.1:
    resolution: {integrity: sha512-RRECPsj7iu/xb5oKYcsFHSppFNnsj/52OVTRKb4zP5onXwVF3zVmmToNcOfGC+CRDpfK/U584fMg38ZHCaElKQ==}
    engines: {node: '>=7.0.0'}

  color-name@1.1.4:
    resolution: {integrity: sha512-dOy+3AuW3a2wNbZHIuMZpTcgjGuLU/uBL/ubcZF9OXbDo8ff4O8yVp5Bf0efS8uEoYo5q4Fx7dY9OgQGXgAsQA==}

  color-string@1.9.1:
    resolution: {integrity: sha512-shrVawQFojnZv6xM40anx4CkoDP+fZsw/ZerEMsW/pyzsRbElpsL/DBVW7q3ExxwusdNXI3lXpuhEZkzs8p5Eg==}

  color-support@1.1.3:
    resolution: {integrity: sha512-qiBjkpbMLO/HL68y+lh4q0/O1MZFj2RX6X/KmMa3+gJD3z+WwI1ZzDHysvqHGS3mP6mznPckpXmw1nI9cJjyRg==}
    hasBin: true

  color@4.2.3:
    resolution: {integrity: sha512-1rXeuUUiGGrykh+CeBdu5Ie7OJwinCgQY0bc7GCRxy5xVHy+moaqkpL/jqQq0MtQOeYcrqEz4abc5f0KtU7W4A==}
    engines: {node: '>=12.5.0'}

  combined-stream@1.0.8:
    resolution: {integrity: sha512-FQN4MRfuJeHf7cBbBMJFXhKSDq+2kAArBlmRBvcvFE5BB1HZKXtSFASDhdlz9zOYwxh8lDdnvmMOe/+5cdoEdg==}
    engines: {node: '>= 0.8'}

  comma-separated-tokens@2.0.3:
    resolution: {integrity: sha512-Fu4hJdvzeylCfQPp9SGWidpzrMs7tTrlu6Vb8XGaRGck8QSNZJJp538Wrb60Lax4fPwR64ViY468OIUTbRlGZg==}

  commander@4.1.1:
    resolution: {integrity: sha512-NOKm8xhkzAjzFx8B2v5OAHT+u5pRQc2UCa2Vq9jYL/31o2wi9mxBA7LIFs3sV5VSC49z6pEhfbMULvShKj26WA==}
    engines: {node: '>= 6'}

  commander@7.2.0:
    resolution: {integrity: sha512-QrWXB+ZQSVPmIWIhtEO9H+gwHaMGYiF5ChvoJ+K9ZGHG/sVsa6yiesAD1GC/x46sET00Xlwo1u49RVVVzvcSkw==}
    engines: {node: '>= 10'}

  compressible@2.0.18:
    resolution: {integrity: sha512-AF3r7P5dWxL8MxyITRMlORQNaOA2IkAFaTr4k7BUumjPtRpGDTZpl0Pb1XCO6JeDCBdp126Cgs9sMxqSjgYyRg==}
    engines: {node: '>= 0.6'}

  compression@1.7.5:
    resolution: {integrity: sha512-bQJ0YRck5ak3LgtnpKkiabX5pNF7tMUh1BSy2ZBOTh0Dim0BUu6aPPwByIns6/A5Prh8PufSPerMDUklpzes2Q==}
    engines: {node: '>= 0.8.0'}

  concat-map@0.0.1:
    resolution: {integrity: sha512-/Srv4dswyQNBfohGpz9o6Yb3Gz3SrUDqBH5rTuhGR7ahtlbYKnVxw2bCFMRljaA7EXHaXZ8wsHdodFvbkhKmqg==}

  confbox@0.1.8:
    resolution: {integrity: sha512-RMtmw0iFkeR4YV+fUOSucriAQNb9g8zFR52MWCtl+cCZOFRNL6zeB395vPzFhEjjn4fMxXudmELnl/KF/WrK6w==}

  consola@3.4.0:
    resolution: {integrity: sha512-EiPU8G6dQG0GFHNR8ljnZFki/8a+cQwEQ+7wpxdChl02Q8HXlwEZWD5lqAF8vC2sEC3Tehr8hy7vErz88LHyUA==}
    engines: {node: ^14.18.0 || >=16.10.0}

  console-control-strings@1.1.0:
    resolution: {integrity: sha512-ty/fTekppD2fIwRvnZAVdeOiGd1c7YXEixbgJTNzqcxJWKQnjJ/V1bNEEE6hygpM3WjwHFUVK6HTjWSzV4a8sQ==}

  content-disposition@0.5.4:
    resolution: {integrity: sha512-FveZTNuGw04cxlAiWbzi6zTAL/lhehaWbTtgluJh4/E95DqMwTmha3KZN1aAWA8cFIhHzMZUvLevkw5Rqk+tSQ==}
    engines: {node: '>= 0.6'}

  content-type@1.0.5:
    resolution: {integrity: sha512-nTjqfcBFEipKdXCv4YDQWCfmcLZKm81ldF0pAopTvyrFGVbcR6P/VAAd5G7N+0tTr8QqiU0tFadD6FK4NtJwOA==}
    engines: {node: '>= 0.6'}

  cookie-signature@1.0.6:
    resolution: {integrity: sha512-QADzlaHc8icV8I7vbaJXJwod9HWYp8uCqf1xa4OfNu1T7JVxQIrUgOWtHdNDtPiywmFbiS12VjotIXLrKM3orQ==}

  cookie@0.6.0:
    resolution: {integrity: sha512-U71cyTamuh1CRNCfpGY6to28lxvNwPG4Guz/EVjgf3Jmzv0vlDp1atT9eS5dDjMYHucpHbWns6Lwf3BKz6svdw==}
    engines: {node: '>= 0.6'}

  cross-spawn@7.0.6:
    resolution: {integrity: sha512-uV2QOWP2nWzsy2aMp8aRibhi9dlzF5Hgh5SHaB9OiTGEyDTiJJyx0uy51QXdyWbtAHNua4XJzUKca3OzKUd3vA==}
    engines: {node: '>= 8'}

  css-select@5.1.0:
    resolution: {integrity: sha512-nwoRF1rvRRnnCqqY7updORDsuqKzqYJ28+oSMaJMMgOauh3fvwHqMS7EZpIPqK8GL+g9mKxF1vP/ZjSeNjEVHg==}

  css-tree@2.2.1:
    resolution: {integrity: sha512-OA0mILzGc1kCOCSJerOeqDxDQ4HOh+G8NbOJFOTgOCzpw7fCBubk0fEyxp8AgOL/jvLgYA/uV0cMbe43ElF1JA==}
    engines: {node: ^10 || ^12.20.0 || ^14.13.0 || >=15.0.0, npm: '>=7.0.0'}

  css-tree@2.3.1:
    resolution: {integrity: sha512-6Fv1DV/TYw//QF5IzQdqsNDjx/wc8TrMBZsqjL9eW01tWb7R7k/mq+/VXfJCl7SoD5emsJop9cOByJZfs8hYIw==}
    engines: {node: ^10 || ^12.20.0 || ^14.13.0 || >=15.0.0}

  css-what@6.1.0:
    resolution: {integrity: sha512-HTUrgRJ7r4dsZKU6GjmpfRK1O76h97Z8MfS1G0FozR+oF2kG6Vfe8JE6zwrkbxigziPHinCJ+gCPjA9EaBDtRw==}
    engines: {node: '>= 6'}

  cssesc@3.0.0:
    resolution: {integrity: sha512-/Tb/JcjK111nNScGob5MNtsntNM1aCNUDipB/TkwZFhyDrrE47SOx/18wF2bbjgc3ZzCSKW1T5nt5EbFoAz/Vg==}
    engines: {node: '>=4'}
    hasBin: true

  csso@5.0.5:
    resolution: {integrity: sha512-0LrrStPOdJj+SPCCrGhzryycLjwcgUSHBtxNA8aIDxf0GLsRh1cKYhB00Gd1lDOS4yGH69+SNn13+TWbVHETFQ==}
    engines: {node: ^10 || ^12.20.0 || ^14.13.0 || >=15.0.0, npm: '>=7.0.0'}

  csstype@3.1.3:
    resolution: {integrity: sha512-M1uQkMl8rQK/szD0LNhtqxIPLpimGm8sOBwU7lLnCpSbTyY3yeU1Vc7l4KT5zT4s/yOxHH5O7tIuuLOCnLADRw==}

  debug@2.6.9:
    resolution: {integrity: sha512-bC7ElrdJaJnPbAP+1EotYvqZsb3ecl5wi6Bfi6BJTUcNowp6cvspg0jXznRTKDjm/E7AdgFBVeAPVMNcKGsHMA==}
    peerDependencies:
      supports-color: '*'
    peerDependenciesMeta:
      supports-color:
        optional: true

  debug@4.4.0:
    resolution: {integrity: sha512-6WTZ/IxCY/T6BALoZHaE4ctp9xm+Z5kY/pzYaCHRFeyVhojxlrm+46y68HA6hr0TcwEssoxNiDEUJQjfPZ/RYA==}
    engines: {node: '>=6.0'}
    peerDependencies:
      supports-color: '*'
    peerDependenciesMeta:
      supports-color:
        optional: true

  decode-named-character-reference@1.0.2:
    resolution: {integrity: sha512-O8x12RzrUF8xyVcY0KJowWsmaJxQbmy0/EtnNtHRpsOcT7dFk5W598coHqBVpmWo1oQQfsCqfCmkZN5DJrZVdg==}

  decompress-response@6.0.0:
    resolution: {integrity: sha512-aW35yZM6Bb/4oJlZncMH2LCoZtJXTRxES17vE3hoRiowU2kWHaJKFkSBDnDR+cm9J+9QhXmREyIfv0pji9ejCQ==}
    engines: {node: '>=10'}

  deep-eql@4.1.4:
    resolution: {integrity: sha512-SUwdGfqdKOwxCPeVYjwSyRpJ7Z+fhpwIAtmCUdZIWZ/YP5R9WAsyuSgpLVDi9bjWoN2LXHNss/dk3urXtdQxGg==}
    engines: {node: '>=6'}

  deep-extend@0.6.0:
    resolution: {integrity: sha512-LOHxIOaPYdHlJRtCQfDIVZtfw/ufM8+rVj649RIHzcm/vGwQRXFt6OPqIFWsm2XEMrNIEtWR64sY1LEKD2vAOA==}
    engines: {node: '>=4.0.0'}

  deep-is@0.1.4:
    resolution: {integrity: sha512-oIPzksmTg4/MriiaYGO+okXDT7ztn/w3Eptv/+gSIdMdKsJo0u4CfYNFJPy+4SKMuCqGw2wxnA+URMg3t8a/bQ==}

  defaults@1.0.4:
    resolution: {integrity: sha512-eFuaLoy/Rxalv2kr+lqMlUnrDWV+3j4pljOIJgLIhI058IQfWJ7vXhyEIHu+HtC738klGALYxOKDO0bQP3tg8A==}

  define-lazy-prop@2.0.0:
    resolution: {integrity: sha512-Ds09qNh8yw3khSjiJjiUInaGX9xlqZDY7JVryGxdxV7NPeuqQfplOpQ66yJFZut3jLa5zOwkXw1g9EI2uKh4Og==}
    engines: {node: '>=8'}

  delayed-stream@1.0.0:
    resolution: {integrity: sha512-ZySD7Nf91aLB0RxL4KGrKHBXl7Eds1DAmEdcoVawXnLD7SDhpNgtuII2aAkg7a7QS41jxPSZ17p4VdGnMHk3MQ==}
    engines: {node: '>=0.4.0'}

  delegates@1.0.0:
    resolution: {integrity: sha512-bd2L678uiWATM6m5Z1VzNCErI3jiGzt6HGY8OVICs40JQq/HALfbyNJmp0UDakEY4pMMaN0Ly5om/B1VI/+xfQ==}

  depd@2.0.0:
    resolution: {integrity: sha512-g7nH6P6dyDioJogAAGprGpCtVImJhpPk/roCzdb3fIh61/s/nPsfR6onyMwkCAR/OlC3yBC0lESvUoQEAssIrw==}
    engines: {node: '>= 0.8'}

  dequal@2.0.3:
    resolution: {integrity: sha512-0je+qPKHEMohvfRTCEo3CrPG6cAzAYgmzKyxRiYSSDkS6eGJdyVJm7WaYA5ECaAD9wLB2T4EEeymA5aFVcYXCA==}
    engines: {node: '>=6'}

  destroy@1.2.0:
    resolution: {integrity: sha512-2sJGJTaXIIaR1w4iJSNoN0hnMY7Gpc/n8D4qSCJw8QqFWXf7cuAgnEHxBpweaVcPevC2l3KpjYCx3NypQQgaJg==}
    engines: {node: '>= 0.8', npm: 1.2.8000 || >= 1.4.16}

  detect-libc@2.0.3:
    resolution: {integrity: sha512-bwy0MGW55bG41VqxxypOsdSdGqLwXPI/focwgTYCFMbdUiBAxLg9CFzG08sz2aqzknwiX7Hkl0bQENjg8iLByw==}
    engines: {node: '>=8'}

  devlop@1.1.0:
    resolution: {integrity: sha512-RWmIqhcFf1lRYBvNmr7qTNuyCt/7/ns2jbpp1+PalgE/rDQcBT0fioSMUpJ93irlUhC5hrg4cYqe6U+0ImW0rA==}

  didyoumean@1.2.2:
    resolution: {integrity: sha512-gxtyfqMg7GKyhQmb056K7M3xszy/myH8w+B4RT+QXBQsvAOdc3XymqDDPHx1BgPgsdAA5SIifona89YtRATDzw==}

  diff-sequences@29.6.3:
    resolution: {integrity: sha512-EjePK1srD3P08o2j4f0ExnylqRs5B9tJjcp9t1krH2qRi8CCdsYfwe9JgSLurFBWwq4uOlipzfk5fHNvwFKr8Q==}
    engines: {node: ^14.15.0 || ^16.10.0 || >=18.0.0}

  dir-glob@3.0.1:
    resolution: {integrity: sha512-WkrWp9GR4KXfKGYzOLmTuGVi1UWFfws377n9cc55/tb6DuqyF6pcQ5AbiHEshaDpY9v6oaSr2XCDidGmMwdzIA==}
    engines: {node: '>=8'}

  dlv@1.1.3:
    resolution: {integrity: sha512-+HlytyjlPKnIG8XuRG8WvmBP8xs8P71y+SKKS6ZXWoEgLuePxtDoUEiH7WkdePWrQ5JBpE6aoVqfZfJUQkjXwA==}

  doctrine@3.0.0:
    resolution: {integrity: sha512-yS+Q5i3hBf7GBkd4KG8a7eBNNWNGLTaEwwYWUijIYM7zrlYDM0BFXHjjPWlWZ1Rg7UaddZeIDmi9jF3HmqiQ2w==}
    engines: {node: '>=6.0.0'}

  dom-serializer@2.0.0:
    resolution: {integrity: sha512-wIkAryiqt/nV5EQKqQpo3SToSOV9J0DnbJqwK7Wv/Trc92zIAYZ4FlMu+JPFW1DfGFt81ZTCGgDEabffXeLyJg==}

  domelementtype@2.3.0:
    resolution: {integrity: sha512-OLETBj6w0OsagBwdXnPdN0cnMfF9opN69co+7ZrbfPGrdpPVNBUj02spi6B1N7wChLQiPn4CSH/zJvXw56gmHw==}

  domhandler@5.0.3:
    resolution: {integrity: sha512-cgwlv/1iFQiFnU96XXgROh8xTeetsnJiDsTc7TYCLFd9+/WNkIqPTxiM/8pSd8VIrhXGTf1Ny1q1hquVqDJB5w==}
    engines: {node: '>= 4'}

  domutils@3.2.2:
    resolution: {integrity: sha512-6kZKyUajlDuqlHKVX1w7gyslj9MPIXzIFiz/rGu35uC1wMi+kMhQwGhl4lt9unC9Vb9INnY9Z3/ZA3+FhASLaw==}

  dotenv-expand@11.0.7:
    resolution: {integrity: sha512-zIHwmZPRshsCdpMDyVsqGmgyP0yT8GAgXUnkdAoJisxvf33k7yO6OuoKmcTGuXPWSsm8Oh88nZicRLA9Y0rUeA==}
    engines: {node: '>=12'}

  dotenv@16.4.7:
    resolution: {integrity: sha512-47qPchRCykZC03FhkYAhrvwU4xDBFIj1QPqaarj6mdM/hgUzfPHcpkHJOn3mJAufFeeAxAzeGsr5X0M4k6fLZQ==}
    engines: {node: '>=12'}

  dottie@2.0.6:
    resolution: {integrity: sha512-iGCHkfUc5kFekGiqhe8B/mdaurD+lakO9txNnTvKtA6PISrw86LgqHvRzWYPyoE2Ph5aMIrCw9/uko6XHTKCwA==}

  dunder-proto@1.0.1:
    resolution: {integrity: sha512-KIN/nDJBQRcXw0MLVhZE9iQHmG68qAVIBg9CqmUYjmQIhgij9U5MFvrqkUL5FbtyyzZuOeOt0zdeRe4UY7ct+A==}
    engines: {node: '>= 0.4'}

  eastasianwidth@0.2.0:
    resolution: {integrity: sha512-I88TYZWc9XiYHRQ4/3c5rjjfgkjhLyW2luGIheGERbNQ6OY7yTybanSpDXZa8y7VUP9YmDcYa+eyq4ca7iLqWA==}

  ee-first@1.1.1:
    resolution: {integrity: sha512-WMwm9LhRUo+WUaRN+vRuETqG89IgZphVSNkdFgeb6sS/E4OrDIN7t48CAewSHXc6C8lefD8KKfr5vY61brQlow==}

  ejs@3.1.10:
    resolution: {integrity: sha512-UeJmFfOrAQS8OJWPZ4qtgHyWExa088/MtK5UEyoJGFH67cDEXkZSviOiKRCZ4Xij0zxI3JECgYs3oKx+AizQBA==}
    engines: {node: '>=0.10.0'}
    hasBin: true

  electron-to-chromium@1.5.83:
    resolution: {integrity: sha512-LcUDPqSt+V0QmI47XLzZrz5OqILSMGsPFkDYus22rIbgorSvBYEFqq854ltTmUdHkY92FSdAAvsh4jWEULMdfQ==}

  emoji-regex@8.0.0:
    resolution: {integrity: sha512-MSjYzcWNOA0ewAHpz0MxpYFvwg6yjy1NG3xteoqz644VCo/RPgnr1/GGt+ic3iJTzQ8Eu3TdM14SawnVUmGE6A==}

  emoji-regex@9.2.2:
    resolution: {integrity: sha512-L18DaJsXSUk2+42pv8mLs5jJT2hqFkFE4j21wOmgbUqsZ2hL72NsUU785g9RXgo3s0ZNgVl42TiHp3ZtOv/Vyg==}

  encodeurl@1.0.2:
    resolution: {integrity: sha512-TPJXq8JqFaVYm2CWmPvnP2Iyo4ZSM7/QKcSmuMLDObfpH5fi7RUGmd/rTDf+rut/saiDiQEeVTNgAmJEdAOx0w==}
    engines: {node: '>= 0.8'}

  encodeurl@2.0.0:
    resolution: {integrity: sha512-Q0n9HRi4m6JuGIV1eFlmvJB7ZEVxu93IrMyiMsGC0lrMJMWzRgx6WGquyfQgZVb31vhGgXnfmPNNXmxnOkRBrg==}
    engines: {node: '>= 0.8'}

  encoding@0.1.13:
    resolution: {integrity: sha512-ETBauow1T35Y/WZMkio9jiM0Z5xjHHmJ4XmjZOq1l/dXz3lr2sRn87nJy20RupqSh1F2m3HHPSp8ShIPQJrJ3A==}

  end-of-stream@1.4.4:
    resolution: {integrity: sha512-+uw1inIHVPQoaVuHzRyXd21icM+cnt4CzD5rW+NC1wjOUSTOs+Te7FOv7AhN7vS9x/oIyhLP5PR1H+phQAHu5Q==}

  enquirer@2.3.6:
    resolution: {integrity: sha512-yjNnPr315/FjS4zIsUxYguYUPP2e1NK4d7E7ZOLiyYCcbFBiTMyID+2wvm2w6+pZ/odMA7cRkjhsPbltwBOrLg==}
    engines: {node: '>=8.6'}

  entities@4.5.0:
    resolution: {integrity: sha512-V0hjH4dGPh9Ao5p0MoRY6BVqtwCjhz6vI5LT8AJ55H+4g9/4vbHx1I54fS0XuclLhDHArPQCiMjDxjaL8fPxhw==}
    engines: {node: '>=0.12'}

  env-paths@2.2.1:
    resolution: {integrity: sha512-+h1lkLKhZMTYjog1VEpJNG7NZJWcuc2DDk/qsqSTRRCOXiLjeQ1d1/udrUGhqMxUgAlwKNZ0cf2uqan5GLuS2A==}
    engines: {node: '>=6'}

  err-code@2.0.3:
    resolution: {integrity: sha512-2bmlRpNKBxT/CRmPOlyISQpNj+qSeYvcym/uT0Jx2bMOlKLtSy1ZmLuVxSEKKyor/N5yhvp/ZiG1oE3DEYMSFA==}

  es-define-property@1.0.1:
    resolution: {integrity: sha512-e3nRfgfUZ4rNGL232gUgX06QNyyez04KdjFrF+LTRoOXmrOgFKDg4BCdsjW8EnT69eqdYGmRpJwiPVYNrCaW3g==}
    engines: {node: '>= 0.4'}

  es-errors@1.3.0:
    resolution: {integrity: sha512-Zf5H2Kxt2xjTvbJvP2ZWLEICxA6j+hAmMzIlypy4xcBg1vKVnx89Wy0GbS+kf5cwCVFFzdCFh2XSCFNULS6csw==}
    engines: {node: '>= 0.4'}

  es-object-atoms@1.1.1:
    resolution: {integrity: sha512-FGgH2h8zKNim9ljj7dankFPcICIK9Cp5bm+c2gQSYePhpaG5+esrLODihIorn+Pe6FGJzWhXQotPv73jTaldXA==}
    engines: {node: '>= 0.4'}

  esast-util-from-estree@2.0.0:
    resolution: {integrity: sha512-4CyanoAudUSBAn5K13H4JhsMH6L9ZP7XbLVe/dKybkxMO7eDyLsT8UHl9TRNrU2Gr9nz+FovfSIjuXWJ81uVwQ==}

  esast-util-from-js@2.0.1:
    resolution: {integrity: sha512-8Ja+rNJ0Lt56Pcf3TAmpBZjmx8ZcK5Ts4cAzIOjsjevg9oSXJnl6SUQ2EevU8tv3h6ZLWmoKL5H4fgWvdvfETw==}

  esbuild@0.21.5:
    resolution: {integrity: sha512-mg3OPMV4hXywwpoDxu3Qda5xCKQi+vCTZq8S9J/EpkhB2HzKXq4SNFZE3+NK93JYxc8VMSep+lOUSC/RVKaBqw==}
    engines: {node: '>=12'}
    hasBin: true

  escalade@3.2.0:
    resolution: {integrity: sha512-WUj2qlxaQtO4g6Pq5c29GTcWGDyd8itL8zTlipgECz3JesAiiOKotd8JU6otB3PACgG6xkJUyVhboMS+bje/jA==}
    engines: {node: '>=6'}

  escape-html@1.0.3:
    resolution: {integrity: sha512-NiSupZ4OeuGwr68lGIeym/ksIZMJodUGOSCZ/FSnTxcrekbvqrgdUxlJOMpijaKZVjAJrWrGs/6Jy8OMuyj9ow==}

  escape-string-regexp@1.0.5:
    resolution: {integrity: sha512-vbRorB5FUQWvla16U8R/qgaFIya2qGzwDrNmCZuYKrbdSUMG6I1ZCGQRefkRVhuOkIGVne7BQ35DSfo1qvJqFg==}
    engines: {node: '>=0.8.0'}

  escape-string-regexp@4.0.0:
    resolution: {integrity: sha512-TtpcNJ3XAzx3Gq8sWRzJaVajRs0uVxA2YAkdb1jm2YkPz4G6egUFAyA3n5vtEIZefPk5Wa4UXbKuS5fKkJWdgA==}
    engines: {node: '>=10'}

  eslint-scope@7.2.2:
    resolution: {integrity: sha512-dOt21O7lTMhDM+X9mB4GX+DZrZtCUJPL/wlcTqxyrx5IvO0IYtILdtrQGQp+8n5S0gwSVmOf9NQrjMOgfQZlIg==}
    engines: {node: ^12.22.0 || ^14.17.0 || >=16.0.0}

  eslint-visitor-keys@3.4.3:
    resolution: {integrity: sha512-wpc+LXeiyiisxPlEkUzU6svyS1frIO3Mgxj1fdy7Pm8Ygzguax2N3Fa/D/ag1WqbOprdI+uY6wMUl8/a2G+iag==}
    engines: {node: ^12.22.0 || ^14.17.0 || >=16.0.0}

  eslint@8.57.0:
    resolution: {integrity: sha512-dZ6+mexnaTIbSBZWgou51U6OmzIhYM2VcNdtiTtI7qPNZm35Akpr0f6vtw3w1Kmn5PYo+tZVfh13WrhpS6oLqQ==}
    engines: {node: ^12.22.0 || ^14.17.0 || >=16.0.0}
    deprecated: This version is no longer supported. Please see https://eslint.org/version-support for other options.
    hasBin: true

  espree@9.6.1:
    resolution: {integrity: sha512-oruZaFkjorTpF32kDSI5/75ViwGeZginGGy2NoOSg3Q9bnwlnmDm4HLnkl0RE3n+njDXR037aY1+x58Z/zFdwQ==}
    engines: {node: ^12.22.0 || ^14.17.0 || >=16.0.0}

  esprima@4.0.1:
    resolution: {integrity: sha512-eGuFFw7Upda+g4p+QHvnW0RyTX/SVeJBDM/gCtMARO0cLuT2HcEKnTPvhjV6aGeqrCB/sbNop0Kszm0jsaWU4A==}
    engines: {node: '>=4'}
    hasBin: true

  esquery@1.6.0:
    resolution: {integrity: sha512-ca9pw9fomFcKPvFLXhBKUK90ZvGibiGOvRJNbjljY7s7uq/5YO4BOzcYtJqExdx99rF6aAcnRxHmcUHcz6sQsg==}
    engines: {node: '>=0.10'}

  esrecurse@4.3.0:
    resolution: {integrity: sha512-KmfKL3b6G+RXvP8N1vr3Tq1kL/oCFgn2NYXEtqP8/L3pKapUA4G8cFVaoF3SU323CD4XypR/ffioHmkti6/Tag==}
    engines: {node: '>=4.0'}

  estraverse@5.3.0:
    resolution: {integrity: sha512-MMdARuVEQziNTeJD8DgMqmhwR11BRQ/cBP+pLtYdSTnf3MIO8fFeiINEbX36ZdNlfU/7A9f3gUw49B3oQsvwBA==}
    engines: {node: '>=4.0'}

  estree-util-attach-comments@3.0.0:
    resolution: {integrity: sha512-cKUwm/HUcTDsYh/9FgnuFqpfquUbwIqwKM26BVCGDPVgvaCl/nDCCjUfiLlx6lsEZ3Z4RFxNbOQ60pkaEwFxGw==}

  estree-util-build-jsx@3.0.1:
    resolution: {integrity: sha512-8U5eiL6BTrPxp/CHbs2yMgP8ftMhR5ww1eIKoWRMlqvltHF8fZn5LRDvTKuxD3DUn+shRbLGqXemcP51oFCsGQ==}

  estree-util-is-identifier-name@3.0.0:
    resolution: {integrity: sha512-hFtqIDZTIUZ9BXLb8y4pYGyk6+wekIivNVTcmvk8NoOh+VeRn5y6cEHzbURrWbfp1fIqdVipilzj+lfaadNZmg==}

  estree-util-scope@1.0.0:
    resolution: {integrity: sha512-2CAASclonf+JFWBNJPndcOpA8EMJwa0Q8LUFJEKqXLW6+qBvbFZuF5gItbQOs/umBUkjviCSDCbBwU2cXbmrhQ==}

  estree-util-to-js@2.0.0:
    resolution: {integrity: sha512-WDF+xj5rRWmD5tj6bIqRi6CkLIXbbNQUcxQHzGysQzvHmdYG2G7p/Tf0J0gpxGgkeMZNTIjT/AoSvC9Xehcgdg==}

  estree-util-visit@2.0.0:
    resolution: {integrity: sha512-m5KgiH85xAhhW8Wta0vShLcUvOsh3LLPI2YVwcbio1l7E09NTLL1EyMZFM1OyWowoH0skScNbhOPl4kcBgzTww==}

  estree-walker@2.0.2:
    resolution: {integrity: sha512-Rfkk/Mp/DL7JVje3u18FxFujQlTNR2q6QfMSMB7AvCBx91NGj/ba3kCfza0f6dVDbw7YlRf/nDrn7pQrCCyQ/w==}

  estree-walker@3.0.3:
    resolution: {integrity: sha512-7RUKfXgSMMkzt6ZuXmqapOurLGPPfgj6l9uRZ7lRGolvk0y2yocc35LdcxKC5PQZdn2DMqioAQ2NoWcrTKmm6g==}

  esutils@2.0.3:
    resolution: {integrity: sha512-kVscqXk4OCp68SZ0dkgEKVi6/8ij300KBWTJq32P/dYeWTSwK41WyTxalN1eRmA5Z9UU/LX9D7FWSmV9SAYx6g==}
    engines: {node: '>=0.10.0'}

  etag@1.8.1:
    resolution: {integrity: sha512-aIL5Fx7mawVa300al2BnEE4iNvo1qETxLrPI/o05L7z6go7fCw1J6EQmbK4FmJ2AS7kgVF/KEZWufBfdClMcPg==}
    engines: {node: '>= 0.6'}

  expand-template@2.0.3:
    resolution: {integrity: sha512-XYfuKMvj4O35f/pOXLObndIRvyQ+/+6AhODh+OKWj9S9498pHHn/IMszH+gt0fBCRWMNfk1ZSp5x3AifmnI2vg==}
    engines: {node: '>=6'}

  express@4.20.0:
    resolution: {integrity: sha512-pLdae7I6QqShF5PnNTCVn4hI91Dx0Grkn2+IAsMTgMIKuQVte2dN9PeGSSAME2FR8anOhVA62QDIUaWVfEXVLw==}
    engines: {node: '>= 0.10.0'}

  extend@3.0.2:
    resolution: {integrity: sha512-fjquC59cD7CyW6urNXK0FBufkZcoiGG80wTuPujX590cB5Ttln20E2UB4S/WARVqhXffZl2LNgS+gQdPIIim/g==}

  fast-deep-equal@3.1.3:
    resolution: {integrity: sha512-f3qQ9oQy9j2AhBe/H9VC91wLmKBCCU/gDOnKNAYG5hswO7BLKj09Hc5HYNz9cGI++xlpDCIgDaitVs03ATR84Q==}

  fast-glob@3.3.3:
    resolution: {integrity: sha512-7MptL8U0cqcFdzIzwOTHoilX9x5BrNqye7Z/LuC7kCMRio1EMSyqRK3BEAUD7sXRq4iT4AzTVuZdhgQ2TCvYLg==}
    engines: {node: '>=8.6.0'}

  fast-json-stable-stringify@2.1.0:
    resolution: {integrity: sha512-lhd/wF+Lk98HZoTCtlVraHtfh5XYijIjalXck7saUtuanSDyLMxnHhSXEDJqHxD7msR8D0uCmqlkwjCV8xvwHw==}

  fast-levenshtein@2.0.6:
    resolution: {integrity: sha512-DCXu6Ifhqcks7TZKY3Hxp3y6qphY5SJZmrWMDrKcERSOXWQdMhU9Ig/PYrzyw/ul9jOIyh0N4M0tbC5hodg8dw==}

  fastq@1.18.0:
    resolution: {integrity: sha512-QKHXPW0hD8g4UET03SdOdunzSouc9N4AuHdsX8XNcTsuz+yYFILVNIX4l9yHABMhiEI9Db0JTTIpu0wB+Y1QQw==}

  fflate@0.8.2:
    resolution: {integrity: sha512-cPJU47OaAoCbg0pBvzsgpTPhmhqI5eJjh/JIu8tPj5q+T7iLvW/JAYUqmE7KOB4R1ZyEhzBaIQpQpardBF5z8A==}

  figures@3.2.0:
    resolution: {integrity: sha512-yaduQFRKLXYOGgEn6AZau90j3ggSOyiqXU0F9JZfeXYhNa+Jk4X+s45A2zg5jns87GAFa34BBm2kXw4XpNcbdg==}
    engines: {node: '>=8'}

  file-entry-cache@6.0.1:
    resolution: {integrity: sha512-7Gps/XWymbLk2QLYK4NzpMOrYjMhdIxXuIvy2QBsLE6ljuodKvdkWs/cpyJJ3CVIVpH0Oi1Hvg1ovbMzLdFBBg==}
    engines: {node: ^10.12.0 || >=12.0.0}

  file-uri-to-path@1.0.0:
    resolution: {integrity: sha512-0Zt+s3L7Vf1biwWZ29aARiVYLx7iMGnEUl9x33fbB/j3jR81u/O2LbqK+Bm1CDSNDKVtJ/YjwY7TUd5SkeLQLw==}

  filelist@1.0.4:
    resolution: {integrity: sha512-w1cEuf3S+DrLCQL7ET6kz+gmlJdbq9J7yXCSjK/OZCPA+qEN1WyF4ZAf0YYJa4/shHJra2t/d/r8SV4Ji+x+8Q==}

  fill-range@7.1.1:
    resolution: {integrity: sha512-YsGpe3WHLK8ZYi4tWDg2Jy3ebRz2rXowDxnld4bkQB00cc/1Zw9AWnC0i9ztDJitivtQvaI9KaLyKrc+hBW0yg==}
    engines: {node: '>=8'}

  finalhandler@1.2.0:
    resolution: {integrity: sha512-5uXcUVftlQMFnWC9qu/svkWv3GTd2PfUhK/3PLkYNAe7FbqJMt3515HaxE6eRL74GdsriiwujiawdaB1BpEISg==}
    engines: {node: '>= 0.8'}

  find-up@5.0.0:
    resolution: {integrity: sha512-78/PXT1wlLLDgTzDs7sjq9hzz0vXD+zn+7wypEe4fXQxCmdmqfGsEPQxmiCSQI3ajFV91bVSsvNtrJRiW6nGng==}
    engines: {node: '>=10'}

  flat-cache@3.2.0:
    resolution: {integrity: sha512-CYcENa+FtcUKLmhhqyctpclsq7QF38pKjZHsGNiSQF5r4FtoKDWabFDl3hzaEQMvT1LHEysw5twgLvpYYb4vbw==}
    engines: {node: ^10.12.0 || >=12.0.0}

  flat@5.0.2:
    resolution: {integrity: sha512-b6suED+5/3rTpUBdG1gupIl8MPFCAMA0QXwmljLhvCUKcUvdE4gWky9zpuGCcXHOsz4J9wPGNWq6OKpmIzz3hQ==}
    hasBin: true

  flatted@3.3.2:
    resolution: {integrity: sha512-AiwGJM8YcNOaobumgtng+6NHuOqC3A7MixFeDafM3X9cIUM+xUXoS5Vfgf+OihAYe20fxqNM9yPBXJzRtZ/4eA==}

  focus-trap@7.5.4:
    resolution: {integrity: sha512-N7kHdlgsO/v+iD/dMoJKtsSqs5Dz/dXZVebRgJw23LDk+jMi/974zyiOYDziY2JPp8xivq9BmUGwIJMiuSBi7w==}

  follow-redirects@1.15.9:
    resolution: {integrity: sha512-gew4GsXizNgdoRyqmyfMHyAmXsZDk6mHkSxZFCzW9gwlbtOW44CDtYavM+y+72qD/Vq2l550kMF52DT8fOLJqQ==}
    engines: {node: '>=4.0'}
    peerDependencies:
      debug: '*'
    peerDependenciesMeta:
      debug:
        optional: true

  foreground-child@3.3.0:
    resolution: {integrity: sha512-Ld2g8rrAyMYFXBhEqMz8ZAHBi4J4uS1i/CxGMDnjyFWddMXLVcDp051DZfu+t7+ab7Wv6SMqpWmyFIj5UbfFvg==}
    engines: {node: '>=14'}

  form-data@4.0.1:
    resolution: {integrity: sha512-tzN8e4TX8+kkxGPK8D5u0FNmjPUjw3lwC9lSLxxoB/+GtsJG91CO8bSWy73APlgAZzZbXEYZJuxjkHH2w+Ezhw==}
    engines: {node: '>= 6'}

  forwarded@0.2.0:
    resolution: {integrity: sha512-buRG0fpBtRHSTCOASe6hD258tEubFoRLb4ZNA6NxMVHNw2gOcwHo9wyablzMzOA5z9xA9L1KNjk/Nt6MT9aYow==}
    engines: {node: '>= 0.6'}

  fraction.js@4.3.7:
    resolution: {integrity: sha512-ZsDfxO51wGAXREY55a7la9LScWpwv9RxIrYABrlvOFBlH/ShPnrtsXeuUIfXKKOVicNxQ+o8JTbJvjS4M89yew==}

  fresh@0.5.2:
    resolution: {integrity: sha512-zJ2mQYM18rEFOudeV4GShTGIQ7RbzA7ozbU9I/XBpm7kqgMywgmylMwXHxZJmkVoYkna9d2pVXVXPdYTP9ej8Q==}
    engines: {node: '>= 0.6'}

  front-matter@4.0.2:
    resolution: {integrity: sha512-I8ZuJ/qG92NWX8i5x1Y8qyj3vizhXS31OxjKDu3LKP+7/qBgfIKValiZIEwoVoJKUHlhWtYrktkxV1XsX+pPlg==}

  fs-constants@1.0.0:
    resolution: {integrity: sha512-y6OAwoSIf7FyjMIv94u+b5rdheZEjzR63GTyZJm5qh4Bi+2YgwLCcI/fPFZkL5PSixOt6ZNKm+w+Hfp/Bciwow==}

  fs-minipass@2.1.0:
    resolution: {integrity: sha512-V/JgOLFCS+R6Vcq0slCuaeWEdNC3ouDlJMNIsacH2VtALiu9mV4LPrHc5cDl8k5aw6J8jwgWWpiTo5RYhmIzvg==}
    engines: {node: '>= 8'}

  fs.realpath@1.0.0:
    resolution: {integrity: sha512-OO0pH2lK6a0hZnAdau5ItzHPI6pUlvI7jMVnxUQRtw4owF2wk8lOSabtGDCTP4Ggrg2MbGnWO9X8K1t4+fGMDw==}

  fsevents@2.3.3:
    resolution: {integrity: sha512-5xoDfX+fL7faATnagmWPpbFtwh/R77WmMMqqHGS65C3vvB0YHrgF+B1YmZ3441tMj5n63k0212XNoJwzlhffQw==}
    engines: {node: ^8.16.0 || ^10.6.0 || >=11.0.0}
    os: [darwin]

  function-bind@1.1.2:
    resolution: {integrity: sha512-7XHNxH7qX9xG5mIwxkhumTox/MIRNcOgDrxWsMt2pAr23WHp6MrRlN7FBSFpCpr+oVO0F744iUgR82nJMfG2SA==}

  gauge@4.0.4:
    resolution: {integrity: sha512-f9m+BEN5jkg6a0fZjleidjN51VE1X+mPFQ2DJ0uv1V39oCLCbsGe6yjbBnp7eK7z/+GAon99a3nHuqbuuthyPg==}
    engines: {node: ^12.13.0 || ^14.15.0 || >=16.0.0}
    deprecated: This package is no longer supported.

  get-caller-file@2.0.5:
    resolution: {integrity: sha512-DyFP3BM/3YHTQOCUL/w0OZHR0lpKeGrxotcHWcqNEdnltqFwXVfhEBQ94eIo34AfQpo0rGki4cyIiftY06h2Fg==}
    engines: {node: 6.* || 8.* || >= 10.*}

  get-func-name@2.0.2:
    resolution: {integrity: sha512-8vXOvuE167CtIc3OyItco7N/dpRtBbYOsPsXCz7X/PMnlGjYjSGuZJgM1Y7mmew7BKf9BqvLX2tnOVy1BBUsxQ==}

  get-intrinsic@1.2.7:
    resolution: {integrity: sha512-VW6Pxhsrk0KAOqs3WEd0klDiF/+V7gQOpAvY1jVU/LHmaD/kQO4523aiJuikX/QAKYiW6x8Jh+RJej1almdtCA==}
    engines: {node: '>= 0.4'}

  get-proto@1.0.1:
    resolution: {integrity: sha512-sTSfBjoXBp89JvIKIefqw7U2CCebsc74kiY6awiGogKtoSGbgjYE/G/+l9sF3MWFPNc9IcoOC4ODfKHfxFmp0g==}
    engines: {node: '>= 0.4'}

  github-from-package@0.0.0:
    resolution: {integrity: sha512-SyHy3T1v2NUXn29OsWdxmK6RwHD+vkj3v8en8AOBZ1wBQ/hCAQ5bAQTD02kW4W9tUp/3Qh6J8r9EvntiyCmOOw==}

  glob-parent@5.1.2:
    resolution: {integrity: sha512-AOIgSQCepiJYwP3ARnGx+5VnTu2HBYdzbGP45eLw1vr3zB3vZLeyed1sC9hnbcOc9/SrMyM5RPQrkGz4aS9Zow==}
    engines: {node: '>= 6'}

  glob-parent@6.0.2:
    resolution: {integrity: sha512-XxwI8EOhVQgWp6iDL+3b0r86f4d6AX6zSU55HfB4ydCEuXLXc5FcYeOu+nnGftS4TEju/11rt4KJPTMgbfmv4A==}
    engines: {node: '>=10.13.0'}

  glob@10.4.5:
    resolution: {integrity: sha512-7Bv8RF0k6xjo7d4A/PxYLbUCfb6c+Vpd2/mB2yRDlew7Jb5hEXiCD9ibfO7wpk8i4sevK6DFny9h7EYbM3/sHg==}
    hasBin: true

  glob@7.2.3:
    resolution: {integrity: sha512-nFR0zLpU2YCaRxwoCJvL6UvCH2JFyFVIvwTLsIf21AuHlMskA1hhTdk+LlYJtOlYt9v6dvszD2BGRqBL+iQK9Q==}
    deprecated: Glob versions prior to v9 are no longer supported

  globals@13.24.0:
    resolution: {integrity: sha512-AhO5QUcj8llrbG09iWhPU2B204J1xnPeL8kQmVorSsy+Sjj1sk8gIyh6cUocGmH4L0UuhAJy+hJMRA4mgA4mFQ==}
    engines: {node: '>=8'}

  globby@11.1.0:
    resolution: {integrity: sha512-jhIXaOzy1sb8IyocaruWSn1TjmnBVs8Ayhcy83rmxNJ8q2uWKCAj3CnJY+KpGSXCueAPc0i05kVvVKtP1t9S3g==}
    engines: {node: '>=10'}

  globrex@0.1.2:
    resolution: {integrity: sha512-uHJgbwAMwNFf5mLst7IWLNg14x1CkeqglJb/K3doi4dw6q2IvAAmM/Y81kevy83wP+Sst+nutFTYOGg3d1lsxg==}

  gopd@1.2.0:
    resolution: {integrity: sha512-ZUKRh6/kUFoAiTAtTYPZJ3hw9wNxx+BIBOijnlG9PnrJsCcSjs1wyyD6vJpaYtgnzDrKYRSqf3OO6Rfa93xsRg==}
    engines: {node: '>= 0.4'}

  graceful-fs@4.2.11:
    resolution: {integrity: sha512-RbJ5/jmFcNNCcDV5o9eTnBLJ/HszWV0P73bc+Ff4nS/rJj+YaS6IGyiOL0VoBYX+l1Wrl3k63h/KrH+nhJ0XvQ==}

  graphemer@1.4.0:
    resolution: {integrity: sha512-EtKwoO6kxCL9WO5xipiHTZlSzBm7WLT627TqC/uVRd0HKmq8NXyebnNYxDoBi7wt8eTWrUrKXCOVaFq9x1kgag==}

  has-flag@4.0.0:
    resolution: {integrity: sha512-EykJT/Q1KjTWctppgIAgfSO0tKVuZUjhgMr17kqTumMl6Afv3EISleU7qZUzoXDFTAHTDC4NOoG/ZxU3EvlMPQ==}
    engines: {node: '>=8'}

  has-symbols@1.1.0:
    resolution: {integrity: sha512-1cDNdwJ2Jaohmb3sg4OmKaMBwuC48sYni5HUw2DvsC8LjGTLK9h+eb1X6RyuOHe4hT0ULCW68iomhjUoKUqlPQ==}
    engines: {node: '>= 0.4'}

  has-unicode@2.0.1:
    resolution: {integrity: sha512-8Rf9Y83NBReMnx0gFzA8JImQACstCYWUplepDa9xprwwtmgEZUF0h/i5xSA625zB/I37EtrswSST6OXxwaaIJQ==}

  hasown@2.0.2:
    resolution: {integrity: sha512-0hJU9SCPvmMzIBdZFqNPXWa6dqh7WdH0cII9y+CyS8rG3nL48Bclra9HmKhVVUHyPWNH5Y7xDwAB7bfgSjkUMQ==}
    engines: {node: '>= 0.4'}

  hast-util-to-estree@3.1.1:
    resolution: {integrity: sha512-IWtwwmPskfSmma9RpzCappDUitC8t5jhAynHhc1m2+5trOgsrp7txscUSavc5Ic8PATyAjfrCK1wgtxh2cICVQ==}

  hast-util-to-jsx-runtime@2.3.2:
    resolution: {integrity: sha512-1ngXYb+V9UT5h+PxNRa1O1FYguZK/XL+gkeqvp7EdHlB9oHUG0eYRo/vY5inBdcqo3RkPMC58/H94HvkbfGdyg==}

  hast-util-whitespace@3.0.0:
    resolution: {integrity: sha512-88JUN06ipLwsnv+dVn+OIYOvAuvBMy/Qoi6O7mQHxdPXpjy+Cd6xRkWwux7DKO+4sYILtLBRIKgsdpS2gQc7qw==}

  http-cache-semantics@4.1.1:
    resolution: {integrity: sha512-er295DKPVsV82j5kw1Gjt+ADA/XYHsajl82cGNQG2eyoPkvgUhX+nDIyelzhIWbbsXP39EHcI6l5tYs2FYqYXQ==}

  http-errors@2.0.0:
    resolution: {integrity: sha512-FtwrG/euBzaEjYeRqOgly7G0qviiXoJWnvEH2Z1plBdXgbyjv34pHTSb9zoeHMyDy33+DWy5Wt9Wo+TURtOYSQ==}
    engines: {node: '>= 0.8'}

  http-proxy-agent@4.0.1:
    resolution: {integrity: sha512-k0zdNgqWTGA6aeIRVpvfVob4fL52dTfaehylg0Y4UvSySvOq/Y+BOyPrgpUrA7HylqvU8vIZGsRuXmspskV0Tg==}
    engines: {node: '>= 6'}

  https-proxy-agent@5.0.1:
    resolution: {integrity: sha512-dFcAjpTQFgoLMzC2VwU+C/CbS7uRL0lWmxDITmqm7C+7F0Odmj6s9l6alZc6AELXhrnggM2CeWSXHGOdX2YtwA==}
    engines: {node: '>= 6'}

  humanize-ms@1.2.1:
    resolution: {integrity: sha512-Fl70vYtsAFb/C06PTS9dZBo7ihau+Tu/DNCk/OyHhea07S+aeMWpFFkUaXRa8fI+ScZbEI8dfSxwY7gxZ9SAVQ==}

  husky@9.1.7:
    resolution: {integrity: sha512-5gs5ytaNjBrh5Ow3zrvdUUY+0VxIuWVL4i9irt6friV+BqdCfmV11CQTWMiBYWHbXhco+J1kHfTOUkePhCDvMA==}
    engines: {node: '>=18'}
    hasBin: true

  iconv-lite@0.4.24:
    resolution: {integrity: sha512-v3MXnZAcvnywkTUEZomIActle7RXXeedOR31wwl7VlyoXO4Qi9arvSenNQWne1TcRwhCL1HwLI21bEqdpj8/rA==}
    engines: {node: '>=0.10.0'}

  iconv-lite@0.6.3:
    resolution: {integrity: sha512-4fCk79wshMdzMp2rH06qWrJE4iolqLhCUH+OiuIgU++RB0+94NlDL81atO7GX55uUKueo0txHNtvEyI6D7WdMw==}
    engines: {node: '>=0.10.0'}

  ieee754@1.2.1:
    resolution: {integrity: sha512-dcyqhDvX1C46lXZcVqCpK+FtMRQVdIMN6/Df5js2zouUsqG7I6sFxitIC+7KYK29KdXOLHdu9zL4sFnoVQnqaA==}

  ignore@5.3.2:
    resolution: {integrity: sha512-hsBTNUqQTDwkWtcdYI2i06Y/nUBEsNEDJKjWdigLvegy8kDuJAS8uRlpkkcQpyEXL0Z/pjDy5HBmMjRCJ2gq+g==}
    engines: {node: '>= 4'}

  imagetools-core@7.0.2:
    resolution: {integrity: sha512-nrLdKLJHHXd8MitwlXK6/h1TSwGaH3X1DZ3z6yMv/tX7dJ12ecLxZ6P5jgKetfIFh8IJwH9fCWMoTA8ixg0VVA==}
    engines: {node: '>=18.0.0'}

  import-fresh@3.3.0:
    resolution: {integrity: sha512-veYYhQa+D1QBKznvhUHxb8faxlrwUnxseDAbAp457E0wLNio2bOSKnjYDhMj+YiAq61xrMGhQk9iXVk5FzgQMw==}
    engines: {node: '>=6'}

  imurmurhash@0.1.4:
    resolution: {integrity: sha512-JmXMZ6wuvDmLiHEml9ykzqO6lwFbof0GG4IkcGaENdCRDDmMVnny7s5HsIgHCbaq0w2MyPhDqkhTUgS2LU2PHA==}
    engines: {node: '>=0.8.19'}

  indent-string@4.0.0:
    resolution: {integrity: sha512-EdDDZu4A2OyIK7Lr/2zG+w5jmbuk1DVBnEwREQvBzspBJkCEbRa8GxU1lghYcaGJCnRWibjDXlq779X1/y5xwg==}
    engines: {node: '>=8'}

  infer-owner@1.0.4:
    resolution: {integrity: sha512-IClj+Xz94+d7irH5qRyfJonOdfTzuDaifE6ZPWfx0N0+/ATZCbuTPq2prFl526urkQd90WyUKIh1DfBQ2hMz9A==}

  inflection@1.13.4:
    resolution: {integrity: sha512-6I/HUDeYFfuNCVS3td055BaXBwKYuzw7K3ExVMStBowKo9oOAMJIXIHvdyR3iboTCp1b+1i5DSkIZTcwIktuDw==}
    engines: {'0': node >= 0.4.0}

  inflight@1.0.6:
    resolution: {integrity: sha512-k92I/b08q4wvFscXCLvqfsHCrjrF7yiXsQuIVvVE7N82W3+aqpzuUdBbfhWcy/FZR3/4IgflMgKLOsvPDrGCJA==}
    deprecated: This module is not supported, and leaks memory. Do not use it. Check out lru-cache if you want a good and tested way to coalesce async requests by a key value, which is much more comprehensive and powerful.

  inherits@2.0.4:
    resolution: {integrity: sha512-k/vGaX4/Yla3WzyMCvTQOXYeIHvqOKtnqBduzTHpzpQZzAskKMhZ2K+EnBiSM9zGSoIFeMpXKxa4dYeZIQqewQ==}

  ini@1.3.8:
    resolution: {integrity: sha512-JV/yugV2uzW5iMRSiZAyDtQd+nxtUnjeLt0acNdw98kKLrvuRVyB80tsREOE7yvGVgalhZ6RNXCmEHkUKBKxew==}

  inline-style-parser@0.2.4:
    resolution: {integrity: sha512-0aO8FkhNZlj/ZIbNi7Lxxr12obT7cL1moPfE4tg1LkX7LlLfC6DeX4l2ZEud1ukP9jNQyNnfzQVqwbwmAATY4Q==}

  ip-address@9.0.5:
    resolution: {integrity: sha512-zHtQzGojZXTwZTHQqra+ETKd4Sn3vgi7uBmlPoXVWZqYvuKmtI0l/VZTjqGmJY9x88GGOaZ9+G9ES8hC4T4X8g==}
    engines: {node: '>= 12'}

  ipaddr.js@1.9.1:
    resolution: {integrity: sha512-0KI/607xoxSToH7GjN1FfSbLoU0+btTicjsQSWQlh/hZykN8KpmMf7uYwPW3R+akZ6R/w18ZlXSHBYXiYUPO3g==}
    engines: {node: '>= 0.10'}

  is-alphabetical@2.0.1:
    resolution: {integrity: sha512-FWyyY60MeTNyeSRpkM2Iry0G9hpr7/9kD40mD/cGQEuilcZYS4okz8SN2Q6rLCJ8gbCt6fN+rC+6tMGS99LaxQ==}

  is-alphanumerical@2.0.1:
    resolution: {integrity: sha512-hmbYhX/9MUMF5uh7tOXyK/n0ZvWpad5caBA17GsC6vyuCqaWliRG5K1qS9inmUhEMaOBIW7/whAnSwveW/LtZw==}

  is-arrayish@0.3.2:
    resolution: {integrity: sha512-eVRqCvVlZbuw3GrM63ovNSNAeA1K16kaR/LRY/92w0zxQ5/1YzwblUX652i4Xs9RwAGjW9d9y6X88t8OaAJfWQ==}

  is-binary-path@2.1.0:
    resolution: {integrity: sha512-ZMERYes6pDydyuGidse7OsHxtbI7WVeUEozgR/g7rd0xUimYNlvZRE/K2MgZTjWy725IfelLeVcEM97mmtRGXw==}
    engines: {node: '>=8'}

  is-core-module@2.16.1:
    resolution: {integrity: sha512-UfoeMA6fIJ8wTYFEUjelnaGI67v6+N7qXJEvQuIGa99l4xsCruSYOVSQ0uPANn4dAzm8lkYPaKLrrijLq7x23w==}
    engines: {node: '>= 0.4'}

  is-decimal@2.0.1:
    resolution: {integrity: sha512-AAB9hiomQs5DXWcRB1rqsxGUstbRroFOPPVAomNk/3XHR5JyEZChOyTWe2oayKnsSsr/kcGqF+z6yuH6HHpN0A==}

  is-docker@2.2.1:
    resolution: {integrity: sha512-F+i2BKsFrH66iaUFc0woD8sLy8getkwTwtOBjvs56Cx4CgJDeKQeqfz8wAYiSb8JOprWhHH5p77PbmYCvvUuXQ==}
    engines: {node: '>=8'}
    hasBin: true

  is-extglob@2.1.1:
    resolution: {integrity: sha512-SbKbANkN603Vi4jEZv49LeVJMn4yGwsbzZworEoyEiutsN3nJYdbO36zfhGJ6QEDpOZIFkDtnq5JRxmvl3jsoQ==}
    engines: {node: '>=0.10.0'}

  is-fullwidth-code-point@3.0.0:
    resolution: {integrity: sha512-zymm5+u+sCsSWyD9qNaejV3DFvhCKclKdizYaJUuHA83RLjb7nSuGnddCHGv0hk+KY7BMAlsWeK4Ueg6EV6XQg==}
    engines: {node: '>=8'}

  is-glob@4.0.3:
    resolution: {integrity: sha512-xelSayHH36ZgE7ZWhli7pW34hNbNl8Ojv5KVmkJD4hBdD3th8Tfk9vYasLM+mXWOZhFkgZfxhLSnrwRr4elSSg==}
    engines: {node: '>=0.10.0'}

  is-hexadecimal@2.0.1:
    resolution: {integrity: sha512-DgZQp241c8oO6cA1SbTEWiXeoxV42vlcJxgH+B3hi1AiqqKruZR3ZGF8In3fj4+/y/7rHvlOZLZtgJ/4ttYGZg==}

  is-interactive@1.0.0:
    resolution: {integrity: sha512-2HvIEKRoqS62guEC+qBjpvRubdX910WCMuJTZ+I9yvqKU2/12eSL549HMwtabb4oupdj2sMP50k+XJfB/8JE6w==}
    engines: {node: '>=8'}

  is-lambda@1.0.1:
    resolution: {integrity: sha512-z7CMFGNrENq5iFB9Bqo64Xk6Y9sg+epq1myIcdHaGnbMTYOxvzsEtdYqQUylB7LxfkvgrrjP32T6Ywciio9UIQ==}

  is-number@7.0.0:
    resolution: {integrity: sha512-41Cifkg6e8TylSpdtTpeLVMqvSBEVzTttHvERD741+pnZ8ANv0004MRL43QKPDlK9cGvNp6NZWZUBlbGXYxxng==}
    engines: {node: '>=0.12.0'}

  is-path-inside@3.0.3:
    resolution: {integrity: sha512-Fd4gABb+ycGAmKou8eMftCupSir5lRxqf4aD/vd0cD2qc4HL07OjCeuHMr8Ro4CoMaeCKDB0/ECBOVWjTwUvPQ==}
    engines: {node: '>=8'}

  is-plain-obj@4.1.0:
    resolution: {integrity: sha512-+Pgi+vMuUNkJyExiMBt5IlFoMyKnr5zhJ4Uspz58WOhBF5QoIZkFyNHIbBAtHwzVAgk5RtndVNsDRN61/mmDqg==}
    engines: {node: '>=12'}

  is-unicode-supported@0.1.0:
    resolution: {integrity: sha512-knxG2q4UC3u8stRGyAVJCOdxFmv5DZiRcdlIaAQXAbSfJya+OhopNotLQrstBhququ4ZpuKbDc/8S6mgXgPFPw==}
    engines: {node: '>=10'}

  is-wsl@2.2.0:
    resolution: {integrity: sha512-fKzAra0rGJUUBwGBgNkHZuToZcn+TtXHpeCgmkMJMMYx1sQDYaCSyjJBSCa2nH1DGm7s3n1oBnohoVTBaN7Lww==}
    engines: {node: '>=8'}

  isexe@2.0.0:
    resolution: {integrity: sha512-RHxMLp9lnKHGHRng9QFhRCMbYAcVpn69smSGcq3f36xjgVVWThj4qqLbTLlq7Ssj8B+fIQ1EuCEGI2lKsyQeIw==}

  jackspeak@3.4.3:
    resolution: {integrity: sha512-OGlZQpz2yfahA/Rd1Y8Cd9SIEsqvXkLVoSw/cgwhnhFMDbsQFeZYoJJ7bIZBS9BcamUW96asq/npPWugM+RQBw==}

  jake@10.9.2:
    resolution: {integrity: sha512-2P4SQ0HrLQ+fw6llpLnOaGAvN2Zu6778SJMrCUwns4fOoG9ayrTiZk3VV8sCPkVZF8ab0zksVpS8FDY5pRCNBA==}
    engines: {node: '>=10'}
    hasBin: true

  jest-diff@29.7.0:
    resolution: {integrity: sha512-LMIgiIrhigmPrs03JHpxUh2yISK3vLFPkAodPeo0+BuF7wA2FoQbkEg1u8gBYBThncu7e1oEDUfIXVuTqLRUjw==}
    engines: {node: ^14.15.0 || ^16.10.0 || >=18.0.0}

  jest-get-type@29.6.3:
    resolution: {integrity: sha512-zrteXnqYxfQh7l5FHyL38jL39di8H8rHoecLH3JNxH3BwOrBsNeabdap5e0I23lD4HHI8W5VFBZqG4Eaq5LNcw==}
    engines: {node: ^14.15.0 || ^16.10.0 || >=18.0.0}

  jiti@1.21.7:
    resolution: {integrity: sha512-/imKNG4EbWNrVjoNC/1H5/9GFy+tqjGBHCaSsN+P2RnPqjsLmv6UD3Ej+Kj8nBWaRAwyk7kK5ZUc+OEatnTR3A==}
    hasBin: true

  js-yaml@3.14.1:
    resolution: {integrity: sha512-okMH7OXXJ7YrN9Ok3/SXrnu4iX9yOk+25nqX4imS2npuvTYDmo/QEZoqwZkYaIDk3jVvBOTOIEgEhaLOynBS9g==}
    hasBin: true

  js-yaml@4.1.0:
    resolution: {integrity: sha512-wpxZs9NoxZaJESJGIZTyDEaYpl0FKSA+FB9aJiyemKhMwkxQg63h4T1KJgUGHpTqPDNRcmmYLugrRjJlBtWvRA==}
    hasBin: true

  jsbn@1.1.0:
    resolution: {integrity: sha512-4bYVV3aAMtDTTu4+xsDYa6sy9GyJ69/amsu9sYF2zqjiEoZA5xJi3BrfX3uY+/IekIu7MwdObdbDWpoZdBv3/A==}

  json-buffer@3.0.1:
    resolution: {integrity: sha512-4bV5BfR2mqfQTJm+V5tPPdf+ZpuhiIvTuAB5g8kcrXOZpTT/QwwVRWBywX1ozr6lEuPdbHxwaJlm9G6mI2sfSQ==}

  json-schema-traverse@0.4.1:
    resolution: {integrity: sha512-xbbCH5dCYU5T8LcEhhuh7HJ88HXuW3qsI3Y0zOZFKfZEHcpWiHU/Jxzk629Brsab/mMiHQti9wMP+845RPe3Vg==}

  json-stable-stringify-without-jsonify@1.0.1:
    resolution: {integrity: sha512-Bdboy+l7tA3OGW6FjyFHWkP5LuByj1Tk33Ljyq0axyzdk9//JSi2u3fP1QSmd1KNwq6VOKYGlAu87CisVir6Pw==}

  json5@2.2.3:
    resolution: {integrity: sha512-XmOWe7eyHYH14cLdVPoyg+GOH3rYX++KpzrylJwSW98t3Nk+U8XOl8FWKOgwtzdb8lXGf6zYwDUzeHMWfxasyg==}
    engines: {node: '>=6'}
    hasBin: true

  jsonc-parser@3.2.0:
    resolution: {integrity: sha512-gfFQZrcTc8CnKXp6Y4/CBT3fTc0OVuDofpre4aEeEpSBPV5X5v4+Vmx+8snU7RLPrNHPKSgLxGo9YuQzz20o+w==}

  keyv@4.5.4:
    resolution: {integrity: sha512-oxVHkHR/EJf2CNXnWxRLW6mg7JyCCUcG0DtEGmL2ctUo1PNTin1PUil+r/+4r5MpVgC/fn1kjsx7mjSujKqIpw==}

  levn@0.4.1:
    resolution: {integrity: sha512-+bT2uH4E5LGE7h/n3evcS/sQlJXCpIp6ym8OWJ5eV6+67Dsql/LaaT7qJBAt2rzfoa/5QBGBhxDix1dMt2kQKQ==}
    engines: {node: '>= 0.8.0'}

  lilconfig@3.1.3:
    resolution: {integrity: sha512-/vlFKAoH5Cgt3Ie+JLhRbwOsCQePABiU3tJ1egGvyQ+33R/vcwM2Zl2QR/LzjsBeItPt3oSVXapn+m4nQDvpzw==}
    engines: {node: '>=14'}

  lines-and-columns@1.2.4:
    resolution: {integrity: sha512-7ylylesZQ/PV29jhEDl3Ufjo6ZX7gCqJr5F7PKrqc93v7fzSymt1BpwEU8nAUXs8qzzvqhbjhK5QZg6Mt/HkBg==}

  lines-and-columns@2.0.3:
    resolution: {integrity: sha512-cNOjgCnLB+FnvWWtyRTzmB3POJ+cXxTA81LoW7u8JdmhfXzriropYwpjShnz1QLLWsQwY7nIxoDmcPTwphDK9w==}
    engines: {node: ^12.20.0 || ^14.13.1 || >=16.0.0}

  local-pkg@0.4.3:
    resolution: {integrity: sha512-SFppqq5p42fe2qcZQqqEOiVRXl+WCP1MdT6k7BDEW1j++sp5fIY+/fdRQitvKgB5BrBcmrs5m/L0v2FrU5MY1g==}
    engines: {node: '>=14'}

  locate-path@6.0.0:
    resolution: {integrity: sha512-iPZK6eYjbxRu3uB4/WZ3EsEIMJFMqAoopl3R+zuq0UjcAm/MO6KCweDgPfP3elTztoKP3KtnVHxTn2NHBSDVUw==}
    engines: {node: '>=10'}

  lodash.merge@4.6.2:
    resolution: {integrity: sha512-0KpjqXRVvrYyCsX1swR/XTK0va6VQkQM6MNo7PqW77ByjAhoARA8EfrP1N4+KlKj8YS0ZUCtRT/YUuhyYDujIQ==}

  lodash@4.17.21:
    resolution: {integrity: sha512-v2kDEe57lecTulaDIuNTPy3Ry4gLGJ6Z1O3vE1krgXZNrsQ+LFTGHVxVjcXPs17LhbZVGedAJv8XZ1tvj5FvSg==}

  log-symbols@4.1.0:
    resolution: {integrity: sha512-8XPvpAA8uyhfteu8pIvQxpJZ7SYYdpUivZpGy6sFsBuKRY/7rQGavedeB8aK+Zkyq6upMFVL/9AW6vOYzfRyLg==}
    engines: {node: '>=10'}

  longest-streak@3.1.0:
    resolution: {integrity: sha512-9Ri+o0JYgehTaVBBDoMqIl8GXtbWg711O3srftcHhZ0dqnETqLaoIK0x17fUw9rFSlK/0NlsKe0Ahhyl5pXE2g==}

  loupe@2.3.7:
    resolution: {integrity: sha512-zSMINGVYkdpYSOBmLi0D1Uo7JU9nVdQKrHxC8eYlV+9YKK9WePqAlL7lSlorG/U2Fw1w0hTBmaa/jrQ3UbPHtA==}

  lru-cache@10.4.3:
    resolution: {integrity: sha512-JNAzZcXrCt42VGLuYz0zfAzDfAvJWW6AfYlDBQyDV5DClI2m5sAmK+OIO7s59XfsRsWHp02jAJrRadPRGTt6SQ==}

  lru-cache@6.0.0:
    resolution: {integrity: sha512-Jo6dJ04CmSjuznwJSS3pUeWmd/H0ffTlkXXgwZi+eq1UCmqQwCh+eLsYOYCwY991i2Fah4h1BEMCx4qThGbsiA==}
    engines: {node: '>=10'}

  magic-string@0.30.17:
    resolution: {integrity: sha512-sNPKHvyjVf7gyjwS4xGTaW/mCnF8wnjtifKBEhxfZ7E/S8tQ0rssrwGNn6q8JH/ohItJfSQp9mBtQYuTlH5QnA==}

  make-fetch-happen@9.1.0:
    resolution: {integrity: sha512-+zopwDy7DNknmwPQplem5lAZX/eCOzSvSNNcSKm5eVwTkOBzoktEfXsa9L23J/GIRhxRsaxzkPEhrJEpE2F4Gg==}
    engines: {node: '>= 10'}

  markdown-extensions@2.0.0:
    resolution: {integrity: sha512-o5vL7aDWatOTX8LzaS1WMoaoxIiLRQJuIKKe2wAw6IeULDHaqbiqiggmx+pKvZDb1Sj+pE46Sn1T7lCqfFtg1Q==}
    engines: {node: '>=16'}

  math-intrinsics@1.1.0:
    resolution: {integrity: sha512-/IXtbwEk5HTPyEwyKX6hGkYXxM9nbj64B+ilVJnC/R6B0pH5G4V3b0pVbL7DBj4tkhBAppbQUlf6F6Xl9LHu1g==}
    engines: {node: '>= 0.4'}

  mdast-util-from-markdown@2.0.2:
    resolution: {integrity: sha512-uZhTV/8NBuw0WHkPTrCqDOl0zVe1BIng5ZtHoDk49ME1qqcjYmmLmOf0gELgcRMxN4w2iuIeVso5/6QymSrgmA==}

  mdast-util-mdx-expression@2.0.1:
    resolution: {integrity: sha512-J6f+9hUp+ldTZqKRSg7Vw5V6MqjATc+3E4gf3CFNcuZNWD8XdyI6zQ8GqH7f8169MM6P7hMBRDVGnn7oHB9kXQ==}

  mdast-util-mdx-jsx@3.2.0:
    resolution: {integrity: sha512-lj/z8v0r6ZtsN/cGNNtemmmfoLAFZnjMbNyLzBafjzikOM+glrjNHPlf6lQDOTccj9n5b0PPihEBbhneMyGs1Q==}

  mdast-util-mdx@3.0.0:
    resolution: {integrity: sha512-JfbYLAW7XnYTTbUsmpu0kdBUVe+yKVJZBItEjwyYJiDJuZ9w4eeaqks4HQO+R7objWgS2ymV60GYpI14Ug554w==}

  mdast-util-mdxjs-esm@2.0.1:
    resolution: {integrity: sha512-EcmOpxsZ96CvlP03NghtH1EsLtr0n9Tm4lPUJUBccV9RwUOneqSycg19n5HGzCf+10LozMRSObtVr3ee1WoHtg==}

  mdast-util-phrasing@4.1.0:
    resolution: {integrity: sha512-TqICwyvJJpBwvGAMZjj4J2n0X8QWp21b9l0o7eXyVJ25YNWYbJDVIyD1bZXE6WtV6RmKJVYmQAKWa0zWOABz2w==}

  mdast-util-to-hast@13.2.0:
    resolution: {integrity: sha512-QGYKEuUsYT9ykKBCMOEDLsU5JRObWQusAolFMeko/tYPufNkRffBAQjIE+99jbA87xv6FgmjLtwjh9wBWajwAA==}

  mdast-util-to-markdown@2.1.2:
    resolution: {integrity: sha512-xj68wMTvGXVOKonmog6LwyJKrYXZPvlwabaryTjLh9LuvovB/KAH+kvi8Gjj+7rJjsFi23nkUxRQv1KqSroMqA==}

  mdast-util-to-string@4.0.0:
    resolution: {integrity: sha512-0H44vDimn51F0YwvxSJSm0eCDOJTRlmN0R1yBh4HLj9wiV1Dn0QoXGbvFAWj2hSItVTlCmBF1hqKlIyUBVFLPg==}

  mdn-data@2.0.28:
    resolution: {integrity: sha512-aylIc7Z9y4yzHYAJNuESG3hfhC+0Ibp/MAMiaOZgNv4pmEdFyfZhhhny4MNiAfWdBQ1RQ2mfDWmM1x8SvGyp8g==}

  mdn-data@2.0.30:
    resolution: {integrity: sha512-GaqWWShW4kv/G9IEucWScBx9G1/vsFZZJUO+tD26M8J8z3Kw5RDQjaoZe03YAClgeS/SWPOcb4nkFBTEi5DUEA==}

  media-typer@0.3.0:
    resolution: {integrity: sha512-dq+qelQ9akHpcOl/gUVRTxVIOkAJ1wR3QAvb4RsVjS8oVoFjDGTc679wJYmUmknUF5HwMLOgb5O+a3KxfWapPQ==}
    engines: {node: '>= 0.6'}

  merge-descriptors@1.0.3:
    resolution: {integrity: sha512-gaNvAS7TZ897/rVaZ0nMtAyxNyi/pdbjbAwUpFQpN70GqnVfOiXpeUUMKRBmzXaSQ8DdTX4/0ms62r2K+hE6mQ==}

  merge2@1.4.1:
    resolution: {integrity: sha512-8q7VEgMJW4J8tcfVPy8g09NcQwZdbwFEqhe/WZkoIzjn/3TGDwtOCYtXGxA3O8tPzpczCCDgv+P2P5y00ZJOOg==}
    engines: {node: '>= 8'}

  methods@1.1.2:
    resolution: {integrity: sha512-iclAHeNqNm68zFtnZ0e+1L2yUIdvzNoauKU4WBA3VvH/vPFieF7qfRlwUZU+DA9P9bPXIS90ulxoUoCH23sV2w==}
    engines: {node: '>= 0.6'}

  micromark-core-commonmark@2.0.2:
    resolution: {integrity: sha512-FKjQKbxd1cibWMM1P9N+H8TwlgGgSkWZMmfuVucLCHaYqeSvJ0hFeHsIa65pA2nYbes0f8LDHPMrd9X7Ujxg9w==}

  micromark-extension-mdx-expression@3.0.0:
    resolution: {integrity: sha512-sI0nwhUDz97xyzqJAbHQhp5TfaxEvZZZ2JDqUo+7NvyIYG6BZ5CPPqj2ogUoPJlmXHBnyZUzISg9+oUmU6tUjQ==}

  micromark-extension-mdx-jsx@3.0.1:
    resolution: {integrity: sha512-vNuFb9czP8QCtAQcEJn0UJQJZA8Dk6DXKBqx+bg/w0WGuSxDxNr7hErW89tHUY31dUW4NqEOWwmEUNhjTFmHkg==}

  micromark-extension-mdx-md@2.0.0:
    resolution: {integrity: sha512-EpAiszsB3blw4Rpba7xTOUptcFeBFi+6PY8VnJ2hhimH+vCQDirWgsMpz7w1XcZE7LVrSAUGb9VJpG9ghlYvYQ==}

  micromark-extension-mdxjs-esm@3.0.0:
    resolution: {integrity: sha512-DJFl4ZqkErRpq/dAPyeWp15tGrcrrJho1hKK5uBS70BCtfrIFg81sqcTVu3Ta+KD1Tk5vAtBNElWxtAa+m8K9A==}

  micromark-extension-mdxjs@3.0.0:
    resolution: {integrity: sha512-A873fJfhnJ2siZyUrJ31l34Uqwy4xIFmvPY1oj+Ean5PHcPBYzEsvqvWGaWcfEIr11O5Dlw3p2y0tZWpKHDejQ==}

  micromark-factory-destination@2.0.1:
    resolution: {integrity: sha512-Xe6rDdJlkmbFRExpTOmRj9N3MaWmbAgdpSrBQvCFqhezUn4AHqJHbaEnfbVYYiexVSs//tqOdY/DxhjdCiJnIA==}

  micromark-factory-label@2.0.1:
    resolution: {integrity: sha512-VFMekyQExqIW7xIChcXn4ok29YE3rnuyveW3wZQWWqF4Nv9Wk5rgJ99KzPvHjkmPXF93FXIbBp6YdW3t71/7Vg==}

  micromark-factory-mdx-expression@2.0.2:
    resolution: {integrity: sha512-5E5I2pFzJyg2CtemqAbcyCktpHXuJbABnsb32wX2U8IQKhhVFBqkcZR5LRm1WVoFqa4kTueZK4abep7wdo9nrw==}

  micromark-factory-space@2.0.1:
    resolution: {integrity: sha512-zRkxjtBxxLd2Sc0d+fbnEunsTj46SWXgXciZmHq0kDYGnck/ZSGj9/wULTV95uoeYiK5hRXP2mJ98Uo4cq/LQg==}

  micromark-factory-title@2.0.1:
    resolution: {integrity: sha512-5bZ+3CjhAd9eChYTHsjy6TGxpOFSKgKKJPJxr293jTbfry2KDoWkhBb6TcPVB4NmzaPhMs1Frm9AZH7OD4Cjzw==}

  micromark-factory-whitespace@2.0.1:
    resolution: {integrity: sha512-Ob0nuZ3PKt/n0hORHyvoD9uZhr+Za8sFoP+OnMcnWK5lngSzALgQYKMr9RJVOWLqQYuyn6ulqGWSXdwf6F80lQ==}

  micromark-util-character@2.1.1:
    resolution: {integrity: sha512-wv8tdUTJ3thSFFFJKtpYKOYiGP2+v96Hvk4Tu8KpCAsTMs6yi+nVmGh1syvSCsaxz45J6Jbw+9DD6g97+NV67Q==}

  micromark-util-chunked@2.0.1:
    resolution: {integrity: sha512-QUNFEOPELfmvv+4xiNg2sRYeS/P84pTW0TCgP5zc9FpXetHY0ab7SxKyAQCNCc1eK0459uoLI1y5oO5Vc1dbhA==}

  micromark-util-classify-character@2.0.1:
    resolution: {integrity: sha512-K0kHzM6afW/MbeWYWLjoHQv1sgg2Q9EccHEDzSkxiP/EaagNzCm7T/WMKZ3rjMbvIpvBiZgwR3dKMygtA4mG1Q==}

  micromark-util-combine-extensions@2.0.1:
    resolution: {integrity: sha512-OnAnH8Ujmy59JcyZw8JSbK9cGpdVY44NKgSM7E9Eh7DiLS2E9RNQf0dONaGDzEG9yjEl5hcqeIsj4hfRkLH/Bg==}

  micromark-util-decode-numeric-character-reference@2.0.2:
    resolution: {integrity: sha512-ccUbYk6CwVdkmCQMyr64dXz42EfHGkPQlBj5p7YVGzq8I7CtjXZJrubAYezf7Rp+bjPseiROqe7G6foFd+lEuw==}

  micromark-util-decode-string@2.0.1:
    resolution: {integrity: sha512-nDV/77Fj6eH1ynwscYTOsbK7rR//Uj0bZXBwJZRfaLEJ1iGBR6kIfNmlNqaqJf649EP0F3NWNdeJi03elllNUQ==}

  micromark-util-encode@2.0.1:
    resolution: {integrity: sha512-c3cVx2y4KqUnwopcO9b/SCdo2O67LwJJ/UyqGfbigahfegL9myoEFoDYZgkT7f36T0bLrM9hZTAaAyH+PCAXjw==}

  micromark-util-events-to-acorn@2.0.2:
    resolution: {integrity: sha512-Fk+xmBrOv9QZnEDguL9OI9/NQQp6Hz4FuQ4YmCb/5V7+9eAh1s6AYSvL20kHkD67YIg7EpE54TiSlcsf3vyZgA==}

  micromark-util-html-tag-name@2.0.1:
    resolution: {integrity: sha512-2cNEiYDhCWKI+Gs9T0Tiysk136SnR13hhO8yW6BGNyhOC4qYFnwF1nKfD3HFAIXA5c45RrIG1ub11GiXeYd1xA==}

  micromark-util-normalize-identifier@2.0.1:
    resolution: {integrity: sha512-sxPqmo70LyARJs0w2UclACPUUEqltCkJ6PhKdMIDuJ3gSf/Q+/GIe3WKl0Ijb/GyH9lOpUkRAO2wp0GVkLvS9Q==}

  micromark-util-resolve-all@2.0.1:
    resolution: {integrity: sha512-VdQyxFWFT2/FGJgwQnJYbe1jjQoNTS4RjglmSjTUlpUMa95Htx9NHeYW4rGDJzbjvCsl9eLjMQwGeElsqmzcHg==}

  micromark-util-sanitize-uri@2.0.1:
    resolution: {integrity: sha512-9N9IomZ/YuGGZZmQec1MbgxtlgougxTodVwDzzEouPKo3qFWvymFHWcnDi2vzV1ff6kas9ucW+o3yzJK9YB1AQ==}

  micromark-util-subtokenize@2.0.3:
    resolution: {integrity: sha512-VXJJuNxYWSoYL6AJ6OQECCFGhIU2GGHMw8tahogePBrjkG8aCCas3ibkp7RnVOSTClg2is05/R7maAhF1XyQMg==}

  micromark-util-symbol@2.0.1:
    resolution: {integrity: sha512-vs5t8Apaud9N28kgCrRUdEed4UJ+wWNvicHLPxCa9ENlYuAY31M0ETy5y1vA33YoNPDFTghEbnh6efaE8h4x0Q==}

  micromark-util-types@2.0.1:
    resolution: {integrity: sha512-534m2WhVTddrcKVepwmVEVnUAmtrx9bfIjNoQHRqfnvdaHQiFytEhJoTgpWJvDEXCO5gLTQh3wYC1PgOJA4NSQ==}

  micromark@4.0.1:
    resolution: {integrity: sha512-eBPdkcoCNvYcxQOAKAlceo5SNdzZWfF+FcSupREAzdAh9rRmE239CEQAiTwIgblwnoM8zzj35sZ5ZwvSEOF6Kw==}

  micromatch@4.0.8:
    resolution: {integrity: sha512-PXwfBhYu0hBCPw8Dn0E+WDYb7af3dSLVWKi3HGv84IdF4TyFoC0ysxFd0Goxw7nSv4T/PzEJQxsYsEiFCKo2BA==}
    engines: {node: '>=8.6'}

  mime-db@1.52.0:
    resolution: {integrity: sha512-sPU4uV7dYlvtWJxwwxHD0PuihVNiE7TyAbQ5SWxDCB9mUYvOgroQOwYQQOKPJ8CIbE+1ETVlOoK1UC2nU3gYvg==}
    engines: {node: '>= 0.6'}

  mime-types@2.1.35:
    resolution: {integrity: sha512-ZDY+bPm5zTTF+YpCrAU9nK0UgICYPT0QtT1NZWFv4s++TNkcgVaT0g6+4R2uI4MjQjzysHB1zxuWL50hzaeXiw==}
    engines: {node: '>= 0.6'}

  mime@1.6.0:
    resolution: {integrity: sha512-x0Vn8spI+wuJ1O6S7gnbaQg8Pxh4NNHb7KSINmEWKiPE4RKOplvijn+NkmYmmRgP68mc70j2EbeTFRsrswaQeg==}
    engines: {node: '>=4'}
    hasBin: true

  mimic-fn@2.1.0:
    resolution: {integrity: sha512-OqbOk5oEQeAZ8WXWydlu9HJjz9WVdEIvamMCcXmuqUYjTknH/sqsWvhQ3vgwKFRR1HpjvNBKQ37nbJgYzGqGcg==}
    engines: {node: '>=6'}

  mimic-response@3.1.0:
    resolution: {integrity: sha512-z0yWI+4FDrrweS8Zmt4Ej5HdJmky15+L2e6Wgn3+iK5fWzb6T3fhNFq2+MeTRb064c6Wr4N/wv0DzQTjNzHNGQ==}
    engines: {node: '>=10'}

  minimatch@3.1.2:
    resolution: {integrity: sha512-J7p63hRiAjw1NDEww1W7i37+ByIrOWO5XQQAzZ3VOcL0PNybwpfmV/N05zFAzwQ9USyEcX6t3UO+K5aqBQOIHw==}

  minimatch@5.1.6:
    resolution: {integrity: sha512-lKwV/1brpG6mBUFHtb7NUmtABCb2WZZmm2wNiOA5hAb8VdCS4B3dtMWyvcoViccwAW/COERjXLt0zP1zXUN26g==}
    engines: {node: '>=10'}

  minimatch@9.0.3:
    resolution: {integrity: sha512-RHiac9mvaRw0x3AYRgDC1CxAP7HTcNrrECeA8YYJeWnpo+2Q5CegtZjaotWTWxDG3UeGA1coE05iH1mPjT/2mg==}
    engines: {node: '>=16 || 14 >=14.17'}

  minimatch@9.0.5:
    resolution: {integrity: sha512-G6T0ZX48xgozx7587koeX9Ys2NYy6Gmv//P89sEte9V9whIapMNF4idKxnW2QtCcLiTWlb/wfCabAtAFWhhBow==}
    engines: {node: '>=16 || 14 >=14.17'}

  minimist@1.2.8:
    resolution: {integrity: sha512-2yyAR8qBkN3YuheJanUpWC5U3bb5osDywNB8RzDVlDwDHbocAJveqqj1u8+SVD7jkWT4yvsHCpWqqWqAxb0zCA==}

  minipass-collect@1.0.2:
    resolution: {integrity: sha512-6T6lH0H8OG9kITm/Jm6tdooIbogG9e0tLgpY6mphXSm/A9u8Nq1ryBG+Qspiub9LjWlBPsPS3tWQ/Botq4FdxA==}
    engines: {node: '>= 8'}

  minipass-fetch@1.4.1:
    resolution: {integrity: sha512-CGH1eblLq26Y15+Azk7ey4xh0J/XfJfrCox5LDJiKqI2Q2iwOLOKrlmIaODiSQS8d18jalF6y2K2ePUm0CmShw==}
    engines: {node: '>=8'}

  minipass-flush@1.0.5:
    resolution: {integrity: sha512-JmQSYYpPUqX5Jyn1mXaRwOda1uQ8HP5KAT/oDSLCzt1BYRhQU0/hDtsB1ufZfEEzMZ9aAVmsBw8+FWsIXlClWw==}
    engines: {node: '>= 8'}

  minipass-pipeline@1.2.4:
    resolution: {integrity: sha512-xuIq7cIOt09RPRJ19gdi4b+RiNvDFYe5JH+ggNvBqGqpQXcru3PcRmOZuHBKWK1Txf9+cQ+HMVN4d6z46LZP7A==}
    engines: {node: '>=8'}

  minipass-sized@1.0.3:
    resolution: {integrity: sha512-MbkQQ2CTiBMlA2Dm/5cY+9SWFEN8pzzOXi6rlM5Xxq0Yqbda5ZQy9sU75a673FE9ZK0Zsbr6Y5iP6u9nktfg2g==}
    engines: {node: '>=8'}

  minipass@3.3.6:
    resolution: {integrity: sha512-DxiNidxSEK+tHG6zOIklvNOwm3hvCrbUrdtzY74U6HKTJxvIDfOUL5W5P2Ghd3DTkhhKPYGqeNUIh5qcM4YBfw==}
    engines: {node: '>=8'}

  minipass@5.0.0:
    resolution: {integrity: sha512-3FnjYuehv9k6ovOEbyOswadCDPX1piCfhV8ncmYtHOjuPwylVWsghTLo7rabjC3Rx5xD4HDx8Wm1xnMF7S5qFQ==}
    engines: {node: '>=8'}

  minipass@7.1.2:
    resolution: {integrity: sha512-qOOzS1cBTWYF4BH8fVePDBOO9iptMnGUEZwNc/cMWnTV2nVLZ7VoNWEPHkYczZA0pdoA7dl6e7FL659nX9S2aw==}
    engines: {node: '>=16 || 14 >=14.17'}

  minizlib@2.1.2:
    resolution: {integrity: sha512-bAxsR8BVfj60DWXHE3u30oHzfl4G7khkSuPW+qvpd7jFRHm7dLxOjUk1EHACJ/hxLY8phGJ0YhYHZo7jil7Qdg==}
    engines: {node: '>= 8'}

  mkdirp-classic@0.5.3:
    resolution: {integrity: sha512-gKLcREMhtuZRwRAfqP3RFW+TK4JqApVBtOIftVgjuABpAtpxhPGaDcfvbhNvD0B8iD1oUr/txX35NjcaY6Ns/A==}

  mkdirp@1.0.4:
    resolution: {integrity: sha512-vVqVZQyf3WLx2Shd0qJ9xuvqgAyKPLAiqITEtqW0oIUjzo3PePDd6fW9iFz30ef7Ysp/oiWqbhszeGWW2T6Gzw==}
    engines: {node: '>=10'}
    hasBin: true

  mlly@1.7.4:
    resolution: {integrity: sha512-qmdSIPC4bDJXgZTCR7XosJiNKySV7O215tsPtDN9iEO/7q/76b/ijtgRu/+epFXSJhijtTCCGp3DWS549P3xKw==}

  moment-timezone@0.5.46:
    resolution: {integrity: sha512-ZXm9b36esbe7OmdABqIWJuBBiLLwAjrN7CE+7sYdCCx82Nabt1wHDj8TVseS59QIlfFPbOoiBPm6ca9BioG4hw==}

  moment@2.30.1:
    resolution: {integrity: sha512-uEmtNhbDOrWPFS+hdjFCBfy9f2YoyzRpwcl+DqpC6taX21FzsTLQVbMV/W7PzNSX6x/bhC1zA3c2UQ5NzH6how==}

  mrmime@2.0.0:
    resolution: {integrity: sha512-eu38+hdgojoyq63s+yTpN4XMBdt5l8HhMhc4VKLO9KM5caLIBvUm4thi7fFaxyTmCKeNnXZ5pAlBwCUnhA09uw==}
    engines: {node: '>=10'}

  ms@2.0.0:
    resolution: {integrity: sha512-Tpp60P6IUJDTuOq/5Z8cdskzJujfwqfOTkrwIwj7IRISpnkJnT6SyJ4PCPnGMoFjC9ddhal5KVIYtAt97ix05A==}

  ms@2.1.3:
    resolution: {integrity: sha512-6FlzubTLZG3J2a/NVCAleEhjzq5oxgHyaCU9yYXvcLsvoVaHJq/s5xXI6/XXP6tz7R9xAOtHnSO/tXtF3WRTlA==}

  mustache@4.2.0:
    resolution: {integrity: sha512-71ippSywq5Yb7/tVYyGbkBggbU8H3u5Rz56fH60jGFgr8uHwxs+aSKeqmluIVzM0m0kB7xQjKS6qPfd0b2ZoqQ==}
    hasBin: true

  mz@2.7.0:
    resolution: {integrity: sha512-z81GNO7nnYMEhrGh9LeymoE4+Yr0Wn5McHIZMK5cfQCl+NDX08sCZgUc9/6MHni9IWuFLm1Z3HTCXu2z9fN62Q==}

  nanoid@3.3.8:
    resolution: {integrity: sha512-WNLf5Sd8oZxOm+TzppcYk8gVOgP+l58xNy58D0nbUnOxOWRWvlcCV4kUF7ltmI6PsrLl/BgKEyS4mqsGChFN0w==}
    engines: {node: ^10 || ^12 || ^13.7 || ^14 || >=15.0.1}
    hasBin: true

  napi-build-utils@1.0.2:
    resolution: {integrity: sha512-ONmRUqK7zj7DWX0D9ADe03wbwOBZxNAfF20PlGfCWQcD3+/MakShIHrMqx9YwPTfxDdF1zLeL+RGZiR9kGMLdg==}

  natural-compare@1.4.0:
    resolution: {integrity: sha512-OWND8ei3VtNC9h7V60qff3SVobHr996CTwgxubgyQYEpg290h9J0buyECNNJexkFm5sOajh5G116RYA1c8ZMSw==}

  negotiator@0.6.3:
    resolution: {integrity: sha512-+EUsqGPLsM+j/zdChZjsnX51g4XrHFOIXwfnCVPGlQk/k5giakcKsuxCObBRu6DSm9opw/O6slWbJdghQM4bBg==}
    engines: {node: '>= 0.6'}

  negotiator@0.6.4:
    resolution: {integrity: sha512-myRT3DiWPHqho5PrJaIRyaMv2kgYf0mUVgBNOYMuCH5Ki1yEiQaf/ZJuQ62nvpc44wL5WDbTX7yGJi1Neevw8w==}
    engines: {node: '>= 0.6'}

  node-abi@3.73.0:
    resolution: {integrity: sha512-z8iYzQGBu35ZkTQ9mtR8RqugJZ9RCLn8fv3d7LsgDBzOijGQP3RdKTX4LA7LXw03ZhU5z0l4xfhIMgSES31+cg==}
    engines: {node: '>=10'}

  node-addon-api@7.1.1:
    resolution: {integrity: sha512-5m3bsyrjFWE1xf7nz7YXdN4udnVtXK6/Yfgn5qnahL6bCkf2yKt4k3nuTKAtT4r3IG8JNR2ncsIMdZuAzJjHQQ==}

  node-gyp@8.4.1:
    resolution: {integrity: sha512-olTJRgUtAb/hOXG0E93wZDs5YiJlgbXxTwQAFHyNlRsXQnYzUaF2aGgujZbw+hR8aF4ZG/rST57bWMWD16jr9w==}
    engines: {node: '>= 10.12.0'}
    hasBin: true

  node-machine-id@1.1.12:
    resolution: {integrity: sha512-QNABxbrPa3qEIfrE6GOJ7BYIuignnJw7iQ2YPbc3Nla1HzRJjXzZOiikfF8m7eAMfichLt3M4VgLOetqgDmgGQ==}

  node-releases@2.0.19:
    resolution: {integrity: sha512-xxOWJsBKtzAq7DY0J+DTzuz58K8e7sJbdgwkbMWQe8UYB6ekmsQ45q0M/tJDsGaZmbC+l7n57UV8Hl5tHxO9uw==}

  nopt@5.0.0:
    resolution: {integrity: sha512-Tbj67rffqceeLpcRXrT7vKAN8CwfPeIBgM7E6iBkmKLV7bEMwpGgYLGv0jACUsECaa/vuxP0IjEont6umdMgtQ==}
    engines: {node: '>=6'}
    hasBin: true

  normalize-path@3.0.0:
    resolution: {integrity: sha512-6eZs5Ls3WtCisHWp9S2GUy8dqkpGi4BVSz3GaqiE6ezub0512ESztXUwUB6C6IKbQkY2Pnb/mD4WYojCRwcwLA==}
    engines: {node: '>=0.10.0'}

  normalize-range@0.1.2:
    resolution: {integrity: sha512-bdok/XvKII3nUpklnV6P2hxtMNrCboOjAcyBuQnWEhO665FwrSNRxU+AqpsyvO6LgGYPspN+lu5CLtw4jPRKNA==}
    engines: {node: '>=0.10.0'}

  npm-run-path@4.0.1:
    resolution: {integrity: sha512-S48WzZW777zhNIrn7gxOlISNAqi9ZC/uQFnRdbeIHhZhCA6UqpkOT8T1G7BvfdgP4Er8gF4sUbaS0i7QvIfCWw==}
    engines: {node: '>=8'}

  npmlog@6.0.2:
    resolution: {integrity: sha512-/vBvz5Jfr9dT/aFWd0FIRf+T/Q2WBsLENygUaFUqstqsycmZAP/t5BvFJTK0viFmSUxiUKTUplWy5vt+rvKIxg==}
    engines: {node: ^12.13.0 || ^14.15.0 || >=16.0.0}
    deprecated: This package is no longer supported.

  nth-check@2.1.1:
    resolution: {integrity: sha512-lqjrjmaOoAnWfMmBPL+XNnynZh2+swxiX3WUE0s4yEHI6m+AwrK2UZOimIRl3X/4QctVqS8AiZjFqyOGrMXb/w==}

  nx@20.3.1:
    resolution: {integrity: sha512-pO48DoQAwVKBEF7/od3bc1tHBYfafgiuS/hHX3yGmhpWW58baIlxMWFp6QY9+A9Q0R+26pd6AEGnE7d1f7+i/g==}
    hasBin: true
    peerDependencies:
      '@swc-node/register': ^1.8.0
      '@swc/core': ^1.3.85
    peerDependenciesMeta:
      '@swc-node/register':
        optional: true
      '@swc/core':
        optional: true

  object-assign@4.1.1:
    resolution: {integrity: sha512-rJgTQnkUnH1sFw8yT6VSU3zD3sWmu6sZhIseY8VX+GRu3P6F7Fu+JNDoXfklElbLJSnc3FUQHVe4cU5hj+BcUg==}
    engines: {node: '>=0.10.0'}

  object-hash@3.0.0:
    resolution: {integrity: sha512-RSn9F68PjH9HqtltsSnqYC1XXoWe9Bju5+213R98cNGttag9q9yAOTzdbsqvIa7aNm5WffBZFpWYr2aWrklWAw==}
    engines: {node: '>= 6'}

  object-inspect@1.13.3:
    resolution: {integrity: sha512-kDCGIbxkDSXE3euJZZXzc6to7fCrKHNI/hSRQnRuQ+BWjFNzZwiFF8fj/6o2t2G9/jTj8PSIYTfCLelLZEeRpA==}
    engines: {node: '>= 0.4'}

  on-finished@2.4.1:
    resolution: {integrity: sha512-oVlzkg3ENAhCk2zdv7IJwd/QUD4z2RxRwpkcGY8psCVcCYZNq4wYnVWALHM+brtuJjePWiYF/ClmuDr8Ch5+kg==}
    engines: {node: '>= 0.8'}

  on-headers@1.0.2:
    resolution: {integrity: sha512-pZAE+FJLoyITytdqK0U5s+FIpjN0JP3OzFi/u8Rx+EV5/W+JTWGXG8xFzevE7AjBfDqHv/8vL8qQsIhHnqRkrA==}
    engines: {node: '>= 0.8'}

  once@1.4.0:
    resolution: {integrity: sha512-lNaJgI+2Q5URQBkccEKHTQOPaXdUxnZZElQTZY0MFUAuaEqe1E+Nyvgdz/aIyNi6Z9MzO5dv1H8n58/GELp3+w==}

  onetime@5.1.2:
    resolution: {integrity: sha512-kbpaSSGJTWdAY5KPVeMOKXSrPtr8C8C7wodJbcsd51jRnmD+GZu8Y0VoU6Dm5Z4vWr0Ig/1NKuWRKf7j5aaYSg==}
    engines: {node: '>=6'}

  open@8.4.2:
    resolution: {integrity: sha512-7x81NCL719oNbsq/3mh+hVrAWmFuEYUqrq/Iw3kUzH8ReypT9QQ0BLoJS7/G9k6N81XjW4qHWtjWwe/9eLy1EQ==}
    engines: {node: '>=12'}

  optionator@0.9.4:
    resolution: {integrity: sha512-6IpQ7mKUxRcZNLIObR0hz7lxsapSSIYNZJwXPGeF0mTVqGKFIXj1DQcMoT22S3ROcLyY/rz0PWaWZ9ayWmad9g==}
    engines: {node: '>= 0.8.0'}

  ora@5.3.0:
    resolution: {integrity: sha512-zAKMgGXUim0Jyd6CXK9lraBnD3H5yPGBPPOkC23a2BG6hsm4Zu6OQSjQuEtV0BHDf4aKHcUFvJiGRrFuW3MG8g==}
    engines: {node: '>=10'}

  p-limit@3.1.0:
    resolution: {integrity: sha512-TYOanM3wGwNGsZN2cVTYPArw454xnXj5qmWF1bEoAc4+cU/ol7GVh7odevjp1FNHduHc3KZMcFduxU5Xc6uJRQ==}
    engines: {node: '>=10'}

  p-limit@4.0.0:
    resolution: {integrity: sha512-5b0R4txpzjPWVw/cXXUResoD4hb6U/x9BH08L7nw+GN1sezDzPdxeRvpc9c433fZhBan/wusjbCsqwqm4EIBIQ==}
    engines: {node: ^12.20.0 || ^14.13.1 || >=16.0.0}

  p-locate@5.0.0:
    resolution: {integrity: sha512-LaNjtRWUBY++zB5nE/NwcaoMylSPk+S+ZHNB1TzdbMJMny6dynpAGt7X/tl/QYq3TIeE6nxHppbo2LGymrG5Pw==}
    engines: {node: '>=10'}

  p-map@4.0.0:
    resolution: {integrity: sha512-/bjOqmgETBYB5BoEeGVea8dmvHb2m9GLy1E9W43yeyfP6QQCZGFNa+XRceJEuDB6zqr+gKpIAmlLebMpykw/MQ==}
    engines: {node: '>=10'}

  package-json-from-dist@1.0.1:
    resolution: {integrity: sha512-UEZIS3/by4OC8vL3P2dTXRETpebLI2NiI5vIrjaD/5UtrkFX/tNbwjTSRAGC/+7CAo2pIcBaRgWmcBBHcsaCIw==}

  parent-module@1.0.1:
    resolution: {integrity: sha512-GQ2EWRpQV8/o+Aw8YqtfZZPfNRWZYkbidE9k5rpl/hC3vtHHBfGm2Ifi6qWV+coDGkrUKZAxE3Lot5kcsRlh+g==}
    engines: {node: '>=6'}

  parse-entities@4.0.2:
    resolution: {integrity: sha512-GG2AQYWoLgL877gQIKeRPGO1xF9+eG1ujIb5soS5gPvLQ1y2o8FL90w2QWNdf9I361Mpp7726c+lj3U0qK1uGw==}

  parseurl@1.3.3:
    resolution: {integrity: sha512-CiyeOxFT/JZyN5m0z9PfXw4SCBJ6Sygz1Dpl0wqjlhDEGGBP1GnsUVEL0p63hoG1fcj3fHynXi9NYO4nWOL+qQ==}
    engines: {node: '>= 0.8'}

  path-exists@4.0.0:
    resolution: {integrity: sha512-ak9Qy5Q7jYb2Wwcey5Fpvg2KoAc/ZIhLSLOSBmRmygPsGwkVVt0fZa0qrtMz+m6tJTAHfZQ8FnmB4MG4LWy7/w==}
    engines: {node: '>=8'}

  path-is-absolute@1.0.1:
    resolution: {integrity: sha512-AVbw3UJ2e9bq64vSaS9Am0fje1Pa8pbGqTTsmXfaIiMpnr5DlDhfJOuLj9Sf95ZPVDAUerDfEk88MPmPe7UCQg==}
    engines: {node: '>=0.10.0'}

  path-key@3.1.1:
    resolution: {integrity: sha512-ojmeN0qd+y0jszEtoY48r0Peq5dwMEkIlCOu6Q5f41lfkswXuKtYrhgoTpLnyIcHm24Uhqx+5Tqm2InSwLhE6Q==}
    engines: {node: '>=8'}

  path-parse@1.0.7:
    resolution: {integrity: sha512-LDJzPVEEEPR+y48z93A0Ed0yXb8pAByGWo/k5YYdYgpY2/2EsOsksJrq7lOHxryrVOn1ejG6oAp8ahvOIQD8sw==}

  path-scurry@1.11.1:
    resolution: {integrity: sha512-Xa4Nw17FS9ApQFJ9umLiJS4orGjm7ZzwUrwamcGQuHSzDyth9boKDaycYdDcZDuqYATXw4HFXgaqWTctW/v1HA==}
    engines: {node: '>=16 || 14 >=14.18'}

  path-to-regexp@0.1.10:
    resolution: {integrity: sha512-7lf7qcQidTku0Gu3YDPc8DJ1q7OOucfa/BSsIwjuh56VU7katFvuM8hULfkwB3Fns/rsVF7PwPKVw1sl5KQS9w==}

  path-type@4.0.0:
    resolution: {integrity: sha512-gDKb8aZMDeD/tZWs9P6+q0J9Mwkdl6xMV8TjnGP3qJVJ06bdMgkbBlLU8IdfOsIsFz2BW1rNVT3XuNEl8zPAvw==}
    engines: {node: '>=8'}

  pathe@1.1.2:
    resolution: {integrity: sha512-whLdWMYL2TwI08hn8/ZqAbrVemu0LNaNNJZX73O6qaIdCTfXutsLhMkjdENX0qhsQ9uIimo4/aQOmXkoon2nDQ==}

  pathe@2.0.2:
    resolution: {integrity: sha512-15Ztpk+nov8DR524R4BF7uEuzESgzUEAV4Ah7CUMNGXdE5ELuvxElxGXndBl32vMSsWa1jpNf22Z+Er3sKwq+w==}

  pathval@1.1.1:
    resolution: {integrity: sha512-Dp6zGqpTdETdR63lehJYPeIOqpiNBNtc7BpWSLrOje7UaIsE5aY92r/AunQA7rsXvet3lrJ3JnZX29UPTKXyKQ==}

  pg-connection-string@2.7.0:
    resolution: {integrity: sha512-PI2W9mv53rXJQEOb8xNR8lH7Hr+EKa6oJa38zsK0S/ky2er16ios1wLKhZyxzD7jUReiWokc9WK5nxSnC7W1TA==}

  picocolors@1.1.1:
    resolution: {integrity: sha512-xceH2snhtb5M9liqDsmEw56le376mTZkEX/jEb/RxNFyegNul7eNslCXP9FDj/Lcu0X8KEyMceP2ntpaHrDEVA==}

  picomatch@2.3.1:
    resolution: {integrity: sha512-JU3teHTNjmE2VCGFzuY8EXzCDVwEqB2a8fsIvwaStHhAWJEeVd1o1QD80CU6+ZdEXXSLbSsuLwJjkCBWqRQUVA==}
    engines: {node: '>=8.6'}

  picomatch@4.0.2:
    resolution: {integrity: sha512-M7BAV6Rlcy5u+m6oPhAPFgJTzAioX/6B0DxyvDlo9l8+T3nLKbrczg2WLUyzd45L8RqfUMyGPzekbMvX2Ldkwg==}
    engines: {node: '>=12'}

  pify@2.3.0:
    resolution: {integrity: sha512-udgsAY+fTnvv7kI7aaxbqwWNb0AHiB0qBO89PZKPkoTmGOgdbrHDKD+0B2X4uTfJ/FT1R09r9gTsjUjNJotuog==}
    engines: {node: '>=0.10.0'}

  pirates@4.0.6:
    resolution: {integrity: sha512-saLsH7WeYYPiD25LDuLRRY/i+6HaPYr6G1OUlN39otzkSTxKnubR9RTxS3/Kk50s1g2JTgFwWQDQyplC5/SHZg==}
    engines: {node: '>= 6'}

  pkg-types@1.3.1:
    resolution: {integrity: sha512-/Jm5M4RvtBFVkKWRu2BLUTNP8/M2a+UwuAX+ae4770q1qVGtfjG+WTCupoZixokjmHiry8uI+dlY8KXYV5HVVQ==}

  postcss-import@15.1.0:
    resolution: {integrity: sha512-hpr+J05B2FVYUAXHeK1YyI267J/dDDhMU6B6civm8hSY1jYJnBXxzKDKDswzJmtLHryrjhnDjqqp/49t8FALew==}
    engines: {node: '>=14.0.0'}
    peerDependencies:
      postcss: ^8.0.0

  postcss-js@4.0.1:
    resolution: {integrity: sha512-dDLF8pEO191hJMtlHFPRa8xsizHaM82MLfNkUHdUtVEV3tgTp5oj+8qbEqYM57SLfc74KSbw//4SeJma2LRVIw==}
    engines: {node: ^12 || ^14 || >= 16}
    peerDependencies:
      postcss: ^8.4.21

  postcss-load-config@4.0.2:
    resolution: {integrity: sha512-bSVhyJGL00wMVoPUzAVAnbEoWyqRxkjv64tUl427SKnPrENtq6hJwUojroMz2VB+Q1edmi4IfrAPpami5VVgMQ==}
    engines: {node: '>= 14'}
    peerDependencies:
      postcss: '>=8.0.9'
      ts-node: '>=9.0.0'
    peerDependenciesMeta:
      postcss:
        optional: true
      ts-node:
        optional: true

  postcss-nested@6.2.0:
    resolution: {integrity: sha512-HQbt28KulC5AJzG+cZtj9kvKB93CFCdLvog1WFLf1D+xmMvPGlBstkpTEZfK5+AN9hfJocyBFCNiqyS48bpgzQ==}
    engines: {node: '>=12.0'}
    peerDependencies:
      postcss: ^8.2.14

  postcss-selector-parser@6.1.2:
    resolution: {integrity: sha512-Q8qQfPiZ+THO/3ZrOrO0cJJKfpYCagtMUkXbnEfmgUjwXg6z/WBeOyS9APBBPCTSiDV+s4SwQGu8yFsiMRIudg==}
    engines: {node: '>=4'}

  postcss-value-parser@4.2.0:
    resolution: {integrity: sha512-1NNCs6uurfkVbeXG4S8JFT9t19m45ICnif8zWLd5oPSZ50QnwMfK+H3jv408d4jw/7Bttv5axS5IiHoLaVNHeQ==}

  postcss@8.5.1:
    resolution: {integrity: sha512-6oz2beyjc5VMn/KV1pPw8fliQkhBXrVn1Z3TVyqZxU8kZpzEKhBdmCFqI6ZbmGtamQvQGuU1sgPTk8ZrXDD7jQ==}
    engines: {node: ^10 || ^12 || >=14}

  prebuild-install@7.1.2:
    resolution: {integrity: sha512-UnNke3IQb6sgarcZIDU3gbMeTp/9SSU1DAIkil7PrqG1vZlBtY5msYccSKSHDqa3hNg436IXK+SNImReuA1wEQ==}
    engines: {node: '>=10'}
    hasBin: true

  prelude-ls@1.2.1:
    resolution: {integrity: sha512-vkcDPrRZo1QZLbn5RLGPpg/WmIQ65qoWWhcGKf/b5eplkkarX0m9z8ppCat4mlOqUsWpyNuYgO3VRyrYHSzX5g==}
    engines: {node: '>= 0.8.0'}

  pretty-format@29.7.0:
    resolution: {integrity: sha512-Pdlw/oPxN+aXdmM9R00JVC9WVFoCLTKJvDVLgmJ+qAffBMxsV85l/Lu7sNx4zSzPyoL2euImuEwHhOXdEgNFZQ==}
    engines: {node: ^14.15.0 || ^16.10.0 || >=18.0.0}

  promise-inflight@1.0.1:
    resolution: {integrity: sha512-6zWPyEOFaQBJYcGMHBKTKJ3u6TBsnMFOIZSa6ce1e/ZrrsOlnHRHbabMjLiBYKp+n44X9eUI6VUPaukCXHuG4g==}
    peerDependencies:
      bluebird: '*'
    peerDependenciesMeta:
      bluebird:
        optional: true

  promise-retry@2.0.1:
    resolution: {integrity: sha512-y+WKFlBR8BGXnsNlIHFGPZmyDf3DFMoLhaflAnyZgV6rG6xu+JwesTo2Q9R6XwYmtmwAFCkAk3e35jEdoeh/3g==}
    engines: {node: '>=10'}

  property-information@6.5.0:
    resolution: {integrity: sha512-PgTgs/BlvHxOu8QuEN7wi5A0OmXaBcHpmCSTehcs6Uuu9IkDIEo13Hy7n898RHfrQ49vKCoGeWZSaAK01nwVig==}

  proxy-addr@2.0.7:
    resolution: {integrity: sha512-llQsMLSUDUPT44jdrU/O37qlnifitDP+ZwrmmZcoSKyLKvtZxpyV0n2/bD/N4tBAAZ/gJEdZU7KMraoK1+XYAg==}
    engines: {node: '>= 0.10'}

  proxy-from-env@1.1.0:
    resolution: {integrity: sha512-D+zkORCbA9f1tdWRK0RaCR3GPv50cMxcrz4X8k5LTSUD1Dkw47mKJEZQNunItRTkWwgtaUSo1RVFRIG9ZXiFYg==}

  pump@3.0.2:
    resolution: {integrity: sha512-tUPXtzlGM8FE3P0ZL6DVs/3P58k9nk8/jZeQCurTJylQA8qFYzHFfhBJkuqyE0FifOsQ0uKWekiZ5g8wtr28cw==}

  punycode@2.3.1:
    resolution: {integrity: sha512-vYt7UD1U9Wg6138shLtLOvdAu+8DsC/ilFtEVHcH+wydcSpNE20AfSOduf6MkRFahL5FY7X1oU7nKVZFtfq8Fg==}
    engines: {node: '>=6'}

  qs@6.11.0:
    resolution: {integrity: sha512-MvjoMCJwEarSbUYk5O+nmoSzSutSsTwF85zcHPQ9OrlFoZOYIjaqBAJIqIXjptyD5vThxGq52Xu/MaJzRkIk4Q==}
    engines: {node: '>=0.6'}

  qs@6.13.0:
    resolution: {integrity: sha512-+38qI9SOr8tfZ4QmJNplMUxqjbe7LKvvZgWdExBOmd+egZTtjLB67Gu0HRX3u/XOq7UU2Nx6nsjvS16Z9uwfpg==}
    engines: {node: '>=0.6'}

  queue-microtask@1.2.3:
    resolution: {integrity: sha512-NuaNSa6flKT5JaSYQzJok04JzTL1CA6aGhv5rfLW3PgqA+M2ChpZQnAC8h8i4ZFkBS8X5RqkDBHA7r4hej3K9A==}

  qwik-themes@0.2.0:
    resolution: {integrity: sha512-lwqDGD6Z+IpX/vOJh2SuzWBmafYM4+6cbASGJNkdfR6jfaCJm6iKvHRGrom0xDvdTO3G9w+rnaSkN0hrkSL69w==}
    engines: {node: '>=18.0.0'}

  qwik-ui@0.2.0:
    resolution: {integrity: sha512-rsOkUf/X7B4hBEGvi3qOaLD2/Mn2dBzh/oGU2E/X1/wzfNAlvi/kZc4D3ejDIxP2RAn+ng1wRffCMGtEeuEejw==}
    hasBin: true

  range-parser@1.2.1:
    resolution: {integrity: sha512-Hrgsx+orqoygnmhFbKaHE6c296J+HTAQXoxEF6gNupROmmGJRoyzfG3ccAveqCBrwr/2yxQ5BVd/GTl5agOwSg==}
    engines: {node: '>= 0.6'}

  raw-body@2.5.2:
    resolution: {integrity: sha512-8zGqypfENjCIqGhgXToC8aB2r7YrBX+AQAfIPs/Mlk+BtPTztOvTS01NRW/3Eh60J+a48lt8qsCzirQ6loCVfA==}
    engines: {node: '>= 0.8'}

  rc@1.2.8:
    resolution: {integrity: sha512-y3bGgqKj3QBdxLbLkomlohkvsA8gdAiUQlSBJnBhfn+BPxg4bc62d8TcBW15wavDfgexCgccckhcZvywyQYPOw==}
    hasBin: true

  react-is@18.3.1:
    resolution: {integrity: sha512-/LLMVyas0ljjAtoYiPqYiL8VWXzUUdThrmU5+n20DZv+a+ClRoevUzw5JxU+Ieh5/c87ytoTBV9G1FiKfNJdmg==}

  read-cache@1.0.0:
    resolution: {integrity: sha512-Owdv/Ft7IjOgm/i0xvNDZ1LrRANRfew4b2prF3OWMQLxLfu3bS8FVhCsrSCMK4lR56Y9ya+AThoTpDCTxCmpRA==}

  readable-stream@3.6.2:
    resolution: {integrity: sha512-9u/sniCrY3D5WdsERHzHE4G2YCXqoG5FTHUiCC4SIbr6XcLZBY05ya9EKjYek9O5xOAwjGq+1JdGBAS7Q9ScoA==}
    engines: {node: '>= 6'}

  readdirp@3.6.0:
    resolution: {integrity: sha512-hOS089on8RduqdbhvQ5Z37A0ESjsqz6qnRcffsMU3495FuTdqSm+7bhJ29JvIOsBDEEnan5DPu9t3To9VRlMzA==}
    engines: {node: '>=8.10.0'}

  recma-build-jsx@1.0.0:
    resolution: {integrity: sha512-8GtdyqaBcDfva+GUKDr3nev3VpKAhup1+RvkMvUxURHpW7QyIvk9F5wz7Vzo06CEMSilw6uArgRqhpiUcWp8ew==}

  recma-jsx@1.0.0:
    resolution: {integrity: sha512-5vwkv65qWwYxg+Atz95acp8DMu1JDSqdGkA2Of1j6rCreyFUE/gp15fC8MnGEuG1W68UKjM6x6+YTWIh7hZM/Q==}

  recma-parse@1.0.0:
    resolution: {integrity: sha512-OYLsIGBB5Y5wjnSnQW6t3Xg7q3fQ7FWbw/vcXtORTnyaSFscOtABg+7Pnz6YZ6c27fG1/aN8CjfwoUEUIdwqWQ==}

  recma-stringify@1.0.0:
    resolution: {integrity: sha512-cjwII1MdIIVloKvC9ErQ+OgAtwHBmcZ0Bg4ciz78FtbT8In39aAYbaA7zvxQ61xVMSPE8WxhLwLbhif4Js2C+g==}

  rehype-recma@1.0.0:
    resolution: {integrity: sha512-lqA4rGUf1JmacCNWWZx0Wv1dHqMwxzsDWYMTowuplHF3xH0N/MmrZ/G3BDZnzAkRmxDadujCjaKM2hqYdCBOGw==}

  remark-mdx@3.1.0:
    resolution: {integrity: sha512-Ngl/H3YXyBV9RcRNdlYsZujAmhsxwzxpDzpDEhFBVAGthS4GDgnctpDjgFl/ULx5UEDzqtW1cyBSNKqYYrqLBA==}

  remark-parse@11.0.0:
    resolution: {integrity: sha512-FCxlKLNGknS5ba/1lmpYijMUzX2esxW5xQqjWxw2eHFfS2MSdaHVINFmhjo+qN1WhZhNimq0dZATN9pH0IDrpA==}

  remark-rehype@11.1.1:
    resolution: {integrity: sha512-g/osARvjkBXb6Wo0XvAeXQohVta8i84ACbenPpoSsxTOQH/Ae0/RGP4WZgnMH5pMLpsj4FG7OHmcIcXxpza8eQ==}

  require-directory@2.1.1:
    resolution: {integrity: sha512-fGxEI7+wsG9xrvdjsrlmL22OMTTiHRwAMroiEeMgq8gzoLC/PQr7RsRDSTLUg/bZAZtF+TVIkHc6/4RIKrui+Q==}
    engines: {node: '>=0.10.0'}

  resolve-from@4.0.0:
    resolution: {integrity: sha512-pb/MYmXstAkysRFx8piNI1tGFNQIFA3vkE3Gq4EuA1dF6gHp/+vgZqsCGJapvy8N3Q+4o7FwvquPJcnZ7RYy4g==}
    engines: {node: '>=4'}

  resolve.exports@2.0.3:
    resolution: {integrity: sha512-OcXjMsGdhL4XnbShKpAcSqPMzQoYkYyhbEaeSko47MjRP9NfEQMhZkXL1DoFlt9LWQn4YttrdnV6X2OiyzBi+A==}
    engines: {node: '>=10'}

  resolve@1.22.10:
    resolution: {integrity: sha512-NPRy+/ncIMeDlTAsuqwKIiferiawhefFJtkNSW0qZJEqMEb+qBt/77B/jGeeek+F0uOeN05CDa6HXbbIgtVX4w==}
    engines: {node: '>= 0.4'}
    hasBin: true

  restore-cursor@3.1.0:
    resolution: {integrity: sha512-l+sSefzHpj5qimhFSE5a8nufZYAM3sBSVMAPtYkmC+4EH2anSGaEMXSD0izRQbu9nfyQ9y5JrVmp7E8oZrUjvA==}
    engines: {node: '>=8'}

  retry-as-promised@7.0.4:
    resolution: {integrity: sha512-XgmCoxKWkDofwH8WddD0w85ZfqYz+ZHlr5yo+3YUCfycWawU56T5ckWXsScsj5B8tqUcIG67DxXByo3VUgiAdA==}

  retry@0.12.0:
    resolution: {integrity: sha512-9LkiTwjUh6rT555DtE9rTX+BKByPfrMzEAtnlEtdEwr3Nkffwiihqe2bWADg+OQRjt9gl6ICdmB/ZFDCGAtSow==}
    engines: {node: '>= 4'}

  reusify@1.0.4:
    resolution: {integrity: sha512-U9nH88a3fc/ekCF1l0/UP1IosiuIjyTh7hBvXVMHYgVcfGvt897Xguj2UOLDeI5BG2m7/uwyaLVT6fbtCwTyzw==}
    engines: {iojs: '>=1.0.0', node: '>=0.10.0'}

  rimraf@3.0.2:
    resolution: {integrity: sha512-JZkJMZkAGFFPP2YqXZXPbMlMBgsxzE8ILs4lMIX/2o0L9UBw9O/Y3o6wFw/i9YLapcUJWwqbi3kdxIPdC62TIA==}
    deprecated: Rimraf versions prior to v4 are no longer supported
    hasBin: true

  rollup@4.30.1:
    resolution: {integrity: sha512-mlJ4glW020fPuLi7DkM/lN97mYEZGWeqBnrljzN0gs7GLctqX3lNWxKQ7Gl712UAX+6fog/L3jh4gb7R6aVi3w==}
    engines: {node: '>=18.0.0', npm: '>=8.0.0'}
    hasBin: true

  run-parallel@1.2.0:
    resolution: {integrity: sha512-5l4VyZR86LZ/lDxZTR6jqL8AFE2S0IFLMP26AbjsLVADxHdhB/c0GUsH+y39UfCi3dzz8OlQuPmnaJOMoDHQBA==}

  safe-buffer@5.2.1:
    resolution: {integrity: sha512-rp3So07KcdmmKbGvgaNxQSJr7bGVSVk5S9Eq1F+ppbRo70+YeaDxkw5Dd8NPN+GD6bjnYm2VuPuCXmpuYvmCXQ==}

  safer-buffer@2.1.2:
    resolution: {integrity: sha512-YZo3K82SD7Riyi0E1EQPojLz7kpepnSQI9IyPbHHg1XXXevb5dJI7tpyN2ADxGcQbHG7vcyRHk0cbwqcQriUtg==}

  semver@7.6.3:
    resolution: {integrity: sha512-oVekP1cKtI+CTDvHWYFUcMtsK/00wmAEfyqKfNdARm8u1wNVhSgaX7A8d4UuIlUI5e84iEwOhs7ZPYRmzU9U6A==}
    engines: {node: '>=10'}
    hasBin: true

  send@0.18.0:
    resolution: {integrity: sha512-qqWzuOjSFOuqPjFe4NOsMLafToQQwBSOEpS+FwEt3A2V3vKubTquT3vmLTQpFgMXp8AlFWFuP1qKaJZOtPpVXg==}
    engines: {node: '>= 0.8.0'}

  send@0.19.0:
    resolution: {integrity: sha512-dW41u5VfLXu8SJh5bwRmyYUbAoSB3c9uQh6L8h/KtsFREPWpbX1lrljJo186Jc4nmci/sGUZ9a0a0J2zgfq2hw==}
    engines: {node: '>= 0.8.0'}

  sequelize-pool@7.1.0:
    resolution: {integrity: sha512-G9c0qlIWQSK29pR/5U2JF5dDQeqqHRragoyahj/Nx4KOOQ3CPPfzxnfqFPCSB7x5UgjOgnZ61nSxz+fjDpRlJg==}
    engines: {node: '>= 10.0.0'}

  sequelize@6.37.5:
    resolution: {integrity: sha512-10WA4poUb3XWnUROThqL2Apq9C2NhyV1xHPMZuybNMCucDsbbFuKg51jhmyvvAUyUqCiimwTZamc3AHhMoBr2Q==}
    engines: {node: '>=10.0.0'}
    peerDependencies:
      ibm_db: '*'
      mariadb: '*'
      mysql2: '*'
      oracledb: '*'
      pg: '*'
      pg-hstore: '*'
      snowflake-sdk: '*'
      sqlite3: '*'
      tedious: '*'
    peerDependenciesMeta:
      ibm_db:
        optional: true
      mariadb:
        optional: true
      mysql2:
        optional: true
      oracledb:
        optional: true
      pg:
        optional: true
      pg-hstore:
        optional: true
      snowflake-sdk:
        optional: true
      sqlite3:
        optional: true
      tedious:
        optional: true

  serve-static@1.16.0:
    resolution: {integrity: sha512-pDLK8zwl2eKaYrs8mrPZBJua4hMplRWJ1tIFksVC3FtBEBnl8dxgeHtsaMS8DhS9i4fLObaon6ABoc4/hQGdPA==}
    engines: {node: '>= 0.8.0'}

  set-blocking@2.0.0:
    resolution: {integrity: sha512-KiKBS8AnWGEyLzofFfmvKwpdPzqiy16LvQfK3yv/fVH7Bj13/wl3JSR1J+rfgRE9q7xUJK4qvgS8raSOeLUehw==}

  setprototypeof@1.2.0:
    resolution: {integrity: sha512-E5LDX7Wrp85Kil5bhZv46j8jOeboKq5JMmYM3gVGdGH8xFpPWXUMsNrlODCrkoxMEeNi/XZIwuRvY4XNwYMJpw==}

  sharp@0.33.5:
    resolution: {integrity: sha512-haPVm1EkS9pgvHrQ/F3Xy+hgcuMV0Wm9vfIBSiwZ05k+xgb0PkBQpGsAA/oWdDobNaZTH5ppvHtzCFbnSEwHVw==}
    engines: {node: ^18.17.0 || ^20.3.0 || >=21.0.0}

  shebang-command@2.0.0:
    resolution: {integrity: sha512-kHxr2zZpYtdmrN1qDjrrX/Z1rR1kG8Dx+gkpK1G4eXmvXswmcE1hTWBWYUzlraYw1/yZp6YuDY77YtvbN0dmDA==}
    engines: {node: '>=8'}

  shebang-regex@3.0.0:
    resolution: {integrity: sha512-7++dFhtcx3353uBaq8DDR4NuxBetBzC7ZQOhmTQInHEd6bSrXdiEyzCvG07Z44UYdLShWUyXt5M/yhz8ekcb1A==}
    engines: {node: '>=8'}

  side-channel-list@1.0.0:
    resolution: {integrity: sha512-FCLHtRD/gnpCiCHEiJLOwdmFP+wzCmDEkc9y7NsYxeF4u7Btsn1ZuwgwJGxImImHicJArLP4R0yX4c2KCrMrTA==}
    engines: {node: '>= 0.4'}

  side-channel-map@1.0.1:
    resolution: {integrity: sha512-VCjCNfgMsby3tTdo02nbjtM/ewra6jPHmpThenkTYh8pG9ucZ/1P8So4u4FGBek/BjpOVsDCMoLA/iuBKIFXRA==}
    engines: {node: '>= 0.4'}

  side-channel-weakmap@1.0.2:
    resolution: {integrity: sha512-WPS/HvHQTYnHisLo9McqBHOJk2FkHO/tlpvldyrnem4aeQp4hai3gythswg6p01oSoTl58rcpiFAjF2br2Ak2A==}
    engines: {node: '>= 0.4'}

  side-channel@1.1.0:
    resolution: {integrity: sha512-ZX99e6tRweoUXqR+VBrslhda51Nh5MTQwou5tnUDgbtyM0dBgmhEDtWGP/xbKn6hqfPRHujUNwz5fy/wbbhnpw==}
    engines: {node: '>= 0.4'}

  siginfo@2.0.0:
    resolution: {integrity: sha512-ybx0WO1/8bSBLEWXZvEd7gMW3Sn3JFlW3TvX1nREbDLRNQNaeNN8WK0meBwPdAaOI7TtRRRJn/Es1zhrrCHu7g==}

  signal-exit@3.0.7:
    resolution: {integrity: sha512-wnD2ZE+l+SPC/uoS0vXeE9L1+0wuaMqKlfz9AMUo38JsyLSBWSFcHR1Rri62LZc12vLr1gb3jl7iwQhgwpAbGQ==}

  signal-exit@4.1.0:
    resolution: {integrity: sha512-bzyZ1e88w9O1iNJbKnOlvYTrWPDl46O1bG0D3XInv+9tkPrxrN8jUUTiFlDkkmKWgn1M6CfIA13SuGqOa9Korw==}
    engines: {node: '>=14'}

  simple-concat@1.0.1:
    resolution: {integrity: sha512-cSFtAPtRhljv69IK0hTVZQ+OfE9nePi/rtJmw5UjHeVyVroEqJXP1sFztKUy1qU+xvz3u/sfYJLa947b7nAN2Q==}

  simple-get@4.0.1:
    resolution: {integrity: sha512-brv7p5WgH0jmQJr1ZDDfKDOSeWWg+OVypG99A/5vYGPqJ6pxiaHLy8nxtFjBA7oMa01ebA9gfh1uMCFqOuXxvA==}

  simple-swizzle@0.2.2:
    resolution: {integrity: sha512-JA//kQgZtbuY83m+xT+tXJkmJncGMTFT+C+g2h2R9uxkYIrE2yy9sgmcLhCnw57/WSD+Eh3J97FPEDFnbXnDUg==}

  sirv@2.0.4:
    resolution: {integrity: sha512-94Bdh3cC2PKrbgSOUqTiGPWVZeSiXfKOVZNJniWoqrWrRkB1CJzBU3NEbiTsPcYy1lDsANA/THzS+9WBiy5nfQ==}
    engines: {node: '>= 10'}

  sisteransi@1.0.5:
    resolution: {integrity: sha512-bLGGlR1QxBcynn2d5YmDX4MGjlZvy2MRBDRNHLJ8VI6l6+9FUiyTFNJ0IveOSP0bcXgVDPRcfGqA0pjaqUpfVg==}

  slash@3.0.0:
    resolution: {integrity: sha512-g9Q1haeby36OSStwb4ntCGGGaKsaVSjQ68fBxoQcutl5fS1vuY18H3wSt3jFyFtrkx+Kz0V1G85A4MyAdDMi2Q==}
    engines: {node: '>=8'}

  smart-buffer@4.2.0:
    resolution: {integrity: sha512-94hK0Hh8rPqQl2xXc3HsaBoOXKV20MToPkcXvwbISWLEs+64sBq5kFgn2kJDHb1Pry9yrP0dxrCI9RRci7RXKg==}
    engines: {node: '>= 6.0.0', npm: '>= 3.0.0'}

  socks-proxy-agent@6.2.1:
    resolution: {integrity: sha512-a6KW9G+6B3nWZ1yB8G7pJwL3ggLy1uTzKAgCb7ttblwqdz9fMGJUuTy3uFzEP48FAs9FLILlmzDlE2JJhVQaXQ==}
    engines: {node: '>= 10'}

  socks@2.8.3:
    resolution: {integrity: sha512-l5x7VUUWbjVFbafGLxPWkYsHIhEvmF85tbIeFZWc8ZPtoMyybuEhL7Jye/ooC4/d48FgOjSJXgsF/AJPYCW8Zw==}
    engines: {node: '>= 10.0.0', npm: '>= 3.0.0'}

  source-map-js@1.2.1:
    resolution: {integrity: sha512-UXWMKhLOwVKb728IUtQPXxfYU+usdybtUrK/8uGE8CQMvrhOpwvzDBwj0QhSL7MQc7vIsISBG8VQ8+IDQxpfQA==}
    engines: {node: '>=0.10.0'}

  source-map@0.7.4:
    resolution: {integrity: sha512-l3BikUxvPOcn5E74dZiq5BGsTb5yEwhaTSzccU6t4sDOH8NWJCstKO5QT2CvtFoK6F0saL7p9xHAqHOlCPJygA==}
    engines: {node: '>= 8'}

  space-separated-tokens@2.0.2:
    resolution: {integrity: sha512-PEGlAwrG8yXGXRjW32fGbg66JAlOAwbObuqVoJpv/mRgoWDQfgH1wDPvtzWyUSNAXBGSk8h755YDbbcEy3SH2Q==}

  specificity@1.0.0:
    resolution: {integrity: sha512-nCtHb5/MTfZ1D36EpLLz03AcUf1v+PxWFFieW4O721MaJUo/anSMckB94Ylj5VQPrjdlx+4BXcKD+s1N0yT+ww==}

  sprintf-js@1.0.3:
    resolution: {integrity: sha512-D9cPgkvLlV3t3IzL0D0YLvGA9Ahk4PcvVwUbN0dSGr1aP0Nrt4AEnTUbuGvquEC0mA64Gqt1fzirlRs5ibXx8g==}

  sprintf-js@1.1.3:
    resolution: {integrity: sha512-Oo+0REFV59/rz3gfJNKQiBlwfHaSESl1pcGyABQsnnIfWOFt6JNj5gCog2U6MLZ//IGYD+nA8nI+mTShREReaA==}

  sqlite3@5.1.7:
    resolution: {integrity: sha512-GGIyOiFaG+TUra3JIfkI/zGP8yZYLPQ0pl1bH+ODjiX57sPhrLU5sQJn1y9bDKZUFYkX1crlrPfSYt0BKKdkog==}

  ssri@8.0.1:
    resolution: {integrity: sha512-97qShzy1AiyxvPNIkLWoGua7xoQzzPjQ0HAH4B0rWKo7SZ6USuPcrUiAFrws0UH8RrbWmgq3LMTObhPIHbbBeQ==}
    engines: {node: '>= 8'}

  stackback@0.0.2:
    resolution: {integrity: sha512-1XMJE5fQo1jGH6Y/7ebnwPOBEkIEnT4QF32d5R1+VXdXveM0IBMJt8zfaxX1P3QhVwrYe+576+jkANtSS2mBbw==}

  statuses@2.0.1:
    resolution: {integrity: sha512-RwNA9Z/7PrK06rYLIzFMlaF+l73iwpzsqRIFgbMLbTcLD6cOao82TaWefPXQvB2fOC4AjuYSEndS7N/mTCbkdQ==}
    engines: {node: '>= 0.8'}

  std-env@3.8.0:
    resolution: {integrity: sha512-Bc3YwwCB+OzldMxOXJIIvC6cPRWr/LxOp48CdQTOkPyk/t4JWWJbrilwBd7RJzKV8QW7tJkcgAmeuLLJugl5/w==}

  string-width@4.2.3:
    resolution: {integrity: sha512-wKyQRQpjJ0sIp62ErSZdGsjMJWsap5oRNihHhu6G7JVO/9jIB6UyevL+tXuOqrng8j/cxKTWyWUwvSTriiZz/g==}
    engines: {node: '>=8'}

  string-width@5.1.2:
    resolution: {integrity: sha512-HnLOCR3vjcY8beoNLtcjZ5/nxn2afmME6lhrDrebokqMap+XbeW8n9TXpPDOqdGK5qcI3oT0GKTW6wC7EMiVqA==}
    engines: {node: '>=12'}

  string_decoder@1.3.0:
    resolution: {integrity: sha512-hkRX8U1WjJFd8LsDJ2yQ/wWWxaopEsABU1XfkM8A+j0+85JAGppt16cr1Whg6KIbb4okU6Mql6BOj+uup/wKeA==}

  stringify-entities@4.0.4:
    resolution: {integrity: sha512-IwfBptatlO+QCJUo19AqvrPNqlVMpW9YEL2LIVY+Rpv2qsjCGxaDLNRgeGsQWJhfItebuJhsGSLjaBbNSQ+ieg==}

  strip-ansi@6.0.1:
    resolution: {integrity: sha512-Y38VPSHcqkFrCpFnQ9vuSXmquuv5oXOKpGeT6aGrr3o3Gc9AlVa6JBfUSOCnbxGGZF+/0ooI7KrPuUSztUdU5A==}
    engines: {node: '>=8'}

  strip-ansi@7.1.0:
    resolution: {integrity: sha512-iq6eVVI64nQQTRYq2KtEg2d2uU7LElhTJwsH4YzIHZshxlgZms/wIc4VoDQTlG/IvVIrBKG06CrZnp0qv7hkcQ==}
    engines: {node: '>=12'}

  strip-bom@3.0.0:
    resolution: {integrity: sha512-vavAMRXOgBVNF6nyEEmL3DBK19iRpDcoIwW+swQ+CbGiu7lju6t+JklA1MHweoWtadgt4ISVUsXLyDq34ddcwA==}
    engines: {node: '>=4'}

  strip-json-comments@2.0.1:
    resolution: {integrity: sha512-4gB8na07fecVVkOI6Rs4e7T6NOTki5EmL7TUduTs6bu3EdnSycntVJ4re8kgZA+wx9IueI2Y11bfbgwtzuE0KQ==}
    engines: {node: '>=0.10.0'}

  strip-json-comments@3.1.1:
    resolution: {integrity: sha512-6fPc+R4ihwqP6N/aIv2f1gMH8lOVtWQHoqC4yK6oSDVVocumAsfCqjkXnqiYMhmMwS/mEHLp7Vehlt3ql6lEig==}
    engines: {node: '>=8'}

  strip-literal@1.3.0:
    resolution: {integrity: sha512-PugKzOsyXpArk0yWmUwqOZecSO0GH0bPoctLcqNDH9J04pVW3lflYE0ujElBGTloevcxF5MofAOZ7C5l2b+wLg==}

  style-to-object@1.0.8:
    resolution: {integrity: sha512-xT47I/Eo0rwJmaXC4oilDGDWLohVhR6o/xAQcPQN8q6QBuZVL8qMYL85kLmST5cPjAorwvqIA4qXTRQoYHaL6g==}

  sucrase@3.35.0:
    resolution: {integrity: sha512-8EbVDiu9iN/nESwxeSxDKe0dunta1GOlHufmSSXxMD2z2/tMZpDMpvXQGsc+ajGo8y2uYUmixaSRUc/QPoQ0GA==}
    engines: {node: '>=16 || 14 >=14.17'}
    hasBin: true

  supports-color@7.2.0:
    resolution: {integrity: sha512-qpCAvRl9stuOHveKsn7HncJRvv501qIacKzQlO/+Lwxc9+0q2wLyv4Dfvt80/DPn2pqOBsJdDiogXGR9+OvwRw==}
    engines: {node: '>=8'}

  supports-preserve-symlinks-flag@1.0.0:
    resolution: {integrity: sha512-ot0WnXS9fgdkgIcePe6RHNk1WA8+muPa6cSjeR3V8K27q9BB1rTE3R1p7Hv0z1ZyAc8s6Vvv8DIyWf681MAt0w==}
    engines: {node: '>= 0.4'}

  svgo@3.3.2:
    resolution: {integrity: sha512-OoohrmuUlBs8B8o6MB2Aevn+pRIH9zDALSR+6hhqVfa6fRwG/Qw9VUMSMW9VNg2CFc/MTIfabtdOVl9ODIJjpw==}
    engines: {node: '>=14.0.0'}
    hasBin: true

  tabbable@6.2.0:
    resolution: {integrity: sha512-Cat63mxsVJlzYvN51JmVXIgNoUokrIaT2zLclCXjRd8boZ0004U4KCs/sToJ75C6sdlByWxpYnb5Boif1VSFew==}

  tailwind-merge@1.14.0:
    resolution: {integrity: sha512-3mFKyCo/MBcgyOTlrY8T7odzZFx+w+qKSMAmdFzRvqBfLlSigU6TZnlFHK0lkMwj9Bj8OYU+9yW9lmGuS0QEnQ==}

  tailwindcss-animate@1.0.7:
    resolution: {integrity: sha512-bl6mpH3T7I3UFxuvDEXLxy/VuFxBk5bbzplh7tXI68mwMokNYd1t9qPBHlnyTwfa4JGC4zP516I1hYYtQ/vspA==}
    peerDependencies:
      tailwindcss: '>=3.0.0 || insiders'

  tailwindcss@3.4.17:
    resolution: {integrity: sha512-w33E2aCvSDP0tW9RZuNXadXlkHXqFzSkQew/aIa2i/Sj8fThxwovwlXHSPXTbAHwEIhBFXAedUhP2tueAKP8Og==}
    engines: {node: '>=14.0.0'}
    hasBin: true

  tar-fs@2.1.2:
    resolution: {integrity: sha512-EsaAXwxmx8UB7FRKqeozqEPop69DXcmYwTQwXvyAPF352HJsPdkVhvTaDPYqfNgruveJIJy3TA2l+2zj8LJIJA==}

  tar-stream@2.2.0:
    resolution: {integrity: sha512-ujeqbceABgwMZxEJnk2HDY2DlnUZ+9oEcb1KzTVfYHio0UE6dG71n60d8D2I4qNvleWrrXpmjpt7vZeF1LnMZQ==}
    engines: {node: '>=6'}

  tar@6.2.1:
    resolution: {integrity: sha512-DZ4yORTwrbTj/7MZYq2w+/ZFdI6OZ/f9SFHR+71gIVUZhOQPHzVCLpvRnPgyaMpfWxxk/4ONva3GQSyNIKRv6A==}
    engines: {node: '>=10'}

  text-table@0.2.0:
    resolution: {integrity: sha512-N+8UisAXDGk8PFXP4HAzVR9nbfmVJ3zYLAWiTIoqC5v5isinhr+r5uaO8+7r3BMfuNIufIsA7RdpVgacC2cSpw==}

  thenify-all@1.6.0:
    resolution: {integrity: sha512-RNxQH/qI8/t3thXJDwcstUO4zeqo64+Uy/+sNVRBx4Xn2OX+OZ9oP+iJnNFqplFra2ZUVeKCSa2oVWi3T4uVmA==}
    engines: {node: '>=0.8'}

  thenify@3.3.1:
    resolution: {integrity: sha512-RVZSIV5IG10Hk3enotrhvz0T9em6cyHBLkH/YAZuKqd8hRkKhSfCGIcP2KUY0EPxndzANBmNllzWPwak+bheSw==}

  tinybench@2.9.0:
    resolution: {integrity: sha512-0+DUvqWMValLmha6lr4kD8iAMK1HzV0/aKnCtWb9v9641TnP/MFb7Pc2bxoxQjTXAErryXVgUOfv2YqNllqGeg==}

  tinypool@0.7.0:
    resolution: {integrity: sha512-zSYNUlYSMhJ6Zdou4cJwo/p7w5nmAH17GRfU/ui3ctvjXFErXXkruT4MWW6poDeXgCaIBlGLrfU6TbTXxyGMww==}
    engines: {node: '>=14.0.0'}

  tinyspy@2.2.1:
    resolution: {integrity: sha512-KYad6Vy5VDWV4GH3fjpseMQ/XU2BhIYP7Vzd0LG44qRWm/Yt2WCOTicFdvmgo6gWaqooMQCawTtILVQJupKu7A==}
    engines: {node: '>=14.0.0'}

  tmp@0.2.3:
    resolution: {integrity: sha512-nZD7m9iCPC5g0pYmcaxogYKggSfLsdxl8of3Q/oIbqCqLLIO9IAF0GWjX1z9NZRHPiXv8Wex4yDCaZsgEw0Y8w==}
    engines: {node: '>=14.14'}

  to-regex-range@5.0.1:
    resolution: {integrity: sha512-65P7iz6X5yEr1cwcgvQxbbIw7Uk3gOy5dIdtZ4rDveLqhrdJP+Li/Hx6tyK0NEb+2GCyneCMJiGqrADCSNk8sQ==}
    engines: {node: '>=8.0'}

  toidentifier@1.0.1:
    resolution: {integrity: sha512-o5sSPKEkg/DIQNmH43V0/uerLrpzVedkUh8tGNvaeXpfpuwjKenlSox/2O/BTlZUtEe+JG7s5YhEz608PlAHRA==}
    engines: {node: '>=0.6'}

  toposort-class@1.0.1:
    resolution: {integrity: sha512-OsLcGGbYF3rMjPUf8oKktyvCiUxSbqMMS39m33MAjLTC1DVIH6x3WSt63/M77ihI09+Sdfk1AXvfhCEeUmC7mg==}

  totalist@3.0.1:
    resolution: {integrity: sha512-sf4i37nQ2LBx4m3wB74y+ubopq6W/dIzXg0FDGjsYnZHVa1Da8FH853wlL2gtUhg+xJXjfk3kUZS3BRoQeoQBQ==}
    engines: {node: '>=6'}

  trim-lines@3.0.1:
    resolution: {integrity: sha512-kRj8B+YHZCc9kQYdWfJB2/oUl9rA99qbowYYBtr4ui4mZyAQ2JpvVBd/6U2YloATfqBhBTSMhTpgBHtU0Mf3Rg==}

  trough@2.2.0:
    resolution: {integrity: sha512-tmMpK00BjZiUyVyvrBK7knerNgmgvcV/KLVyuma/SC+TQN167GrMRciANTz09+k3zW8L8t60jWO1GpfkZdjTaw==}

  ts-api-utils@1.4.3:
    resolution: {integrity: sha512-i3eMG77UTMD0hZhgRS562pv83RC6ukSAC2GMNWc+9dieh/+jDM5u5YG+NHX6VNDRHQcHwmsTHctP9LhbC3WxVw==}
    engines: {node: '>=16'}
    peerDependencies:
      typescript: '>=4.2.0'

  ts-interface-checker@0.1.13:
    resolution: {integrity: sha512-Y/arvbn+rrz3JCKl9C4kVNfTfSm2/mEp5FSz5EsZSANGPSlQrpRI5M4PKF+mJnE52jOO90PnPSc3Ur3bTQw0gA==}

  tsconfck@3.1.4:
    resolution: {integrity: sha512-kdqWFGVJqe+KGYvlSO9NIaWn9jT1Ny4oKVzAJsKii5eoE9snzTJzL4+MMVOMn+fikWGFmKEylcXL710V/kIPJQ==}
    engines: {node: ^18 || >=20}
    hasBin: true
    peerDependencies:
      typescript: ^5.0.0
    peerDependenciesMeta:
      typescript:
        optional: true

  tsconfig-paths@4.2.0:
    resolution: {integrity: sha512-NoZ4roiN7LnbKn9QqE1amc9DJfzvZXxF4xDavcOWt1BPkdx+m+0gJuPM+S0vCe7zTJMYUP0R8pO2XMr+Y8oLIg==}
    engines: {node: '>=6'}

  tslib@2.8.1:
    resolution: {integrity: sha512-oJFu94HQb+KVduSUQL7wnpmqnfmLsOA/nAh6b6EH0wCEoK0/mPeXU6c3wKDV83MkOuHPRHtSXKKU99IBazS/2w==}

  tunnel-agent@0.6.0:
    resolution: {integrity: sha512-McnNiV1l8RYeY8tBgEpuodCC1mLUdbSN+CYBL7kJsJNInOP8UjDDEwdk6Mw60vdLLrr5NHKZhMAOSrR2NZuQ+w==}

  type-check@0.4.0:
    resolution: {integrity: sha512-XleUoc9uwGXqjWwXaUTZAmzMcFZ5858QA2vvx1Ur5xIcixXIP+8LnFDgRplU30us6teqdlskFfu+ae4K79Ooew==}
    engines: {node: '>= 0.8.0'}

  type-detect@4.1.0:
    resolution: {integrity: sha512-Acylog8/luQ8L7il+geoSxhEkazvkslg7PSNKOX59mbB9cOveP5aq9h74Y7YU8yDpJwetzQQrfIwtf4Wp4LKcw==}
    engines: {node: '>=4'}

  type-fest@0.20.2:
    resolution: {integrity: sha512-Ne+eE4r0/iWnpAxD852z3A+N0Bt5RN//NjJwRd2VFHEmrywxf5vsZlh4R6lixl6B+wz/8d+maTSAkN1FIkI3LQ==}
    engines: {node: '>=10'}

  type-is@1.6.18:
    resolution: {integrity: sha512-TkRKr9sUTxEH8MdfuCSP7VizJyzRNMjj2J2do2Jr3Kym598JVdEksuzPQCnlFPW4ky9Q+iA+ma9BGm06XQBy8g==}
    engines: {node: '>= 0.6'}

  typescript@5.4.5:
    resolution: {integrity: sha512-vcI4UpRgg81oIRUFwR0WSIHKt11nJ7SAVlYNIu+QpqeyXP+gpQJy/Z4+F0aGxSE4MqwjyXvW/TzgkLAx2AGHwQ==}
    engines: {node: '>=14.17'}
    hasBin: true

  ufo@1.5.4:
    resolution: {integrity: sha512-UsUk3byDzKd04EyoZ7U4DOlxQaD14JUKQl6/P7wiX4FNvUfm3XL246n9W5AmqwW5RSFJ27NAuM0iLscAOYUiGQ==}

  undici-types@5.26.5:
    resolution: {integrity: sha512-JlCMO+ehdEIKqlFxk6IfVoAUVmgz7cU7zD/h9XZ0qzeosSHmUJVOzSQvvYSYWXkFXC+IfLKSIffhv0sVZup6pA==}

  undici@7.2.2:
    resolution: {integrity: sha512-j/M0BQelSQHcq2Fhc1fUMszXtLx+RsZR5IkXx07knZMICLTzRzsW0tbTI9e9N40RftPUkFP8j4qOjKJa5aTCzw==}
    engines: {node: '>=20.18.1'}

  unified@11.0.5:
    resolution: {integrity: sha512-xKvGhPWw3k84Qjh8bI3ZeJjqnyadK+GEFtazSfZv/rKeTkTjOJho6mFqh2SM96iIcZokxiOpg78GazTSg8+KHA==}

  unique-filename@1.1.1:
    resolution: {integrity: sha512-Vmp0jIp2ln35UTXuryvjzkjGdRyf9b2lTXuSYUiPmzRcl3FDtYqAwOnTJkAngD9SWhnoJzDbTKwaOrZ+STtxNQ==}

  unique-slug@2.0.2:
    resolution: {integrity: sha512-zoWr9ObaxALD3DOPfjPSqxt4fnZiWblxHIgeWqW8x7UqDzEtHEQLzji2cuJYQFCU6KmoJikOYAZlrTHHebjx2w==}

  unist-util-is@6.0.0:
    resolution: {integrity: sha512-2qCTHimwdxLfz+YzdGfkqNlH0tLi9xjTnHddPmJwtIG9MGsdbutfTc4P+haPD7l7Cjxf/WZj+we5qfVPvvxfYw==}

  unist-util-position-from-estree@2.0.0:
    resolution: {integrity: sha512-KaFVRjoqLyF6YXCbVLNad/eS4+OfPQQn2yOd7zF/h5T/CSL2v8NpN6a5TPvtbXthAGw5nG+PuTtq+DdIZr+cRQ==}

  unist-util-position@5.0.0:
    resolution: {integrity: sha512-fucsC7HjXvkB5R3kTCO7kUjRdrS0BJt3M/FPxmHMBOm8JQi2BsHAHFsy27E0EolP8rp0NzXsJ+jNPyDWvOJZPA==}

  unist-util-stringify-position@4.0.0:
    resolution: {integrity: sha512-0ASV06AAoKCDkS2+xw5RXJywruurpbC4JZSm7nr7MOt1ojAzvyyaO+UxZf18j8FCF6kmzCZKcAgN/yu2gm2XgQ==}

  unist-util-visit-parents@6.0.1:
    resolution: {integrity: sha512-L/PqWzfTP9lzzEa6CKs0k2nARxTdZduw3zyh8d2NVBnsyvHjSX4TWse388YrrQKbvI8w20fGjGlhgT96WwKykw==}

  unist-util-visit@5.0.0:
    resolution: {integrity: sha512-MR04uvD+07cwl/yhVuVWAtw+3GOR/knlL55Nd/wAdblk27GCVt3lqpTivy/tkJcZoNPzTwS1Y+KMojlLDhoTzg==}

  unpipe@1.0.0:
    resolution: {integrity: sha512-pjy2bYhSsufwWlKwPc+l3cN7+wuJlK6uz0YdJEOlQDbl6jo/YlPi4mb8agUkVC8BF7V8NuzeyPNqRksA3hztKQ==}
    engines: {node: '>= 0.8'}

  update-browserslist-db@1.1.2:
    resolution: {integrity: sha512-PPypAm5qvlD7XMZC3BujecnaOxwhrtoFR+Dqkk5Aa/6DssiH0ibKoketaj9w8LP7Bont1rYeoV5plxD7RTEPRg==}
    hasBin: true
    peerDependencies:
      browserslist: '>= 4.21.0'

  uri-js@4.4.1:
    resolution: {integrity: sha512-7rKUyy33Q1yc98pQ1DAmLtwX109F7TIfWlW1Ydo8Wl1ii1SeHieeh0HHfPeL2fMXK6z0s8ecKs9frCuLJvndBg==}

  util-deprecate@1.0.2:
    resolution: {integrity: sha512-EPD5q1uXyFxJpCrLnCc1nHnq3gOa6DZBocAIiI2TaSCA7VCJ1UJDMagCzIkXNsUYfD1daK//LTEQ8xiIbrHtcw==}

  utils-merge@1.0.1:
    resolution: {integrity: sha512-pMZTvIkT1d+TFGvDOqodOclx0QWkkgi6Tdoa8gC8ffGAAqz9pzPTZWAybbsHHoED/ztMtkv/VoYTYyShUn81hA==}
    engines: {node: '>= 0.4.0'}

  uuid@8.3.2:
    resolution: {integrity: sha512-+NYs2QeMWy+GWFOEm9xnn6HCDp0l7QBD7ml8zLUmJ+93Q5NF0NocErnwkTkXVFNiX3/fpC6afS8Dhb/gz7R7eg==}
    hasBin: true

  valibot@0.42.1:
    resolution: {integrity: sha512-3keXV29Ar5b//Hqi4MbSdV7lfVp6zuYLZuA9V1PvQUsXqogr+u5lvLPLk3A4f74VUXDnf/JfWMN6sB+koJ/FFw==}
    peerDependencies:
      typescript: '>=5'
    peerDependenciesMeta:
      typescript:
        optional: true

  validator@13.12.0:
    resolution: {integrity: sha512-c1Q0mCiPlgdTVVVIJIrBuxNicYE+t/7oKeI9MWLj3fh/uq2Pxh/3eeWbVZ4OcGW1TUf53At0njHw5SMdA3tmMg==}
    engines: {node: '>= 0.10'}

  vary@1.1.2:
    resolution: {integrity: sha512-BNGbWLfd0eUPabhkXUVm0j8uuvREyTh5ovRa/dyow/BqAbZJyC+5fU+IzQOzmAKzYqYRAISoRhdQr3eIZ/PXqg==}
    engines: {node: '>= 0.8'}

  vfile-message@4.0.2:
    resolution: {integrity: sha512-jRDZ1IMLttGj41KcZvlrYAaI3CfqpLpfpf+Mfig13viT6NKvRzWZ+lXz0Y5D60w6uJIBAOGq9mSHf0gktF0duw==}

  vfile@6.0.2:
    resolution: {integrity: sha512-zND7NlS8rJYb/sPqkb13ZvbbUoExdbi4w3SfRrMq6R3FvnLQmmfpajJNITuuYm6AZ5uao9vy4BAos3EXBPf2rg==}

  vite-imagetools@7.0.5:
    resolution: {integrity: sha512-OOvVnaBTqJJ2J7X1cM1qpH4pj9jsfTxia1VSuWeyXtf+OnP8d0YI1LHpv8y2NT47wg+n7XiTgh3BvcSffuBWrw==}
    engines: {node: '>=18.0.0'}

  vite-node@0.34.6:
    resolution: {integrity: sha512-nlBMJ9x6n7/Amaz6F3zJ97EBwR2FkzhBRxF5e+jE6LA3yi6Wtc2lyTij1OnDMIr34v5g/tVQtsVAzhT0jc5ygA==}
    engines: {node: '>=v14.18.0'}
    hasBin: true

  vite-tsconfig-paths@4.3.2:
    resolution: {integrity: sha512-0Vd/a6po6Q+86rPlntHye7F31zA2URZMbH8M3saAZ/xR9QoGN/L21bxEGfXdWmFdNkqPpRdxFT7nmNe12e9/uA==}
    peerDependencies:
      vite: '*'
    peerDependenciesMeta:
      vite:
        optional: true

  vite@5.3.5:
    resolution: {integrity: sha512-MdjglKR6AQXQb9JGiS7Rc2wC6uMjcm7Go/NHNO63EwiJXfuk9PgqiP/n5IDJCziMkfw9n4Ubp7lttNwz+8ZVKA==}
    engines: {node: ^18.0.0 || >=20.0.0}
    hasBin: true
    peerDependencies:
      '@types/node': ^18.0.0 || >=20.0.0
      less: '*'
      lightningcss: ^1.21.0
      sass: '*'
      stylus: '*'
      sugarss: '*'
      terser: ^5.4.0
    peerDependenciesMeta:
      '@types/node':
        optional: true
      less:
        optional: true
      lightningcss:
        optional: true
      sass:
        optional: true
      stylus:
        optional: true
      sugarss:
        optional: true
      terser:
        optional: true

  vitest@0.34.6:
    resolution: {integrity: sha512-+5CALsOvbNKnS+ZHMXtuUC7nL8/7F1F2DnHGjSsszX8zCjWSSviphCb/NuS9Nzf4Q03KyyDRBAXhF/8lffME4Q==}
    engines: {node: '>=v14.18.0'}
    hasBin: true
    peerDependencies:
      '@edge-runtime/vm': '*'
      '@vitest/browser': '*'
      '@vitest/ui': '*'
      happy-dom: '*'
      jsdom: '*'
      playwright: '*'
      safaridriver: '*'
      webdriverio: '*'
    peerDependenciesMeta:
      '@edge-runtime/vm':
        optional: true
      '@vitest/browser':
        optional: true
      '@vitest/ui':
        optional: true
      happy-dom:
        optional: true
      jsdom:
        optional: true
      playwright:
        optional: true
      safaridriver:
        optional: true
      webdriverio:
        optional: true

  wcwidth@1.0.1:
    resolution: {integrity: sha512-XHPEwS0q6TaxcvG85+8EYkbiCux2XtWG2mkc47Ng2A77BQu9+DqIOJldST4HgPkuea7dvKSj5VgX3P1d4rW8Tg==}

  which@2.0.2:
    resolution: {integrity: sha512-BLI3Tl1TW3Pvl70l3yq3Y64i+awpwXqsGBYWkkqMtnbXgrMD+yj7rhW0kuEDxzJaYXGjEW5ogapKNMEKNMjibA==}
    engines: {node: '>= 8'}
    hasBin: true

  why-is-node-running@2.3.0:
    resolution: {integrity: sha512-hUrmaWBdVDcxvYqnyh09zunKzROWjbZTiNy8dBEjkS7ehEDQibXJ7XvlmtbwuTclUiIyN+CyXQD4Vmko8fNm8w==}
    engines: {node: '>=8'}
    hasBin: true

  wide-align@1.1.5:
    resolution: {integrity: sha512-eDMORYaPNZ4sQIuuYPDHdQvf4gyCF9rEEV/yPxGfwPkRodwEgiMUUXTx/dex+Me0wxx53S+NgUHaP7y3MGlDmg==}

  wkx@0.5.0:
    resolution: {integrity: sha512-Xng/d4Ichh8uN4l0FToV/258EjMGU9MGcA0HV2d9B/ZpZB3lqQm7nkOdZdm5GhKtLLhAE7PiVQwN4eN+2YJJUg==}

  word-wrap@1.2.5:
    resolution: {integrity: sha512-BN22B5eaMMI9UMtjrGd5g5eCYPpCPDUy0FJXbYsaT5zYxjFOckS53SQDE3pWkVoWpHXVb3BrYcEN4Twa55B5cA==}
    engines: {node: '>=0.10.0'}

  wrap-ansi@7.0.0:
    resolution: {integrity: sha512-YVGIj2kamLSTxw6NsZjoBxfSwsn0ycdesmc4p+Q21c5zPuZ1pl+NfxVdxPtdHvmNVOQ6XSYG4AUtyt/Fi7D16Q==}
    engines: {node: '>=10'}

  wrap-ansi@8.1.0:
    resolution: {integrity: sha512-si7QWI6zUMq56bESFvagtmzMdGOtoxfR+Sez11Mobfc7tm+VkUckk9bW2UeffTGVUbOksxmSw0AA2gs8g71NCQ==}
    engines: {node: '>=12'}

  wrappy@1.0.2:
    resolution: {integrity: sha512-l4Sp/DRseor9wL6EvV2+TuQn63dMkPjZ/sp9XkghTEbV9KlPS1xUsZ3u7/IQO4wxtcFB4bgpQPRcR3QCvezPcQ==}

  y18n@5.0.8:
    resolution: {integrity: sha512-0pfFzegeDWJHJIAmTLRP2DwHjdF5s7jo9tuztdQxAhINCdvS+3nGINqPd00AphqJR/0LhANUS6/+7SCb98YOfA==}
    engines: {node: '>=10'}

  yallist@4.0.0:
    resolution: {integrity: sha512-3wdGidZyq5PB084XLES5TpOSRA3wjXAlIWMhum2kRcv/41Sn2emQ0dycQW4uZXLejwKvg6EsvbdlVL+FYEct7A==}

  yaml@2.7.0:
    resolution: {integrity: sha512-+hSoy/QHluxmC9kCIJyL/uyFmLmc+e5CFR5Wa+bpIhIj85LVb9ZH2nVnqrHoSvKogwODv0ClqZkmiSSaIH5LTA==}
    engines: {node: '>= 14'}
    hasBin: true

  yargs-parser@21.1.1:
    resolution: {integrity: sha512-tVpsJW7DdjecAiFpbIB1e3qxIQsE6NoPc5/eTdrbbIC4h0LVsWhnoa3g+m2HclBIujHzsxZ4VJVA+GUuc2/LBw==}
    engines: {node: '>=12'}

  yargs@17.7.2:
    resolution: {integrity: sha512-7dSzzRQ++CKnNI/krKnYRV7JKKPUXMEh61soaHKg9mrWEhzFWhFnxPxGl+69cD1Ou63C13NUPCnmIcrvqCuM6w==}
    engines: {node: '>=12'}

  yocto-queue@0.1.0:
    resolution: {integrity: sha512-rVksvsnNCdJ/ohGc6xgPwyN8eheCxsiLM8mxuE/t/mOVqJewPuO1miLpTHQiRgTKCLexL4MeAFVagts7HmNZ2Q==}
    engines: {node: '>=10'}

  yocto-queue@1.1.1:
    resolution: {integrity: sha512-b4JR1PFR10y1mKjhHY9LaGo6tmrgjit7hxVIeAmyMw3jegXR4dhYqLaQF5zMXZxY7tLpMyJeLjr1C4rLmkVe8g==}
    engines: {node: '>=12.20'}

  zod@3.22.4:
    resolution: {integrity: sha512-iC+8Io04lddc+mVqQ9AZ7OQ2MrUKGN+oIQyq1vemgt46jwCwLfhq7/pwnBnNXXXZb8VTVLKwp9EDkx+ryxIWmg==}

  zwitch@2.0.4:
    resolution: {integrity: sha512-bXE4cR/kVZhKZX/RjPEflHaKVhUVl85noU3v6b8apfQEc1x4A+zBxjZ4lN8LqGd6WZ3dl98pY4o717VFmoPp+A==}

snapshots:

  '@alloc/quick-lru@5.2.0': {}

  '@biomejs/biome@1.9.4':
    optionalDependencies:
      '@biomejs/cli-darwin-arm64': 1.9.4
      '@biomejs/cli-darwin-x64': 1.9.4
      '@biomejs/cli-linux-arm64': 1.9.4
      '@biomejs/cli-linux-arm64-musl': 1.9.4
      '@biomejs/cli-linux-x64': 1.9.4
      '@biomejs/cli-linux-x64-musl': 1.9.4
      '@biomejs/cli-win32-arm64': 1.9.4
      '@biomejs/cli-win32-x64': 1.9.4

  '@biomejs/cli-darwin-arm64@1.9.4':
    optional: true

  '@biomejs/cli-darwin-x64@1.9.4':
    optional: true

  '@biomejs/cli-linux-arm64-musl@1.9.4':
    optional: true

  '@biomejs/cli-linux-arm64@1.9.4':
    optional: true

  '@biomejs/cli-linux-x64-musl@1.9.4':
    optional: true

  '@biomejs/cli-linux-x64@1.9.4':
    optional: true

  '@biomejs/cli-win32-arm64@1.9.4':
    optional: true

  '@biomejs/cli-win32-x64@1.9.4':
    optional: true

  '@builder.io/qwik-city@1.12.0(acorn@8.14.0)(rollup@4.30.1)(typescript@5.4.5)(vite@5.3.5(@types/node@20.14.11))':
    dependencies:
      '@mdx-js/mdx': 3.1.0(acorn@8.14.0)
      '@types/mdx': 2.0.13
      source-map: 0.7.4
      svgo: 3.3.2
      undici: 7.2.2
      valibot: 0.42.1(typescript@5.4.5)
      vfile: 6.0.2
      vite: 5.3.5(@types/node@20.14.11)
      vite-imagetools: 7.0.5(rollup@4.30.1)
      zod: 3.22.4
    transitivePeerDependencies:
      - acorn
      - rollup
      - supports-color
      - typescript

  '@builder.io/qwik@1.12.0(vite@5.3.5(@types/node@20.14.11))':
    dependencies:
      csstype: 3.1.3
      vite: 5.3.5(@types/node@20.14.11)

  '@clack/core@0.3.5':
    dependencies:
      picocolors: 1.1.1
      sisteransi: 1.0.5

  '@clack/prompts@0.7.0':
    dependencies:
      '@clack/core': 0.3.5
      picocolors: 1.1.1
      sisteransi: 1.0.5

  '@emnapi/core@1.3.1':
    dependencies:
      '@emnapi/wasi-threads': 1.0.1
      tslib: 2.8.1

  '@emnapi/runtime@1.3.1':
    dependencies:
      tslib: 2.8.1

  '@emnapi/wasi-threads@1.0.1':
    dependencies:
      tslib: 2.8.1

  '@esbuild/aix-ppc64@0.21.5':
    optional: true

  '@esbuild/android-arm64@0.21.5':
    optional: true

  '@esbuild/android-arm@0.21.5':
    optional: true

  '@esbuild/android-x64@0.21.5':
    optional: true

  '@esbuild/darwin-arm64@0.21.5':
    optional: true

  '@esbuild/darwin-x64@0.21.5':
    optional: true

  '@esbuild/freebsd-arm64@0.21.5':
    optional: true

  '@esbuild/freebsd-x64@0.21.5':
    optional: true

  '@esbuild/linux-arm64@0.21.5':
    optional: true

  '@esbuild/linux-arm@0.21.5':
    optional: true

  '@esbuild/linux-ia32@0.21.5':
    optional: true

  '@esbuild/linux-loong64@0.21.5':
    optional: true

  '@esbuild/linux-mips64el@0.21.5':
    optional: true

  '@esbuild/linux-ppc64@0.21.5':
    optional: true

  '@esbuild/linux-riscv64@0.21.5':
    optional: true

  '@esbuild/linux-s390x@0.21.5':
    optional: true

  '@esbuild/linux-x64@0.21.5':
    optional: true

  '@esbuild/netbsd-x64@0.21.5':
    optional: true

  '@esbuild/openbsd-x64@0.21.5':
    optional: true

  '@esbuild/sunos-x64@0.21.5':
    optional: true

  '@esbuild/win32-arm64@0.21.5':
    optional: true

  '@esbuild/win32-ia32@0.21.5':
    optional: true

  '@esbuild/win32-x64@0.21.5':
    optional: true

  '@eslint-community/eslint-utils@4.4.1(eslint@8.57.0)':
    dependencies:
      eslint: 8.57.0
      eslint-visitor-keys: 3.4.3

  '@eslint-community/regexpp@4.12.1': {}

  '@eslint/eslintrc@2.1.4':
    dependencies:
      ajv: 6.12.6
      debug: 4.4.0
      espree: 9.6.1
      globals: 13.24.0
      ignore: 5.3.2
      import-fresh: 3.3.0
      js-yaml: 4.1.0
      minimatch: 3.1.2
      strip-json-comments: 3.1.1
    transitivePeerDependencies:
      - supports-color

  '@eslint/js@8.57.0': {}

  '@floating-ui/core@1.6.9':
    dependencies:
      '@floating-ui/utils': 0.2.9

  '@floating-ui/dom@1.6.13':
    dependencies:
      '@floating-ui/core': 1.6.9
      '@floating-ui/utils': 0.2.9

  '@floating-ui/utils@0.2.9': {}

  '@gar/promisify@1.1.3':
    optional: true

<<<<<<< HEAD
  '@huggingface/inference@3.0.0':
=======
  '@huggingface/hub@1.0.0':
>>>>>>> 329bf44d
    dependencies:
      '@huggingface/tasks': 0.13.16

  '@huggingface/tasks@0.13.16': {}

  '@humanwhocodes/config-array@0.11.14':
    dependencies:
      '@humanwhocodes/object-schema': 2.0.3
      debug: 4.4.0
      minimatch: 3.1.2
    transitivePeerDependencies:
      - supports-color

  '@humanwhocodes/module-importer@1.0.1': {}

  '@humanwhocodes/object-schema@2.0.3': {}

  '@img/sharp-darwin-arm64@0.33.5':
    optionalDependencies:
      '@img/sharp-libvips-darwin-arm64': 1.0.4
    optional: true

  '@img/sharp-darwin-x64@0.33.5':
    optionalDependencies:
      '@img/sharp-libvips-darwin-x64': 1.0.4
    optional: true

  '@img/sharp-libvips-darwin-arm64@1.0.4':
    optional: true

  '@img/sharp-libvips-darwin-x64@1.0.4':
    optional: true

  '@img/sharp-libvips-linux-arm64@1.0.4':
    optional: true

  '@img/sharp-libvips-linux-arm@1.0.5':
    optional: true

  '@img/sharp-libvips-linux-s390x@1.0.4':
    optional: true

  '@img/sharp-libvips-linux-x64@1.0.4':
    optional: true

  '@img/sharp-libvips-linuxmusl-arm64@1.0.4':
    optional: true

  '@img/sharp-libvips-linuxmusl-x64@1.0.4':
    optional: true

  '@img/sharp-linux-arm64@0.33.5':
    optionalDependencies:
      '@img/sharp-libvips-linux-arm64': 1.0.4
    optional: true

  '@img/sharp-linux-arm@0.33.5':
    optionalDependencies:
      '@img/sharp-libvips-linux-arm': 1.0.5
    optional: true

  '@img/sharp-linux-s390x@0.33.5':
    optionalDependencies:
      '@img/sharp-libvips-linux-s390x': 1.0.4
    optional: true

  '@img/sharp-linux-x64@0.33.5':
    optionalDependencies:
      '@img/sharp-libvips-linux-x64': 1.0.4
    optional: true

  '@img/sharp-linuxmusl-arm64@0.33.5':
    optionalDependencies:
      '@img/sharp-libvips-linuxmusl-arm64': 1.0.4
    optional: true

  '@img/sharp-linuxmusl-x64@0.33.5':
    optionalDependencies:
      '@img/sharp-libvips-linuxmusl-x64': 1.0.4
    optional: true

  '@img/sharp-wasm32@0.33.5':
    dependencies:
      '@emnapi/runtime': 1.3.1
    optional: true

  '@img/sharp-win32-ia32@0.33.5':
    optional: true

  '@img/sharp-win32-x64@0.33.5':
    optional: true

  '@isaacs/cliui@8.0.2':
    dependencies:
      string-width: 5.1.2
      string-width-cjs: string-width@4.2.3
      strip-ansi: 7.1.0
      strip-ansi-cjs: strip-ansi@6.0.1
      wrap-ansi: 8.1.0
      wrap-ansi-cjs: wrap-ansi@7.0.0

  '@jest/schemas@29.6.3':
    dependencies:
      '@sinclair/typebox': 0.27.8

  '@jridgewell/gen-mapping@0.3.8':
    dependencies:
      '@jridgewell/set-array': 1.2.1
      '@jridgewell/sourcemap-codec': 1.5.0
      '@jridgewell/trace-mapping': 0.3.25

  '@jridgewell/resolve-uri@3.1.2': {}

  '@jridgewell/set-array@1.2.1': {}

  '@jridgewell/sourcemap-codec@1.5.0': {}

  '@jridgewell/trace-mapping@0.3.25':
    dependencies:
      '@jridgewell/resolve-uri': 3.1.2
      '@jridgewell/sourcemap-codec': 1.5.0

  '@mdx-js/mdx@3.1.0(acorn@8.14.0)':
    dependencies:
      '@types/estree': 1.0.6
      '@types/estree-jsx': 1.0.5
      '@types/hast': 3.0.4
      '@types/mdx': 2.0.13
      collapse-white-space: 2.1.0
      devlop: 1.1.0
      estree-util-is-identifier-name: 3.0.0
      estree-util-scope: 1.0.0
      estree-walker: 3.0.3
      hast-util-to-jsx-runtime: 2.3.2
      markdown-extensions: 2.0.0
      recma-build-jsx: 1.0.0
      recma-jsx: 1.0.0(acorn@8.14.0)
      recma-stringify: 1.0.0
      rehype-recma: 1.0.0
      remark-mdx: 3.1.0
      remark-parse: 11.0.0
      remark-rehype: 11.1.1
      source-map: 0.7.4
      unified: 11.0.5
      unist-util-position-from-estree: 2.0.0
      unist-util-stringify-position: 4.0.0
      unist-util-visit: 5.0.0
      vfile: 6.0.2
    transitivePeerDependencies:
      - acorn
      - supports-color

  '@napi-rs/wasm-runtime@0.2.4':
    dependencies:
      '@emnapi/core': 1.3.1
      '@emnapi/runtime': 1.3.1
      '@tybys/wasm-util': 0.9.0

  '@nodelib/fs.scandir@2.1.5':
    dependencies:
      '@nodelib/fs.stat': 2.0.5
      run-parallel: 1.2.0

  '@nodelib/fs.stat@2.0.5': {}

  '@nodelib/fs.walk@1.2.8':
    dependencies:
      '@nodelib/fs.scandir': 2.1.5
      fastq: 1.18.0

  '@npmcli/fs@1.1.1':
    dependencies:
      '@gar/promisify': 1.1.3
      semver: 7.6.3
    optional: true

  '@npmcli/move-file@1.1.2':
    dependencies:
      mkdirp: 1.0.4
      rimraf: 3.0.2
    optional: true

  '@nrwl/devkit@19.2.3(nx@20.3.1)':
    dependencies:
      '@nx/devkit': 19.2.3(nx@20.3.1)
    transitivePeerDependencies:
      - nx

  '@nx/devkit@19.2.3(nx@20.3.1)':
    dependencies:
      '@nrwl/devkit': 19.2.3(nx@20.3.1)
      ejs: 3.1.10
      enquirer: 2.3.6
      ignore: 5.3.2
      minimatch: 9.0.3
      nx: 20.3.1
      semver: 7.6.3
      tmp: 0.2.3
      tslib: 2.8.1
      yargs-parser: 21.1.1

  '@nx/nx-darwin-arm64@20.3.1':
    optional: true

  '@nx/nx-darwin-x64@20.3.1':
    optional: true

  '@nx/nx-freebsd-x64@20.3.1':
    optional: true

  '@nx/nx-linux-arm-gnueabihf@20.3.1':
    optional: true

  '@nx/nx-linux-arm64-gnu@20.3.1':
    optional: true

  '@nx/nx-linux-arm64-musl@20.3.1':
    optional: true

  '@nx/nx-linux-x64-gnu@20.3.1':
    optional: true

  '@nx/nx-linux-x64-musl@20.3.1':
    optional: true

  '@nx/nx-win32-arm64-msvc@20.3.1':
    optional: true

  '@nx/nx-win32-x64-msvc@20.3.1':
    optional: true

  '@oddbird/popover-polyfill@0.4.3': {}

  '@pkgjs/parseargs@0.11.0':
    optional: true

  '@polka/url@1.0.0-next.28': {}

  '@qwik-ui/headless@0.6.4(@builder.io/qwik@1.12.0(vite@5.3.5(@types/node@20.14.11)))':
    dependencies:
      '@builder.io/qwik': 1.12.0(vite@5.3.5(@types/node@20.14.11))
      '@floating-ui/core': 1.6.9
      '@floating-ui/dom': 1.6.13
      '@oddbird/popover-polyfill': 0.4.3
      body-scroll-lock-upgrade: 1.1.0
      focus-trap: 7.5.4

  '@qwik-ui/styled@0.3.0(@builder.io/qwik@1.12.0(vite@5.3.5(@types/node@20.14.11)))':
    dependencies:
      '@builder.io/qwik': 1.12.0(vite@5.3.5(@types/node@20.14.11))

  '@qwik-ui/utils@0.3.1':
    dependencies:
      clsx: 2.1.1
      qwik-themes: 0.2.0
      specificity: 1.0.0
      tailwind-merge: 1.14.0

  '@qwikest/icons@0.0.13(@builder.io/qwik@1.12.0(vite@5.3.5(@types/node@20.14.11)))':
    dependencies:
      '@builder.io/qwik': 1.12.0(vite@5.3.5(@types/node@20.14.11))

  '@rollup/pluginutils@5.1.4(rollup@4.30.1)':
    dependencies:
      '@types/estree': 1.0.6
      estree-walker: 2.0.2
      picomatch: 4.0.2
    optionalDependencies:
      rollup: 4.30.1

  '@rollup/rollup-android-arm-eabi@4.30.1':
    optional: true

  '@rollup/rollup-android-arm64@4.30.1':
    optional: true

  '@rollup/rollup-darwin-arm64@4.30.1':
    optional: true

  '@rollup/rollup-darwin-x64@4.30.1':
    optional: true

  '@rollup/rollup-freebsd-arm64@4.30.1':
    optional: true

  '@rollup/rollup-freebsd-x64@4.30.1':
    optional: true

  '@rollup/rollup-linux-arm-gnueabihf@4.30.1':
    optional: true

  '@rollup/rollup-linux-arm-musleabihf@4.30.1':
    optional: true

  '@rollup/rollup-linux-arm64-gnu@4.30.1':
    optional: true

  '@rollup/rollup-linux-arm64-musl@4.30.1':
    optional: true

  '@rollup/rollup-linux-loongarch64-gnu@4.30.1':
    optional: true

  '@rollup/rollup-linux-powerpc64le-gnu@4.30.1':
    optional: true

  '@rollup/rollup-linux-riscv64-gnu@4.30.1':
    optional: true

  '@rollup/rollup-linux-s390x-gnu@4.30.1':
    optional: true

  '@rollup/rollup-linux-x64-gnu@4.30.1':
    optional: true

  '@rollup/rollup-linux-x64-musl@4.30.1':
    optional: true

  '@rollup/rollup-win32-arm64-msvc@4.30.1':
    optional: true

  '@rollup/rollup-win32-ia32-msvc@4.30.1':
    optional: true

  '@rollup/rollup-win32-x64-msvc@4.30.1':
    optional: true

  '@sinclair/typebox@0.27.8': {}

  '@tootallnate/once@1.1.2':
    optional: true

  '@trysound/sax@0.2.0': {}

  '@tybys/wasm-util@0.9.0':
    dependencies:
      tslib: 2.8.1

  '@types/acorn@4.0.6':
    dependencies:
      '@types/estree': 1.0.6

  '@types/body-parser@1.19.5':
    dependencies:
      '@types/connect': 3.4.38
      '@types/node': 20.14.11

  '@types/chai-subset@1.3.5':
    dependencies:
      '@types/chai': 4.3.20

  '@types/chai@4.3.20': {}

  '@types/compression@1.7.5':
    dependencies:
      '@types/express': 4.17.21

  '@types/connect@3.4.38':
    dependencies:
      '@types/node': 20.14.11

  '@types/debug@4.1.12':
    dependencies:
      '@types/ms': 0.7.34

  '@types/eslint@8.56.10':
    dependencies:
      '@types/estree': 1.0.6
      '@types/json-schema': 7.0.15

  '@types/estree-jsx@1.0.5':
    dependencies:
      '@types/estree': 1.0.6

  '@types/estree@1.0.6': {}

  '@types/express-serve-static-core@4.19.6':
    dependencies:
      '@types/node': 20.14.11
      '@types/qs': 6.9.18
      '@types/range-parser': 1.2.7
      '@types/send': 0.17.4

  '@types/express@4.17.21':
    dependencies:
      '@types/body-parser': 1.19.5
      '@types/express-serve-static-core': 4.19.6
      '@types/qs': 6.9.18
      '@types/serve-static': 1.15.7

  '@types/hast@3.0.4':
    dependencies:
      '@types/unist': 3.0.3

  '@types/http-errors@2.0.4': {}

  '@types/json-schema@7.0.15': {}

  '@types/mdast@4.0.4':
    dependencies:
      '@types/unist': 3.0.3

  '@types/mdx@2.0.13': {}

  '@types/mime@1.3.5': {}

  '@types/ms@0.7.34': {}

  '@types/mustache@4.2.5': {}

  '@types/node@20.14.11':
    dependencies:
      undici-types: 5.26.5

  '@types/qs@6.9.18': {}

  '@types/range-parser@1.2.7': {}

  '@types/send@0.17.4':
    dependencies:
      '@types/mime': 1.3.5
      '@types/node': 20.14.11

  '@types/serve-static@1.15.7':
    dependencies:
      '@types/http-errors': 2.0.4
      '@types/node': 20.14.11
      '@types/send': 0.17.4

  '@types/unist@2.0.11': {}

  '@types/unist@3.0.3': {}

  '@types/validator@13.12.2': {}

  '@typescript-eslint/eslint-plugin@7.16.1(@typescript-eslint/parser@7.16.1(eslint@8.57.0)(typescript@5.4.5))(eslint@8.57.0)(typescript@5.4.5)':
    dependencies:
      '@eslint-community/regexpp': 4.12.1
      '@typescript-eslint/parser': 7.16.1(eslint@8.57.0)(typescript@5.4.5)
      '@typescript-eslint/scope-manager': 7.16.1
      '@typescript-eslint/type-utils': 7.16.1(eslint@8.57.0)(typescript@5.4.5)
      '@typescript-eslint/utils': 7.16.1(eslint@8.57.0)(typescript@5.4.5)
      '@typescript-eslint/visitor-keys': 7.16.1
      eslint: 8.57.0
      graphemer: 1.4.0
      ignore: 5.3.2
      natural-compare: 1.4.0
      ts-api-utils: 1.4.3(typescript@5.4.5)
    optionalDependencies:
      typescript: 5.4.5
    transitivePeerDependencies:
      - supports-color

  '@typescript-eslint/parser@7.16.1(eslint@8.57.0)(typescript@5.4.5)':
    dependencies:
      '@typescript-eslint/scope-manager': 7.16.1
      '@typescript-eslint/types': 7.16.1
      '@typescript-eslint/typescript-estree': 7.16.1(typescript@5.4.5)
      '@typescript-eslint/visitor-keys': 7.16.1
      debug: 4.4.0
      eslint: 8.57.0
    optionalDependencies:
      typescript: 5.4.5
    transitivePeerDependencies:
      - supports-color

  '@typescript-eslint/scope-manager@7.16.1':
    dependencies:
      '@typescript-eslint/types': 7.16.1
      '@typescript-eslint/visitor-keys': 7.16.1

  '@typescript-eslint/type-utils@7.16.1(eslint@8.57.0)(typescript@5.4.5)':
    dependencies:
      '@typescript-eslint/typescript-estree': 7.16.1(typescript@5.4.5)
      '@typescript-eslint/utils': 7.16.1(eslint@8.57.0)(typescript@5.4.5)
      debug: 4.4.0
      eslint: 8.57.0
      ts-api-utils: 1.4.3(typescript@5.4.5)
    optionalDependencies:
      typescript: 5.4.5
    transitivePeerDependencies:
      - supports-color

  '@typescript-eslint/types@7.16.1': {}

  '@typescript-eslint/typescript-estree@7.16.1(typescript@5.4.5)':
    dependencies:
      '@typescript-eslint/types': 7.16.1
      '@typescript-eslint/visitor-keys': 7.16.1
      debug: 4.4.0
      globby: 11.1.0
      is-glob: 4.0.3
      minimatch: 9.0.5
      semver: 7.6.3
      ts-api-utils: 1.4.3(typescript@5.4.5)
    optionalDependencies:
      typescript: 5.4.5
    transitivePeerDependencies:
      - supports-color

  '@typescript-eslint/utils@7.16.1(eslint@8.57.0)(typescript@5.4.5)':
    dependencies:
      '@eslint-community/eslint-utils': 4.4.1(eslint@8.57.0)
      '@typescript-eslint/scope-manager': 7.16.1
      '@typescript-eslint/types': 7.16.1
      '@typescript-eslint/typescript-estree': 7.16.1(typescript@5.4.5)
      eslint: 8.57.0
    transitivePeerDependencies:
      - supports-color
      - typescript

  '@typescript-eslint/visitor-keys@7.16.1':
    dependencies:
      '@typescript-eslint/types': 7.16.1
      eslint-visitor-keys: 3.4.3

  '@ungap/structured-clone@1.2.1': {}

  '@vitest/expect@0.34.6':
    dependencies:
      '@vitest/spy': 0.34.6
      '@vitest/utils': 0.34.6
      chai: 4.5.0

  '@vitest/runner@0.34.6':
    dependencies:
      '@vitest/utils': 0.34.6
      p-limit: 4.0.0
      pathe: 1.1.2

  '@vitest/snapshot@0.34.6':
    dependencies:
      magic-string: 0.30.17
      pathe: 1.1.2
      pretty-format: 29.7.0

  '@vitest/spy@0.34.6':
    dependencies:
      tinyspy: 2.2.1

  '@vitest/ui@0.34.7(vitest@0.34.6)':
    dependencies:
      '@vitest/utils': 0.34.7
      fast-glob: 3.3.3
      fflate: 0.8.2
      flatted: 3.3.2
      pathe: 1.1.2
      picocolors: 1.1.1
      sirv: 2.0.4
      vitest: 0.34.6(@vitest/ui@0.34.7)

  '@vitest/utils@0.34.6':
    dependencies:
      diff-sequences: 29.6.3
      loupe: 2.3.7
      pretty-format: 29.7.0

  '@vitest/utils@0.34.7':
    dependencies:
      diff-sequences: 29.6.3
      loupe: 2.3.7
      pretty-format: 29.7.0

  '@yarnpkg/lockfile@1.1.0': {}

  '@yarnpkg/parsers@3.0.2':
    dependencies:
      js-yaml: 3.14.1
      tslib: 2.8.1

  '@zkochan/js-yaml@0.0.7':
    dependencies:
      argparse: 2.0.1

  abbrev@1.1.1:
    optional: true

  accepts@1.3.8:
    dependencies:
      mime-types: 2.1.35
      negotiator: 0.6.3

  acorn-jsx@5.3.2(acorn@8.14.0):
    dependencies:
      acorn: 8.14.0

  acorn-walk@8.3.4:
    dependencies:
      acorn: 8.14.0

  acorn@8.14.0: {}

  agent-base@6.0.2:
    dependencies:
      debug: 4.4.0
    transitivePeerDependencies:
      - supports-color
    optional: true

  agentkeepalive@4.6.0:
    dependencies:
      humanize-ms: 1.2.1
    optional: true

  aggregate-error@3.1.0:
    dependencies:
      clean-stack: 2.2.0
      indent-string: 4.0.0
    optional: true

  ajv@6.12.6:
    dependencies:
      fast-deep-equal: 3.1.3
      fast-json-stable-stringify: 2.1.0
      json-schema-traverse: 0.4.1
      uri-js: 4.4.1

  ansi-colors@4.1.3: {}

  ansi-regex@5.0.1: {}

  ansi-regex@6.1.0: {}

  ansi-styles@4.3.0:
    dependencies:
      color-convert: 2.0.1

  ansi-styles@5.2.0: {}

  ansi-styles@6.2.1: {}

  ansis@2.3.0: {}

  any-promise@1.3.0: {}

  anymatch@3.1.3:
    dependencies:
      normalize-path: 3.0.0
      picomatch: 2.3.1

  aproba@2.0.0:
    optional: true

  are-we-there-yet@3.0.1:
    dependencies:
      delegates: 1.0.0
      readable-stream: 3.6.2
    optional: true

  arg@5.0.2: {}

  argparse@1.0.10:
    dependencies:
      sprintf-js: 1.0.3

  argparse@2.0.1: {}

  array-flatten@1.1.1: {}

  array-union@2.1.0: {}

  assertion-error@1.1.0: {}

  astring@1.9.0: {}

  async@3.2.6: {}

  asynckit@0.4.0: {}

  autoprefixer@10.4.20(postcss@8.5.1):
    dependencies:
      browserslist: 4.24.4
      caniuse-lite: 1.0.30001692
      fraction.js: 4.3.7
      normalize-range: 0.1.2
      picocolors: 1.1.1
      postcss: 8.5.1
      postcss-value-parser: 4.2.0

  axios@1.7.9:
    dependencies:
      follow-redirects: 1.15.9
      form-data: 4.0.1
      proxy-from-env: 1.1.0
    transitivePeerDependencies:
      - debug

  bail@2.0.2: {}

  balanced-match@1.0.2: {}

  base64-js@1.5.1: {}

  binary-extensions@2.3.0: {}

  bindings@1.5.0:
    dependencies:
      file-uri-to-path: 1.0.0

  bl@4.1.0:
    dependencies:
      buffer: 5.7.1
      inherits: 2.0.4
      readable-stream: 3.6.2

  body-parser@1.20.3:
    dependencies:
      bytes: 3.1.2
      content-type: 1.0.5
      debug: 2.6.9
      depd: 2.0.0
      destroy: 1.2.0
      http-errors: 2.0.0
      iconv-lite: 0.4.24
      on-finished: 2.4.1
      qs: 6.13.0
      raw-body: 2.5.2
      type-is: 1.6.18
      unpipe: 1.0.0
    transitivePeerDependencies:
      - supports-color

  body-scroll-lock-upgrade@1.1.0: {}

  boolbase@1.0.0: {}

  brace-expansion@1.1.11:
    dependencies:
      balanced-match: 1.0.2
      concat-map: 0.0.1

  brace-expansion@2.0.1:
    dependencies:
      balanced-match: 1.0.2

  braces@3.0.3:
    dependencies:
      fill-range: 7.1.1

  browserslist@4.24.4:
    dependencies:
      caniuse-lite: 1.0.30001692
      electron-to-chromium: 1.5.83
      node-releases: 2.0.19
      update-browserslist-db: 1.1.2(browserslist@4.24.4)

  buffer@5.7.1:
    dependencies:
      base64-js: 1.5.1
      ieee754: 1.2.1

  bytes@3.1.2: {}

  cac@6.7.14: {}

  cacache@15.3.0:
    dependencies:
      '@npmcli/fs': 1.1.1
      '@npmcli/move-file': 1.1.2
      chownr: 2.0.0
      fs-minipass: 2.1.0
      glob: 7.2.3
      infer-owner: 1.0.4
      lru-cache: 6.0.0
      minipass: 3.3.6
      minipass-collect: 1.0.2
      minipass-flush: 1.0.5
      minipass-pipeline: 1.2.4
      mkdirp: 1.0.4
      p-map: 4.0.0
      promise-inflight: 1.0.1
      rimraf: 3.0.2
      ssri: 8.0.1
      tar: 6.2.1
      unique-filename: 1.1.1
    transitivePeerDependencies:
      - bluebird
    optional: true

  call-bind-apply-helpers@1.0.1:
    dependencies:
      es-errors: 1.3.0
      function-bind: 1.1.2

  call-bound@1.0.3:
    dependencies:
      call-bind-apply-helpers: 1.0.1
      get-intrinsic: 1.2.7

  callsites@3.1.0: {}

  camelcase-css@2.0.1: {}

  caniuse-lite@1.0.30001692: {}

  ccount@2.0.1: {}

  chai@4.5.0:
    dependencies:
      assertion-error: 1.1.0
      check-error: 1.0.3
      deep-eql: 4.1.4
      get-func-name: 2.0.2
      loupe: 2.3.7
      pathval: 1.1.1
      type-detect: 4.1.0

  chalk@4.1.2:
    dependencies:
      ansi-styles: 4.3.0
      supports-color: 7.2.0

  character-entities-html4@2.1.0: {}

  character-entities-legacy@3.0.0: {}

  character-entities@2.0.2: {}

  character-reference-invalid@2.0.1: {}

  check-error@1.0.3:
    dependencies:
      get-func-name: 2.0.2

  chokidar@3.6.0:
    dependencies:
      anymatch: 3.1.3
      braces: 3.0.3
      glob-parent: 5.1.2
      is-binary-path: 2.1.0
      is-glob: 4.0.3
      normalize-path: 3.0.0
      readdirp: 3.6.0
    optionalDependencies:
      fsevents: 2.3.3

  chownr@1.1.4: {}

  chownr@2.0.0: {}

  class-variance-authority@0.7.1:
    dependencies:
      clsx: 2.1.1

  clean-stack@2.2.0:
    optional: true

  cli-cursor@3.1.0:
    dependencies:
      restore-cursor: 3.1.0

  cli-spinners@2.6.1: {}

  cliui@8.0.1:
    dependencies:
      string-width: 4.2.3
      strip-ansi: 6.0.1
      wrap-ansi: 7.0.0

  clone@1.0.4: {}

  clsx@2.1.1: {}

  collapse-white-space@2.1.0: {}

  color-convert@2.0.1:
    dependencies:
      color-name: 1.1.4

  color-name@1.1.4: {}

  color-string@1.9.1:
    dependencies:
      color-name: 1.1.4
      simple-swizzle: 0.2.2

  color-support@1.1.3:
    optional: true

  color@4.2.3:
    dependencies:
      color-convert: 2.0.1
      color-string: 1.9.1

  combined-stream@1.0.8:
    dependencies:
      delayed-stream: 1.0.0

  comma-separated-tokens@2.0.3: {}

  commander@4.1.1: {}

  commander@7.2.0: {}

  compressible@2.0.18:
    dependencies:
      mime-db: 1.52.0

  compression@1.7.5:
    dependencies:
      bytes: 3.1.2
      compressible: 2.0.18
      debug: 2.6.9
      negotiator: 0.6.4
      on-headers: 1.0.2
      safe-buffer: 5.2.1
      vary: 1.1.2
    transitivePeerDependencies:
      - supports-color

  concat-map@0.0.1: {}

  confbox@0.1.8: {}

  consola@3.4.0: {}

  console-control-strings@1.1.0:
    optional: true

  content-disposition@0.5.4:
    dependencies:
      safe-buffer: 5.2.1

  content-type@1.0.5: {}

  cookie-signature@1.0.6: {}

  cookie@0.6.0: {}

  cross-spawn@7.0.6:
    dependencies:
      path-key: 3.1.1
      shebang-command: 2.0.0
      which: 2.0.2

  css-select@5.1.0:
    dependencies:
      boolbase: 1.0.0
      css-what: 6.1.0
      domhandler: 5.0.3
      domutils: 3.2.2
      nth-check: 2.1.1

  css-tree@2.2.1:
    dependencies:
      mdn-data: 2.0.28
      source-map-js: 1.2.1

  css-tree@2.3.1:
    dependencies:
      mdn-data: 2.0.30
      source-map-js: 1.2.1

  css-what@6.1.0: {}

  cssesc@3.0.0: {}

  csso@5.0.5:
    dependencies:
      css-tree: 2.2.1

  csstype@3.1.3: {}

  debug@2.6.9:
    dependencies:
      ms: 2.0.0

  debug@4.4.0:
    dependencies:
      ms: 2.1.3

  decode-named-character-reference@1.0.2:
    dependencies:
      character-entities: 2.0.2

  decompress-response@6.0.0:
    dependencies:
      mimic-response: 3.1.0

  deep-eql@4.1.4:
    dependencies:
      type-detect: 4.1.0

  deep-extend@0.6.0: {}

  deep-is@0.1.4: {}

  defaults@1.0.4:
    dependencies:
      clone: 1.0.4

  define-lazy-prop@2.0.0: {}

  delayed-stream@1.0.0: {}

  delegates@1.0.0:
    optional: true

  depd@2.0.0: {}

  dequal@2.0.3: {}

  destroy@1.2.0: {}

  detect-libc@2.0.3: {}

  devlop@1.1.0:
    dependencies:
      dequal: 2.0.3

  didyoumean@1.2.2: {}

  diff-sequences@29.6.3: {}

  dir-glob@3.0.1:
    dependencies:
      path-type: 4.0.0

  dlv@1.1.3: {}

  doctrine@3.0.0:
    dependencies:
      esutils: 2.0.3

  dom-serializer@2.0.0:
    dependencies:
      domelementtype: 2.3.0
      domhandler: 5.0.3
      entities: 4.5.0

  domelementtype@2.3.0: {}

  domhandler@5.0.3:
    dependencies:
      domelementtype: 2.3.0

  domutils@3.2.2:
    dependencies:
      dom-serializer: 2.0.0
      domelementtype: 2.3.0
      domhandler: 5.0.3

  dotenv-expand@11.0.7:
    dependencies:
      dotenv: 16.4.7

  dotenv@16.4.7: {}

  dottie@2.0.6: {}

  dunder-proto@1.0.1:
    dependencies:
      call-bind-apply-helpers: 1.0.1
      es-errors: 1.3.0
      gopd: 1.2.0

  eastasianwidth@0.2.0: {}

  ee-first@1.1.1: {}

  ejs@3.1.10:
    dependencies:
      jake: 10.9.2

  electron-to-chromium@1.5.83: {}

  emoji-regex@8.0.0: {}

  emoji-regex@9.2.2: {}

  encodeurl@1.0.2: {}

  encodeurl@2.0.0: {}

  encoding@0.1.13:
    dependencies:
      iconv-lite: 0.6.3
    optional: true

  end-of-stream@1.4.4:
    dependencies:
      once: 1.4.0

  enquirer@2.3.6:
    dependencies:
      ansi-colors: 4.1.3

  entities@4.5.0: {}

  env-paths@2.2.1:
    optional: true

  err-code@2.0.3:
    optional: true

  es-define-property@1.0.1: {}

  es-errors@1.3.0: {}

  es-object-atoms@1.1.1:
    dependencies:
      es-errors: 1.3.0

  esast-util-from-estree@2.0.0:
    dependencies:
      '@types/estree-jsx': 1.0.5
      devlop: 1.1.0
      estree-util-visit: 2.0.0
      unist-util-position-from-estree: 2.0.0

  esast-util-from-js@2.0.1:
    dependencies:
      '@types/estree-jsx': 1.0.5
      acorn: 8.14.0
      esast-util-from-estree: 2.0.0
      vfile-message: 4.0.2

  esbuild@0.21.5:
    optionalDependencies:
      '@esbuild/aix-ppc64': 0.21.5
      '@esbuild/android-arm': 0.21.5
      '@esbuild/android-arm64': 0.21.5
      '@esbuild/android-x64': 0.21.5
      '@esbuild/darwin-arm64': 0.21.5
      '@esbuild/darwin-x64': 0.21.5
      '@esbuild/freebsd-arm64': 0.21.5
      '@esbuild/freebsd-x64': 0.21.5
      '@esbuild/linux-arm': 0.21.5
      '@esbuild/linux-arm64': 0.21.5
      '@esbuild/linux-ia32': 0.21.5
      '@esbuild/linux-loong64': 0.21.5
      '@esbuild/linux-mips64el': 0.21.5
      '@esbuild/linux-ppc64': 0.21.5
      '@esbuild/linux-riscv64': 0.21.5
      '@esbuild/linux-s390x': 0.21.5
      '@esbuild/linux-x64': 0.21.5
      '@esbuild/netbsd-x64': 0.21.5
      '@esbuild/openbsd-x64': 0.21.5
      '@esbuild/sunos-x64': 0.21.5
      '@esbuild/win32-arm64': 0.21.5
      '@esbuild/win32-ia32': 0.21.5
      '@esbuild/win32-x64': 0.21.5

  escalade@3.2.0: {}

  escape-html@1.0.3: {}

  escape-string-regexp@1.0.5: {}

  escape-string-regexp@4.0.0: {}

  eslint-scope@7.2.2:
    dependencies:
      esrecurse: 4.3.0
      estraverse: 5.3.0

  eslint-visitor-keys@3.4.3: {}

  eslint@8.57.0:
    dependencies:
      '@eslint-community/eslint-utils': 4.4.1(eslint@8.57.0)
      '@eslint-community/regexpp': 4.12.1
      '@eslint/eslintrc': 2.1.4
      '@eslint/js': 8.57.0
      '@humanwhocodes/config-array': 0.11.14
      '@humanwhocodes/module-importer': 1.0.1
      '@nodelib/fs.walk': 1.2.8
      '@ungap/structured-clone': 1.2.1
      ajv: 6.12.6
      chalk: 4.1.2
      cross-spawn: 7.0.6
      debug: 4.4.0
      doctrine: 3.0.0
      escape-string-regexp: 4.0.0
      eslint-scope: 7.2.2
      eslint-visitor-keys: 3.4.3
      espree: 9.6.1
      esquery: 1.6.0
      esutils: 2.0.3
      fast-deep-equal: 3.1.3
      file-entry-cache: 6.0.1
      find-up: 5.0.0
      glob-parent: 6.0.2
      globals: 13.24.0
      graphemer: 1.4.0
      ignore: 5.3.2
      imurmurhash: 0.1.4
      is-glob: 4.0.3
      is-path-inside: 3.0.3
      js-yaml: 4.1.0
      json-stable-stringify-without-jsonify: 1.0.1
      levn: 0.4.1
      lodash.merge: 4.6.2
      minimatch: 3.1.2
      natural-compare: 1.4.0
      optionator: 0.9.4
      strip-ansi: 6.0.1
      text-table: 0.2.0
    transitivePeerDependencies:
      - supports-color

  espree@9.6.1:
    dependencies:
      acorn: 8.14.0
      acorn-jsx: 5.3.2(acorn@8.14.0)
      eslint-visitor-keys: 3.4.3

  esprima@4.0.1: {}

  esquery@1.6.0:
    dependencies:
      estraverse: 5.3.0

  esrecurse@4.3.0:
    dependencies:
      estraverse: 5.3.0

  estraverse@5.3.0: {}

  estree-util-attach-comments@3.0.0:
    dependencies:
      '@types/estree': 1.0.6

  estree-util-build-jsx@3.0.1:
    dependencies:
      '@types/estree-jsx': 1.0.5
      devlop: 1.1.0
      estree-util-is-identifier-name: 3.0.0
      estree-walker: 3.0.3

  estree-util-is-identifier-name@3.0.0: {}

  estree-util-scope@1.0.0:
    dependencies:
      '@types/estree': 1.0.6
      devlop: 1.1.0

  estree-util-to-js@2.0.0:
    dependencies:
      '@types/estree-jsx': 1.0.5
      astring: 1.9.0
      source-map: 0.7.4

  estree-util-visit@2.0.0:
    dependencies:
      '@types/estree-jsx': 1.0.5
      '@types/unist': 3.0.3

  estree-walker@2.0.2: {}

  estree-walker@3.0.3:
    dependencies:
      '@types/estree': 1.0.6

  esutils@2.0.3: {}

  etag@1.8.1: {}

  expand-template@2.0.3: {}

  express@4.20.0:
    dependencies:
      accepts: 1.3.8
      array-flatten: 1.1.1
      body-parser: 1.20.3
      content-disposition: 0.5.4
      content-type: 1.0.5
      cookie: 0.6.0
      cookie-signature: 1.0.6
      debug: 2.6.9
      depd: 2.0.0
      encodeurl: 2.0.0
      escape-html: 1.0.3
      etag: 1.8.1
      finalhandler: 1.2.0
      fresh: 0.5.2
      http-errors: 2.0.0
      merge-descriptors: 1.0.3
      methods: 1.1.2
      on-finished: 2.4.1
      parseurl: 1.3.3
      path-to-regexp: 0.1.10
      proxy-addr: 2.0.7
      qs: 6.11.0
      range-parser: 1.2.1
      safe-buffer: 5.2.1
      send: 0.19.0
      serve-static: 1.16.0
      setprototypeof: 1.2.0
      statuses: 2.0.1
      type-is: 1.6.18
      utils-merge: 1.0.1
      vary: 1.1.2
    transitivePeerDependencies:
      - supports-color

  extend@3.0.2: {}

  fast-deep-equal@3.1.3: {}

  fast-glob@3.3.3:
    dependencies:
      '@nodelib/fs.stat': 2.0.5
      '@nodelib/fs.walk': 1.2.8
      glob-parent: 5.1.2
      merge2: 1.4.1
      micromatch: 4.0.8

  fast-json-stable-stringify@2.1.0: {}

  fast-levenshtein@2.0.6: {}

  fastq@1.18.0:
    dependencies:
      reusify: 1.0.4

  fflate@0.8.2: {}

  figures@3.2.0:
    dependencies:
      escape-string-regexp: 1.0.5

  file-entry-cache@6.0.1:
    dependencies:
      flat-cache: 3.2.0

  file-uri-to-path@1.0.0: {}

  filelist@1.0.4:
    dependencies:
      minimatch: 5.1.6

  fill-range@7.1.1:
    dependencies:
      to-regex-range: 5.0.1

  finalhandler@1.2.0:
    dependencies:
      debug: 2.6.9
      encodeurl: 1.0.2
      escape-html: 1.0.3
      on-finished: 2.4.1
      parseurl: 1.3.3
      statuses: 2.0.1
      unpipe: 1.0.0
    transitivePeerDependencies:
      - supports-color

  find-up@5.0.0:
    dependencies:
      locate-path: 6.0.0
      path-exists: 4.0.0

  flat-cache@3.2.0:
    dependencies:
      flatted: 3.3.2
      keyv: 4.5.4
      rimraf: 3.0.2

  flat@5.0.2: {}

  flatted@3.3.2: {}

  focus-trap@7.5.4:
    dependencies:
      tabbable: 6.2.0

  follow-redirects@1.15.9: {}

  foreground-child@3.3.0:
    dependencies:
      cross-spawn: 7.0.6
      signal-exit: 4.1.0

  form-data@4.0.1:
    dependencies:
      asynckit: 0.4.0
      combined-stream: 1.0.8
      mime-types: 2.1.35

  forwarded@0.2.0: {}

  fraction.js@4.3.7: {}

  fresh@0.5.2: {}

  front-matter@4.0.2:
    dependencies:
      js-yaml: 3.14.1

  fs-constants@1.0.0: {}

  fs-minipass@2.1.0:
    dependencies:
      minipass: 3.3.6

  fs.realpath@1.0.0: {}

  fsevents@2.3.3:
    optional: true

  function-bind@1.1.2: {}

  gauge@4.0.4:
    dependencies:
      aproba: 2.0.0
      color-support: 1.1.3
      console-control-strings: 1.1.0
      has-unicode: 2.0.1
      signal-exit: 3.0.7
      string-width: 4.2.3
      strip-ansi: 6.0.1
      wide-align: 1.1.5
    optional: true

  get-caller-file@2.0.5: {}

  get-func-name@2.0.2: {}

  get-intrinsic@1.2.7:
    dependencies:
      call-bind-apply-helpers: 1.0.1
      es-define-property: 1.0.1
      es-errors: 1.3.0
      es-object-atoms: 1.1.1
      function-bind: 1.1.2
      get-proto: 1.0.1
      gopd: 1.2.0
      has-symbols: 1.1.0
      hasown: 2.0.2
      math-intrinsics: 1.1.0

  get-proto@1.0.1:
    dependencies:
      dunder-proto: 1.0.1
      es-object-atoms: 1.1.1

  github-from-package@0.0.0: {}

  glob-parent@5.1.2:
    dependencies:
      is-glob: 4.0.3

  glob-parent@6.0.2:
    dependencies:
      is-glob: 4.0.3

  glob@10.4.5:
    dependencies:
      foreground-child: 3.3.0
      jackspeak: 3.4.3
      minimatch: 9.0.5
      minipass: 7.1.2
      package-json-from-dist: 1.0.1
      path-scurry: 1.11.1

  glob@7.2.3:
    dependencies:
      fs.realpath: 1.0.0
      inflight: 1.0.6
      inherits: 2.0.4
      minimatch: 3.1.2
      once: 1.4.0
      path-is-absolute: 1.0.1

  globals@13.24.0:
    dependencies:
      type-fest: 0.20.2

  globby@11.1.0:
    dependencies:
      array-union: 2.1.0
      dir-glob: 3.0.1
      fast-glob: 3.3.3
      ignore: 5.3.2
      merge2: 1.4.1
      slash: 3.0.0

  globrex@0.1.2: {}

  gopd@1.2.0: {}

  graceful-fs@4.2.11:
    optional: true

  graphemer@1.4.0: {}

  has-flag@4.0.0: {}

  has-symbols@1.1.0: {}

  has-unicode@2.0.1:
    optional: true

  hasown@2.0.2:
    dependencies:
      function-bind: 1.1.2

  hast-util-to-estree@3.1.1:
    dependencies:
      '@types/estree': 1.0.6
      '@types/estree-jsx': 1.0.5
      '@types/hast': 3.0.4
      comma-separated-tokens: 2.0.3
      devlop: 1.1.0
      estree-util-attach-comments: 3.0.0
      estree-util-is-identifier-name: 3.0.0
      hast-util-whitespace: 3.0.0
      mdast-util-mdx-expression: 2.0.1
      mdast-util-mdx-jsx: 3.2.0
      mdast-util-mdxjs-esm: 2.0.1
      property-information: 6.5.0
      space-separated-tokens: 2.0.2
      style-to-object: 1.0.8
      unist-util-position: 5.0.0
      zwitch: 2.0.4
    transitivePeerDependencies:
      - supports-color

  hast-util-to-jsx-runtime@2.3.2:
    dependencies:
      '@types/estree': 1.0.6
      '@types/hast': 3.0.4
      '@types/unist': 3.0.3
      comma-separated-tokens: 2.0.3
      devlop: 1.1.0
      estree-util-is-identifier-name: 3.0.0
      hast-util-whitespace: 3.0.0
      mdast-util-mdx-expression: 2.0.1
      mdast-util-mdx-jsx: 3.2.0
      mdast-util-mdxjs-esm: 2.0.1
      property-information: 6.5.0
      space-separated-tokens: 2.0.2
      style-to-object: 1.0.8
      unist-util-position: 5.0.0
      vfile-message: 4.0.2
    transitivePeerDependencies:
      - supports-color

  hast-util-whitespace@3.0.0:
    dependencies:
      '@types/hast': 3.0.4

  http-cache-semantics@4.1.1:
    optional: true

  http-errors@2.0.0:
    dependencies:
      depd: 2.0.0
      inherits: 2.0.4
      setprototypeof: 1.2.0
      statuses: 2.0.1
      toidentifier: 1.0.1

  http-proxy-agent@4.0.1:
    dependencies:
      '@tootallnate/once': 1.1.2
      agent-base: 6.0.2
      debug: 4.4.0
    transitivePeerDependencies:
      - supports-color
    optional: true

  https-proxy-agent@5.0.1:
    dependencies:
      agent-base: 6.0.2
      debug: 4.4.0
    transitivePeerDependencies:
      - supports-color
    optional: true

  humanize-ms@1.2.1:
    dependencies:
      ms: 2.1.3
    optional: true

  husky@9.1.7: {}

  iconv-lite@0.4.24:
    dependencies:
      safer-buffer: 2.1.2

  iconv-lite@0.6.3:
    dependencies:
      safer-buffer: 2.1.2
    optional: true

  ieee754@1.2.1: {}

  ignore@5.3.2: {}

  imagetools-core@7.0.2: {}

  import-fresh@3.3.0:
    dependencies:
      parent-module: 1.0.1
      resolve-from: 4.0.0

  imurmurhash@0.1.4: {}

  indent-string@4.0.0:
    optional: true

  infer-owner@1.0.4:
    optional: true

  inflection@1.13.4: {}

  inflight@1.0.6:
    dependencies:
      once: 1.4.0
      wrappy: 1.0.2

  inherits@2.0.4: {}

  ini@1.3.8: {}

  inline-style-parser@0.2.4: {}

  ip-address@9.0.5:
    dependencies:
      jsbn: 1.1.0
      sprintf-js: 1.1.3
    optional: true

  ipaddr.js@1.9.1: {}

  is-alphabetical@2.0.1: {}

  is-alphanumerical@2.0.1:
    dependencies:
      is-alphabetical: 2.0.1
      is-decimal: 2.0.1

  is-arrayish@0.3.2: {}

  is-binary-path@2.1.0:
    dependencies:
      binary-extensions: 2.3.0

  is-core-module@2.16.1:
    dependencies:
      hasown: 2.0.2

  is-decimal@2.0.1: {}

  is-docker@2.2.1: {}

  is-extglob@2.1.1: {}

  is-fullwidth-code-point@3.0.0: {}

  is-glob@4.0.3:
    dependencies:
      is-extglob: 2.1.1

  is-hexadecimal@2.0.1: {}

  is-interactive@1.0.0: {}

  is-lambda@1.0.1:
    optional: true

  is-number@7.0.0: {}

  is-path-inside@3.0.3: {}

  is-plain-obj@4.1.0: {}

  is-unicode-supported@0.1.0: {}

  is-wsl@2.2.0:
    dependencies:
      is-docker: 2.2.1

  isexe@2.0.0: {}

  jackspeak@3.4.3:
    dependencies:
      '@isaacs/cliui': 8.0.2
    optionalDependencies:
      '@pkgjs/parseargs': 0.11.0

  jake@10.9.2:
    dependencies:
      async: 3.2.6
      chalk: 4.1.2
      filelist: 1.0.4
      minimatch: 3.1.2

  jest-diff@29.7.0:
    dependencies:
      chalk: 4.1.2
      diff-sequences: 29.6.3
      jest-get-type: 29.6.3
      pretty-format: 29.7.0

  jest-get-type@29.6.3: {}

  jiti@1.21.7: {}

  js-yaml@3.14.1:
    dependencies:
      argparse: 1.0.10
      esprima: 4.0.1

  js-yaml@4.1.0:
    dependencies:
      argparse: 2.0.1

  jsbn@1.1.0:
    optional: true

  json-buffer@3.0.1: {}

  json-schema-traverse@0.4.1: {}

  json-stable-stringify-without-jsonify@1.0.1: {}

  json5@2.2.3: {}

  jsonc-parser@3.2.0: {}

  keyv@4.5.4:
    dependencies:
      json-buffer: 3.0.1

  levn@0.4.1:
    dependencies:
      prelude-ls: 1.2.1
      type-check: 0.4.0

  lilconfig@3.1.3: {}

  lines-and-columns@1.2.4: {}

  lines-and-columns@2.0.3: {}

  local-pkg@0.4.3: {}

  locate-path@6.0.0:
    dependencies:
      p-locate: 5.0.0

  lodash.merge@4.6.2: {}

  lodash@4.17.21: {}

  log-symbols@4.1.0:
    dependencies:
      chalk: 4.1.2
      is-unicode-supported: 0.1.0

  longest-streak@3.1.0: {}

  loupe@2.3.7:
    dependencies:
      get-func-name: 2.0.2

  lru-cache@10.4.3: {}

  lru-cache@6.0.0:
    dependencies:
      yallist: 4.0.0
    optional: true

  magic-string@0.30.17:
    dependencies:
      '@jridgewell/sourcemap-codec': 1.5.0

  make-fetch-happen@9.1.0:
    dependencies:
      agentkeepalive: 4.6.0
      cacache: 15.3.0
      http-cache-semantics: 4.1.1
      http-proxy-agent: 4.0.1
      https-proxy-agent: 5.0.1
      is-lambda: 1.0.1
      lru-cache: 6.0.0
      minipass: 3.3.6
      minipass-collect: 1.0.2
      minipass-fetch: 1.4.1
      minipass-flush: 1.0.5
      minipass-pipeline: 1.2.4
      negotiator: 0.6.4
      promise-retry: 2.0.1
      socks-proxy-agent: 6.2.1
      ssri: 8.0.1
    transitivePeerDependencies:
      - bluebird
      - supports-color
    optional: true

  markdown-extensions@2.0.0: {}

  math-intrinsics@1.1.0: {}

  mdast-util-from-markdown@2.0.2:
    dependencies:
      '@types/mdast': 4.0.4
      '@types/unist': 3.0.3
      decode-named-character-reference: 1.0.2
      devlop: 1.1.0
      mdast-util-to-string: 4.0.0
      micromark: 4.0.1
      micromark-util-decode-numeric-character-reference: 2.0.2
      micromark-util-decode-string: 2.0.1
      micromark-util-normalize-identifier: 2.0.1
      micromark-util-symbol: 2.0.1
      micromark-util-types: 2.0.1
      unist-util-stringify-position: 4.0.0
    transitivePeerDependencies:
      - supports-color

  mdast-util-mdx-expression@2.0.1:
    dependencies:
      '@types/estree-jsx': 1.0.5
      '@types/hast': 3.0.4
      '@types/mdast': 4.0.4
      devlop: 1.1.0
      mdast-util-from-markdown: 2.0.2
      mdast-util-to-markdown: 2.1.2
    transitivePeerDependencies:
      - supports-color

  mdast-util-mdx-jsx@3.2.0:
    dependencies:
      '@types/estree-jsx': 1.0.5
      '@types/hast': 3.0.4
      '@types/mdast': 4.0.4
      '@types/unist': 3.0.3
      ccount: 2.0.1
      devlop: 1.1.0
      mdast-util-from-markdown: 2.0.2
      mdast-util-to-markdown: 2.1.2
      parse-entities: 4.0.2
      stringify-entities: 4.0.4
      unist-util-stringify-position: 4.0.0
      vfile-message: 4.0.2
    transitivePeerDependencies:
      - supports-color

  mdast-util-mdx@3.0.0:
    dependencies:
      mdast-util-from-markdown: 2.0.2
      mdast-util-mdx-expression: 2.0.1
      mdast-util-mdx-jsx: 3.2.0
      mdast-util-mdxjs-esm: 2.0.1
      mdast-util-to-markdown: 2.1.2
    transitivePeerDependencies:
      - supports-color

  mdast-util-mdxjs-esm@2.0.1:
    dependencies:
      '@types/estree-jsx': 1.0.5
      '@types/hast': 3.0.4
      '@types/mdast': 4.0.4
      devlop: 1.1.0
      mdast-util-from-markdown: 2.0.2
      mdast-util-to-markdown: 2.1.2
    transitivePeerDependencies:
      - supports-color

  mdast-util-phrasing@4.1.0:
    dependencies:
      '@types/mdast': 4.0.4
      unist-util-is: 6.0.0

  mdast-util-to-hast@13.2.0:
    dependencies:
      '@types/hast': 3.0.4
      '@types/mdast': 4.0.4
      '@ungap/structured-clone': 1.2.1
      devlop: 1.1.0
      micromark-util-sanitize-uri: 2.0.1
      trim-lines: 3.0.1
      unist-util-position: 5.0.0
      unist-util-visit: 5.0.0
      vfile: 6.0.2

  mdast-util-to-markdown@2.1.2:
    dependencies:
      '@types/mdast': 4.0.4
      '@types/unist': 3.0.3
      longest-streak: 3.1.0
      mdast-util-phrasing: 4.1.0
      mdast-util-to-string: 4.0.0
      micromark-util-classify-character: 2.0.1
      micromark-util-decode-string: 2.0.1
      unist-util-visit: 5.0.0
      zwitch: 2.0.4

  mdast-util-to-string@4.0.0:
    dependencies:
      '@types/mdast': 4.0.4

  mdn-data@2.0.28: {}

  mdn-data@2.0.30: {}

  media-typer@0.3.0: {}

  merge-descriptors@1.0.3: {}

  merge2@1.4.1: {}

  methods@1.1.2: {}

  micromark-core-commonmark@2.0.2:
    dependencies:
      decode-named-character-reference: 1.0.2
      devlop: 1.1.0
      micromark-factory-destination: 2.0.1
      micromark-factory-label: 2.0.1
      micromark-factory-space: 2.0.1
      micromark-factory-title: 2.0.1
      micromark-factory-whitespace: 2.0.1
      micromark-util-character: 2.1.1
      micromark-util-chunked: 2.0.1
      micromark-util-classify-character: 2.0.1
      micromark-util-html-tag-name: 2.0.1
      micromark-util-normalize-identifier: 2.0.1
      micromark-util-resolve-all: 2.0.1
      micromark-util-subtokenize: 2.0.3
      micromark-util-symbol: 2.0.1
      micromark-util-types: 2.0.1

  micromark-extension-mdx-expression@3.0.0:
    dependencies:
      '@types/estree': 1.0.6
      devlop: 1.1.0
      micromark-factory-mdx-expression: 2.0.2
      micromark-factory-space: 2.0.1
      micromark-util-character: 2.1.1
      micromark-util-events-to-acorn: 2.0.2
      micromark-util-symbol: 2.0.1
      micromark-util-types: 2.0.1

  micromark-extension-mdx-jsx@3.0.1:
    dependencies:
      '@types/acorn': 4.0.6
      '@types/estree': 1.0.6
      devlop: 1.1.0
      estree-util-is-identifier-name: 3.0.0
      micromark-factory-mdx-expression: 2.0.2
      micromark-factory-space: 2.0.1
      micromark-util-character: 2.1.1
      micromark-util-events-to-acorn: 2.0.2
      micromark-util-symbol: 2.0.1
      micromark-util-types: 2.0.1
      vfile-message: 4.0.2

  micromark-extension-mdx-md@2.0.0:
    dependencies:
      micromark-util-types: 2.0.1

  micromark-extension-mdxjs-esm@3.0.0:
    dependencies:
      '@types/estree': 1.0.6
      devlop: 1.1.0
      micromark-core-commonmark: 2.0.2
      micromark-util-character: 2.1.1
      micromark-util-events-to-acorn: 2.0.2
      micromark-util-symbol: 2.0.1
      micromark-util-types: 2.0.1
      unist-util-position-from-estree: 2.0.0
      vfile-message: 4.0.2

  micromark-extension-mdxjs@3.0.0:
    dependencies:
      acorn: 8.14.0
      acorn-jsx: 5.3.2(acorn@8.14.0)
      micromark-extension-mdx-expression: 3.0.0
      micromark-extension-mdx-jsx: 3.0.1
      micromark-extension-mdx-md: 2.0.0
      micromark-extension-mdxjs-esm: 3.0.0
      micromark-util-combine-extensions: 2.0.1
      micromark-util-types: 2.0.1

  micromark-factory-destination@2.0.1:
    dependencies:
      micromark-util-character: 2.1.1
      micromark-util-symbol: 2.0.1
      micromark-util-types: 2.0.1

  micromark-factory-label@2.0.1:
    dependencies:
      devlop: 1.1.0
      micromark-util-character: 2.1.1
      micromark-util-symbol: 2.0.1
      micromark-util-types: 2.0.1

  micromark-factory-mdx-expression@2.0.2:
    dependencies:
      '@types/estree': 1.0.6
      devlop: 1.1.0
      micromark-factory-space: 2.0.1
      micromark-util-character: 2.1.1
      micromark-util-events-to-acorn: 2.0.2
      micromark-util-symbol: 2.0.1
      micromark-util-types: 2.0.1
      unist-util-position-from-estree: 2.0.0
      vfile-message: 4.0.2

  micromark-factory-space@2.0.1:
    dependencies:
      micromark-util-character: 2.1.1
      micromark-util-types: 2.0.1

  micromark-factory-title@2.0.1:
    dependencies:
      micromark-factory-space: 2.0.1
      micromark-util-character: 2.1.1
      micromark-util-symbol: 2.0.1
      micromark-util-types: 2.0.1

  micromark-factory-whitespace@2.0.1:
    dependencies:
      micromark-factory-space: 2.0.1
      micromark-util-character: 2.1.1
      micromark-util-symbol: 2.0.1
      micromark-util-types: 2.0.1

  micromark-util-character@2.1.1:
    dependencies:
      micromark-util-symbol: 2.0.1
      micromark-util-types: 2.0.1

  micromark-util-chunked@2.0.1:
    dependencies:
      micromark-util-symbol: 2.0.1

  micromark-util-classify-character@2.0.1:
    dependencies:
      micromark-util-character: 2.1.1
      micromark-util-symbol: 2.0.1
      micromark-util-types: 2.0.1

  micromark-util-combine-extensions@2.0.1:
    dependencies:
      micromark-util-chunked: 2.0.1
      micromark-util-types: 2.0.1

  micromark-util-decode-numeric-character-reference@2.0.2:
    dependencies:
      micromark-util-symbol: 2.0.1

  micromark-util-decode-string@2.0.1:
    dependencies:
      decode-named-character-reference: 1.0.2
      micromark-util-character: 2.1.1
      micromark-util-decode-numeric-character-reference: 2.0.2
      micromark-util-symbol: 2.0.1

  micromark-util-encode@2.0.1: {}

  micromark-util-events-to-acorn@2.0.2:
    dependencies:
      '@types/acorn': 4.0.6
      '@types/estree': 1.0.6
      '@types/unist': 3.0.3
      devlop: 1.1.0
      estree-util-visit: 2.0.0
      micromark-util-symbol: 2.0.1
      micromark-util-types: 2.0.1
      vfile-message: 4.0.2

  micromark-util-html-tag-name@2.0.1: {}

  micromark-util-normalize-identifier@2.0.1:
    dependencies:
      micromark-util-symbol: 2.0.1

  micromark-util-resolve-all@2.0.1:
    dependencies:
      micromark-util-types: 2.0.1

  micromark-util-sanitize-uri@2.0.1:
    dependencies:
      micromark-util-character: 2.1.1
      micromark-util-encode: 2.0.1
      micromark-util-symbol: 2.0.1

  micromark-util-subtokenize@2.0.3:
    dependencies:
      devlop: 1.1.0
      micromark-util-chunked: 2.0.1
      micromark-util-symbol: 2.0.1
      micromark-util-types: 2.0.1

  micromark-util-symbol@2.0.1: {}

  micromark-util-types@2.0.1: {}

  micromark@4.0.1:
    dependencies:
      '@types/debug': 4.1.12
      debug: 4.4.0
      decode-named-character-reference: 1.0.2
      devlop: 1.1.0
      micromark-core-commonmark: 2.0.2
      micromark-factory-space: 2.0.1
      micromark-util-character: 2.1.1
      micromark-util-chunked: 2.0.1
      micromark-util-combine-extensions: 2.0.1
      micromark-util-decode-numeric-character-reference: 2.0.2
      micromark-util-encode: 2.0.1
      micromark-util-normalize-identifier: 2.0.1
      micromark-util-resolve-all: 2.0.1
      micromark-util-sanitize-uri: 2.0.1
      micromark-util-subtokenize: 2.0.3
      micromark-util-symbol: 2.0.1
      micromark-util-types: 2.0.1
    transitivePeerDependencies:
      - supports-color

  micromatch@4.0.8:
    dependencies:
      braces: 3.0.3
      picomatch: 2.3.1

  mime-db@1.52.0: {}

  mime-types@2.1.35:
    dependencies:
      mime-db: 1.52.0

  mime@1.6.0: {}

  mimic-fn@2.1.0: {}

  mimic-response@3.1.0: {}

  minimatch@3.1.2:
    dependencies:
      brace-expansion: 1.1.11

  minimatch@5.1.6:
    dependencies:
      brace-expansion: 2.0.1

  minimatch@9.0.3:
    dependencies:
      brace-expansion: 2.0.1

  minimatch@9.0.5:
    dependencies:
      brace-expansion: 2.0.1

  minimist@1.2.8: {}

  minipass-collect@1.0.2:
    dependencies:
      minipass: 3.3.6
    optional: true

  minipass-fetch@1.4.1:
    dependencies:
      minipass: 3.3.6
      minipass-sized: 1.0.3
      minizlib: 2.1.2
    optionalDependencies:
      encoding: 0.1.13
    optional: true

  minipass-flush@1.0.5:
    dependencies:
      minipass: 3.3.6
    optional: true

  minipass-pipeline@1.2.4:
    dependencies:
      minipass: 3.3.6
    optional: true

  minipass-sized@1.0.3:
    dependencies:
      minipass: 3.3.6
    optional: true

  minipass@3.3.6:
    dependencies:
      yallist: 4.0.0

  minipass@5.0.0: {}

  minipass@7.1.2: {}

  minizlib@2.1.2:
    dependencies:
      minipass: 3.3.6
      yallist: 4.0.0

  mkdirp-classic@0.5.3: {}

  mkdirp@1.0.4: {}

  mlly@1.7.4:
    dependencies:
      acorn: 8.14.0
      pathe: 2.0.2
      pkg-types: 1.3.1
      ufo: 1.5.4

  moment-timezone@0.5.46:
    dependencies:
      moment: 2.30.1

  moment@2.30.1: {}

  mrmime@2.0.0: {}

  ms@2.0.0: {}

  ms@2.1.3: {}

  mustache@4.2.0: {}

  mz@2.7.0:
    dependencies:
      any-promise: 1.3.0
      object-assign: 4.1.1
      thenify-all: 1.6.0

  nanoid@3.3.8: {}

  napi-build-utils@1.0.2: {}

  natural-compare@1.4.0: {}

  negotiator@0.6.3: {}

  negotiator@0.6.4: {}

  node-abi@3.73.0:
    dependencies:
      semver: 7.6.3

  node-addon-api@7.1.1: {}

  node-gyp@8.4.1:
    dependencies:
      env-paths: 2.2.1
      glob: 7.2.3
      graceful-fs: 4.2.11
      make-fetch-happen: 9.1.0
      nopt: 5.0.0
      npmlog: 6.0.2
      rimraf: 3.0.2
      semver: 7.6.3
      tar: 6.2.1
      which: 2.0.2
    transitivePeerDependencies:
      - bluebird
      - supports-color
    optional: true

  node-machine-id@1.1.12: {}

  node-releases@2.0.19: {}

  nopt@5.0.0:
    dependencies:
      abbrev: 1.1.1
    optional: true

  normalize-path@3.0.0: {}

  normalize-range@0.1.2: {}

  npm-run-path@4.0.1:
    dependencies:
      path-key: 3.1.1

  npmlog@6.0.2:
    dependencies:
      are-we-there-yet: 3.0.1
      console-control-strings: 1.1.0
      gauge: 4.0.4
      set-blocking: 2.0.0
    optional: true

  nth-check@2.1.1:
    dependencies:
      boolbase: 1.0.0

  nx@20.3.1:
    dependencies:
      '@napi-rs/wasm-runtime': 0.2.4
      '@yarnpkg/lockfile': 1.1.0
      '@yarnpkg/parsers': 3.0.2
      '@zkochan/js-yaml': 0.0.7
      axios: 1.7.9
      chalk: 4.1.2
      cli-cursor: 3.1.0
      cli-spinners: 2.6.1
      cliui: 8.0.1
      dotenv: 16.4.7
      dotenv-expand: 11.0.7
      enquirer: 2.3.6
      figures: 3.2.0
      flat: 5.0.2
      front-matter: 4.0.2
      ignore: 5.3.2
      jest-diff: 29.7.0
      jsonc-parser: 3.2.0
      lines-and-columns: 2.0.3
      minimatch: 9.0.3
      node-machine-id: 1.1.12
      npm-run-path: 4.0.1
      open: 8.4.2
      ora: 5.3.0
      resolve.exports: 2.0.3
      semver: 7.6.3
      string-width: 4.2.3
      tar-stream: 2.2.0
      tmp: 0.2.3
      tsconfig-paths: 4.2.0
      tslib: 2.8.1
      yaml: 2.7.0
      yargs: 17.7.2
      yargs-parser: 21.1.1
    optionalDependencies:
      '@nx/nx-darwin-arm64': 20.3.1
      '@nx/nx-darwin-x64': 20.3.1
      '@nx/nx-freebsd-x64': 20.3.1
      '@nx/nx-linux-arm-gnueabihf': 20.3.1
      '@nx/nx-linux-arm64-gnu': 20.3.1
      '@nx/nx-linux-arm64-musl': 20.3.1
      '@nx/nx-linux-x64-gnu': 20.3.1
      '@nx/nx-linux-x64-musl': 20.3.1
      '@nx/nx-win32-arm64-msvc': 20.3.1
      '@nx/nx-win32-x64-msvc': 20.3.1
    transitivePeerDependencies:
      - debug

  object-assign@4.1.1: {}

  object-hash@3.0.0: {}

  object-inspect@1.13.3: {}

  on-finished@2.4.1:
    dependencies:
      ee-first: 1.1.1

  on-headers@1.0.2: {}

  once@1.4.0:
    dependencies:
      wrappy: 1.0.2

  onetime@5.1.2:
    dependencies:
      mimic-fn: 2.1.0

  open@8.4.2:
    dependencies:
      define-lazy-prop: 2.0.0
      is-docker: 2.2.1
      is-wsl: 2.2.0

  optionator@0.9.4:
    dependencies:
      deep-is: 0.1.4
      fast-levenshtein: 2.0.6
      levn: 0.4.1
      prelude-ls: 1.2.1
      type-check: 0.4.0
      word-wrap: 1.2.5

  ora@5.3.0:
    dependencies:
      bl: 4.1.0
      chalk: 4.1.2
      cli-cursor: 3.1.0
      cli-spinners: 2.6.1
      is-interactive: 1.0.0
      log-symbols: 4.1.0
      strip-ansi: 6.0.1
      wcwidth: 1.0.1

  p-limit@3.1.0:
    dependencies:
      yocto-queue: 0.1.0

  p-limit@4.0.0:
    dependencies:
      yocto-queue: 1.1.1

  p-locate@5.0.0:
    dependencies:
      p-limit: 3.1.0

  p-map@4.0.0:
    dependencies:
      aggregate-error: 3.1.0
    optional: true

  package-json-from-dist@1.0.1: {}

  parent-module@1.0.1:
    dependencies:
      callsites: 3.1.0

  parse-entities@4.0.2:
    dependencies:
      '@types/unist': 2.0.11
      character-entities-legacy: 3.0.0
      character-reference-invalid: 2.0.1
      decode-named-character-reference: 1.0.2
      is-alphanumerical: 2.0.1
      is-decimal: 2.0.1
      is-hexadecimal: 2.0.1

  parseurl@1.3.3: {}

  path-exists@4.0.0: {}

  path-is-absolute@1.0.1: {}

  path-key@3.1.1: {}

  path-parse@1.0.7: {}

  path-scurry@1.11.1:
    dependencies:
      lru-cache: 10.4.3
      minipass: 7.1.2

  path-to-regexp@0.1.10: {}

  path-type@4.0.0: {}

  pathe@1.1.2: {}

  pathe@2.0.2: {}

  pathval@1.1.1: {}

  pg-connection-string@2.7.0: {}

  picocolors@1.1.1: {}

  picomatch@2.3.1: {}

  picomatch@4.0.2: {}

  pify@2.3.0: {}

  pirates@4.0.6: {}

  pkg-types@1.3.1:
    dependencies:
      confbox: 0.1.8
      mlly: 1.7.4
      pathe: 2.0.2

  postcss-import@15.1.0(postcss@8.5.1):
    dependencies:
      postcss: 8.5.1
      postcss-value-parser: 4.2.0
      read-cache: 1.0.0
      resolve: 1.22.10

  postcss-js@4.0.1(postcss@8.5.1):
    dependencies:
      camelcase-css: 2.0.1
      postcss: 8.5.1

  postcss-load-config@4.0.2(postcss@8.5.1):
    dependencies:
      lilconfig: 3.1.3
      yaml: 2.7.0
    optionalDependencies:
      postcss: 8.5.1

  postcss-nested@6.2.0(postcss@8.5.1):
    dependencies:
      postcss: 8.5.1
      postcss-selector-parser: 6.1.2

  postcss-selector-parser@6.1.2:
    dependencies:
      cssesc: 3.0.0
      util-deprecate: 1.0.2

  postcss-value-parser@4.2.0: {}

  postcss@8.5.1:
    dependencies:
      nanoid: 3.3.8
      picocolors: 1.1.1
      source-map-js: 1.2.1

  prebuild-install@7.1.2:
    dependencies:
      detect-libc: 2.0.3
      expand-template: 2.0.3
      github-from-package: 0.0.0
      minimist: 1.2.8
      mkdirp-classic: 0.5.3
      napi-build-utils: 1.0.2
      node-abi: 3.73.0
      pump: 3.0.2
      rc: 1.2.8
      simple-get: 4.0.1
      tar-fs: 2.1.2
      tunnel-agent: 0.6.0

  prelude-ls@1.2.1: {}

  pretty-format@29.7.0:
    dependencies:
      '@jest/schemas': 29.6.3
      ansi-styles: 5.2.0
      react-is: 18.3.1

  promise-inflight@1.0.1:
    optional: true

  promise-retry@2.0.1:
    dependencies:
      err-code: 2.0.3
      retry: 0.12.0
    optional: true

  property-information@6.5.0: {}

  proxy-addr@2.0.7:
    dependencies:
      forwarded: 0.2.0
      ipaddr.js: 1.9.1

  proxy-from-env@1.1.0: {}

  pump@3.0.2:
    dependencies:
      end-of-stream: 1.4.4
      once: 1.4.0

  punycode@2.3.1: {}

  qs@6.11.0:
    dependencies:
      side-channel: 1.1.0

  qs@6.13.0:
    dependencies:
      side-channel: 1.1.0

  queue-microtask@1.2.3: {}

  qwik-themes@0.2.0: {}

  qwik-ui@0.2.0(nx@20.3.1):
    dependencies:
      '@clack/prompts': 0.7.0
      '@nx/devkit': 19.2.3(nx@20.3.1)
      '@qwik-ui/utils': 0.3.1
      ansis: 2.3.0
      tslib: 2.8.1
      yargs: 17.7.2
    transitivePeerDependencies:
      - nx

  range-parser@1.2.1: {}

  raw-body@2.5.2:
    dependencies:
      bytes: 3.1.2
      http-errors: 2.0.0
      iconv-lite: 0.4.24
      unpipe: 1.0.0

  rc@1.2.8:
    dependencies:
      deep-extend: 0.6.0
      ini: 1.3.8
      minimist: 1.2.8
      strip-json-comments: 2.0.1

  react-is@18.3.1: {}

  read-cache@1.0.0:
    dependencies:
      pify: 2.3.0

  readable-stream@3.6.2:
    dependencies:
      inherits: 2.0.4
      string_decoder: 1.3.0
      util-deprecate: 1.0.2

  readdirp@3.6.0:
    dependencies:
      picomatch: 2.3.1

  recma-build-jsx@1.0.0:
    dependencies:
      '@types/estree': 1.0.6
      estree-util-build-jsx: 3.0.1
      vfile: 6.0.2

  recma-jsx@1.0.0(acorn@8.14.0):
    dependencies:
      acorn-jsx: 5.3.2(acorn@8.14.0)
      estree-util-to-js: 2.0.0
      recma-parse: 1.0.0
      recma-stringify: 1.0.0
      unified: 11.0.5
    transitivePeerDependencies:
      - acorn

  recma-parse@1.0.0:
    dependencies:
      '@types/estree': 1.0.6
      esast-util-from-js: 2.0.1
      unified: 11.0.5
      vfile: 6.0.2

  recma-stringify@1.0.0:
    dependencies:
      '@types/estree': 1.0.6
      estree-util-to-js: 2.0.0
      unified: 11.0.5
      vfile: 6.0.2

  rehype-recma@1.0.0:
    dependencies:
      '@types/estree': 1.0.6
      '@types/hast': 3.0.4
      hast-util-to-estree: 3.1.1
    transitivePeerDependencies:
      - supports-color

  remark-mdx@3.1.0:
    dependencies:
      mdast-util-mdx: 3.0.0
      micromark-extension-mdxjs: 3.0.0
    transitivePeerDependencies:
      - supports-color

  remark-parse@11.0.0:
    dependencies:
      '@types/mdast': 4.0.4
      mdast-util-from-markdown: 2.0.2
      micromark-util-types: 2.0.1
      unified: 11.0.5
    transitivePeerDependencies:
      - supports-color

  remark-rehype@11.1.1:
    dependencies:
      '@types/hast': 3.0.4
      '@types/mdast': 4.0.4
      mdast-util-to-hast: 13.2.0
      unified: 11.0.5
      vfile: 6.0.2

  require-directory@2.1.1: {}

  resolve-from@4.0.0: {}

  resolve.exports@2.0.3: {}

  resolve@1.22.10:
    dependencies:
      is-core-module: 2.16.1
      path-parse: 1.0.7
      supports-preserve-symlinks-flag: 1.0.0

  restore-cursor@3.1.0:
    dependencies:
      onetime: 5.1.2
      signal-exit: 3.0.7

  retry-as-promised@7.0.4: {}

  retry@0.12.0:
    optional: true

  reusify@1.0.4: {}

  rimraf@3.0.2:
    dependencies:
      glob: 7.2.3

  rollup@4.30.1:
    dependencies:
      '@types/estree': 1.0.6
    optionalDependencies:
      '@rollup/rollup-android-arm-eabi': 4.30.1
      '@rollup/rollup-android-arm64': 4.30.1
      '@rollup/rollup-darwin-arm64': 4.30.1
      '@rollup/rollup-darwin-x64': 4.30.1
      '@rollup/rollup-freebsd-arm64': 4.30.1
      '@rollup/rollup-freebsd-x64': 4.30.1
      '@rollup/rollup-linux-arm-gnueabihf': 4.30.1
      '@rollup/rollup-linux-arm-musleabihf': 4.30.1
      '@rollup/rollup-linux-arm64-gnu': 4.30.1
      '@rollup/rollup-linux-arm64-musl': 4.30.1
      '@rollup/rollup-linux-loongarch64-gnu': 4.30.1
      '@rollup/rollup-linux-powerpc64le-gnu': 4.30.1
      '@rollup/rollup-linux-riscv64-gnu': 4.30.1
      '@rollup/rollup-linux-s390x-gnu': 4.30.1
      '@rollup/rollup-linux-x64-gnu': 4.30.1
      '@rollup/rollup-linux-x64-musl': 4.30.1
      '@rollup/rollup-win32-arm64-msvc': 4.30.1
      '@rollup/rollup-win32-ia32-msvc': 4.30.1
      '@rollup/rollup-win32-x64-msvc': 4.30.1
      fsevents: 2.3.3

  run-parallel@1.2.0:
    dependencies:
      queue-microtask: 1.2.3

  safe-buffer@5.2.1: {}

  safer-buffer@2.1.2: {}

  semver@7.6.3: {}

  send@0.18.0:
    dependencies:
      debug: 2.6.9
      depd: 2.0.0
      destroy: 1.2.0
      encodeurl: 1.0.2
      escape-html: 1.0.3
      etag: 1.8.1
      fresh: 0.5.2
      http-errors: 2.0.0
      mime: 1.6.0
      ms: 2.1.3
      on-finished: 2.4.1
      range-parser: 1.2.1
      statuses: 2.0.1
    transitivePeerDependencies:
      - supports-color

  send@0.19.0:
    dependencies:
      debug: 2.6.9
      depd: 2.0.0
      destroy: 1.2.0
      encodeurl: 1.0.2
      escape-html: 1.0.3
      etag: 1.8.1
      fresh: 0.5.2
      http-errors: 2.0.0
      mime: 1.6.0
      ms: 2.1.3
      on-finished: 2.4.1
      range-parser: 1.2.1
      statuses: 2.0.1
    transitivePeerDependencies:
      - supports-color

  sequelize-pool@7.1.0: {}

  sequelize@6.37.5(sqlite3@5.1.7):
    dependencies:
      '@types/debug': 4.1.12
      '@types/validator': 13.12.2
      debug: 4.4.0
      dottie: 2.0.6
      inflection: 1.13.4
      lodash: 4.17.21
      moment: 2.30.1
      moment-timezone: 0.5.46
      pg-connection-string: 2.7.0
      retry-as-promised: 7.0.4
      semver: 7.6.3
      sequelize-pool: 7.1.0
      toposort-class: 1.0.1
      uuid: 8.3.2
      validator: 13.12.0
      wkx: 0.5.0
    optionalDependencies:
      sqlite3: 5.1.7
    transitivePeerDependencies:
      - supports-color

  serve-static@1.16.0:
    dependencies:
      encodeurl: 1.0.2
      escape-html: 1.0.3
      parseurl: 1.3.3
      send: 0.18.0
    transitivePeerDependencies:
      - supports-color

  set-blocking@2.0.0:
    optional: true

  setprototypeof@1.2.0: {}

  sharp@0.33.5:
    dependencies:
      color: 4.2.3
      detect-libc: 2.0.3
      semver: 7.6.3
    optionalDependencies:
      '@img/sharp-darwin-arm64': 0.33.5
      '@img/sharp-darwin-x64': 0.33.5
      '@img/sharp-libvips-darwin-arm64': 1.0.4
      '@img/sharp-libvips-darwin-x64': 1.0.4
      '@img/sharp-libvips-linux-arm': 1.0.5
      '@img/sharp-libvips-linux-arm64': 1.0.4
      '@img/sharp-libvips-linux-s390x': 1.0.4
      '@img/sharp-libvips-linux-x64': 1.0.4
      '@img/sharp-libvips-linuxmusl-arm64': 1.0.4
      '@img/sharp-libvips-linuxmusl-x64': 1.0.4
      '@img/sharp-linux-arm': 0.33.5
      '@img/sharp-linux-arm64': 0.33.5
      '@img/sharp-linux-s390x': 0.33.5
      '@img/sharp-linux-x64': 0.33.5
      '@img/sharp-linuxmusl-arm64': 0.33.5
      '@img/sharp-linuxmusl-x64': 0.33.5
      '@img/sharp-wasm32': 0.33.5
      '@img/sharp-win32-ia32': 0.33.5
      '@img/sharp-win32-x64': 0.33.5

  shebang-command@2.0.0:
    dependencies:
      shebang-regex: 3.0.0

  shebang-regex@3.0.0: {}

  side-channel-list@1.0.0:
    dependencies:
      es-errors: 1.3.0
      object-inspect: 1.13.3

  side-channel-map@1.0.1:
    dependencies:
      call-bound: 1.0.3
      es-errors: 1.3.0
      get-intrinsic: 1.2.7
      object-inspect: 1.13.3

  side-channel-weakmap@1.0.2:
    dependencies:
      call-bound: 1.0.3
      es-errors: 1.3.0
      get-intrinsic: 1.2.7
      object-inspect: 1.13.3
      side-channel-map: 1.0.1

  side-channel@1.1.0:
    dependencies:
      es-errors: 1.3.0
      object-inspect: 1.13.3
      side-channel-list: 1.0.0
      side-channel-map: 1.0.1
      side-channel-weakmap: 1.0.2

  siginfo@2.0.0: {}

  signal-exit@3.0.7: {}

  signal-exit@4.1.0: {}

  simple-concat@1.0.1: {}

  simple-get@4.0.1:
    dependencies:
      decompress-response: 6.0.0
      once: 1.4.0
      simple-concat: 1.0.1

  simple-swizzle@0.2.2:
    dependencies:
      is-arrayish: 0.3.2

  sirv@2.0.4:
    dependencies:
      '@polka/url': 1.0.0-next.28
      mrmime: 2.0.0
      totalist: 3.0.1

  sisteransi@1.0.5: {}

  slash@3.0.0: {}

  smart-buffer@4.2.0:
    optional: true

  socks-proxy-agent@6.2.1:
    dependencies:
      agent-base: 6.0.2
      debug: 4.4.0
      socks: 2.8.3
    transitivePeerDependencies:
      - supports-color
    optional: true

  socks@2.8.3:
    dependencies:
      ip-address: 9.0.5
      smart-buffer: 4.2.0
    optional: true

  source-map-js@1.2.1: {}

  source-map@0.7.4: {}

  space-separated-tokens@2.0.2: {}

  specificity@1.0.0:
    dependencies:
      css-tree: 2.3.1

  sprintf-js@1.0.3: {}

  sprintf-js@1.1.3:
    optional: true

  sqlite3@5.1.7:
    dependencies:
      bindings: 1.5.0
      node-addon-api: 7.1.1
      prebuild-install: 7.1.2
      tar: 6.2.1
    optionalDependencies:
      node-gyp: 8.4.1
    transitivePeerDependencies:
      - bluebird
      - supports-color

  ssri@8.0.1:
    dependencies:
      minipass: 3.3.6
    optional: true

  stackback@0.0.2: {}

  statuses@2.0.1: {}

  std-env@3.8.0: {}

  string-width@4.2.3:
    dependencies:
      emoji-regex: 8.0.0
      is-fullwidth-code-point: 3.0.0
      strip-ansi: 6.0.1

  string-width@5.1.2:
    dependencies:
      eastasianwidth: 0.2.0
      emoji-regex: 9.2.2
      strip-ansi: 7.1.0

  string_decoder@1.3.0:
    dependencies:
      safe-buffer: 5.2.1

  stringify-entities@4.0.4:
    dependencies:
      character-entities-html4: 2.1.0
      character-entities-legacy: 3.0.0

  strip-ansi@6.0.1:
    dependencies:
      ansi-regex: 5.0.1

  strip-ansi@7.1.0:
    dependencies:
      ansi-regex: 6.1.0

  strip-bom@3.0.0: {}

  strip-json-comments@2.0.1: {}

  strip-json-comments@3.1.1: {}

  strip-literal@1.3.0:
    dependencies:
      acorn: 8.14.0

  style-to-object@1.0.8:
    dependencies:
      inline-style-parser: 0.2.4

  sucrase@3.35.0:
    dependencies:
      '@jridgewell/gen-mapping': 0.3.8
      commander: 4.1.1
      glob: 10.4.5
      lines-and-columns: 1.2.4
      mz: 2.7.0
      pirates: 4.0.6
      ts-interface-checker: 0.1.13

  supports-color@7.2.0:
    dependencies:
      has-flag: 4.0.0

  supports-preserve-symlinks-flag@1.0.0: {}

  svgo@3.3.2:
    dependencies:
      '@trysound/sax': 0.2.0
      commander: 7.2.0
      css-select: 5.1.0
      css-tree: 2.3.1
      css-what: 6.1.0
      csso: 5.0.5
      picocolors: 1.1.1

  tabbable@6.2.0: {}

  tailwind-merge@1.14.0: {}

  tailwindcss-animate@1.0.7(tailwindcss@3.4.17):
    dependencies:
      tailwindcss: 3.4.17

  tailwindcss@3.4.17:
    dependencies:
      '@alloc/quick-lru': 5.2.0
      arg: 5.0.2
      chokidar: 3.6.0
      didyoumean: 1.2.2
      dlv: 1.1.3
      fast-glob: 3.3.3
      glob-parent: 6.0.2
      is-glob: 4.0.3
      jiti: 1.21.7
      lilconfig: 3.1.3
      micromatch: 4.0.8
      normalize-path: 3.0.0
      object-hash: 3.0.0
      picocolors: 1.1.1
      postcss: 8.5.1
      postcss-import: 15.1.0(postcss@8.5.1)
      postcss-js: 4.0.1(postcss@8.5.1)
      postcss-load-config: 4.0.2(postcss@8.5.1)
      postcss-nested: 6.2.0(postcss@8.5.1)
      postcss-selector-parser: 6.1.2
      resolve: 1.22.10
      sucrase: 3.35.0
    transitivePeerDependencies:
      - ts-node

  tar-fs@2.1.2:
    dependencies:
      chownr: 1.1.4
      mkdirp-classic: 0.5.3
      pump: 3.0.2
      tar-stream: 2.2.0

  tar-stream@2.2.0:
    dependencies:
      bl: 4.1.0
      end-of-stream: 1.4.4
      fs-constants: 1.0.0
      inherits: 2.0.4
      readable-stream: 3.6.2

  tar@6.2.1:
    dependencies:
      chownr: 2.0.0
      fs-minipass: 2.1.0
      minipass: 5.0.0
      minizlib: 2.1.2
      mkdirp: 1.0.4
      yallist: 4.0.0

  text-table@0.2.0: {}

  thenify-all@1.6.0:
    dependencies:
      thenify: 3.3.1

  thenify@3.3.1:
    dependencies:
      any-promise: 1.3.0

  tinybench@2.9.0: {}

  tinypool@0.7.0: {}

  tinyspy@2.2.1: {}

  tmp@0.2.3: {}

  to-regex-range@5.0.1:
    dependencies:
      is-number: 7.0.0

  toidentifier@1.0.1: {}

  toposort-class@1.0.1: {}

  totalist@3.0.1: {}

  trim-lines@3.0.1: {}

  trough@2.2.0: {}

  ts-api-utils@1.4.3(typescript@5.4.5):
    dependencies:
      typescript: 5.4.5

  ts-interface-checker@0.1.13: {}

  tsconfck@3.1.4(typescript@5.4.5):
    optionalDependencies:
      typescript: 5.4.5

  tsconfig-paths@4.2.0:
    dependencies:
      json5: 2.2.3
      minimist: 1.2.8
      strip-bom: 3.0.0

  tslib@2.8.1: {}

  tunnel-agent@0.6.0:
    dependencies:
      safe-buffer: 5.2.1

  type-check@0.4.0:
    dependencies:
      prelude-ls: 1.2.1

  type-detect@4.1.0: {}

  type-fest@0.20.2: {}

  type-is@1.6.18:
    dependencies:
      media-typer: 0.3.0
      mime-types: 2.1.35

  typescript@5.4.5: {}

  ufo@1.5.4: {}

  undici-types@5.26.5: {}

  undici@7.2.2: {}

  unified@11.0.5:
    dependencies:
      '@types/unist': 3.0.3
      bail: 2.0.2
      devlop: 1.1.0
      extend: 3.0.2
      is-plain-obj: 4.1.0
      trough: 2.2.0
      vfile: 6.0.2

  unique-filename@1.1.1:
    dependencies:
      unique-slug: 2.0.2
    optional: true

  unique-slug@2.0.2:
    dependencies:
      imurmurhash: 0.1.4
    optional: true

  unist-util-is@6.0.0:
    dependencies:
      '@types/unist': 3.0.3

  unist-util-position-from-estree@2.0.0:
    dependencies:
      '@types/unist': 3.0.3

  unist-util-position@5.0.0:
    dependencies:
      '@types/unist': 3.0.3

  unist-util-stringify-position@4.0.0:
    dependencies:
      '@types/unist': 3.0.3

  unist-util-visit-parents@6.0.1:
    dependencies:
      '@types/unist': 3.0.3
      unist-util-is: 6.0.0

  unist-util-visit@5.0.0:
    dependencies:
      '@types/unist': 3.0.3
      unist-util-is: 6.0.0
      unist-util-visit-parents: 6.0.1

  unpipe@1.0.0: {}

  update-browserslist-db@1.1.2(browserslist@4.24.4):
    dependencies:
      browserslist: 4.24.4
      escalade: 3.2.0
      picocolors: 1.1.1

  uri-js@4.4.1:
    dependencies:
      punycode: 2.3.1

  util-deprecate@1.0.2: {}

  utils-merge@1.0.1: {}

  uuid@8.3.2: {}

  valibot@0.42.1(typescript@5.4.5):
    optionalDependencies:
      typescript: 5.4.5

  validator@13.12.0: {}

  vary@1.1.2: {}

  vfile-message@4.0.2:
    dependencies:
      '@types/unist': 3.0.3
      unist-util-stringify-position: 4.0.0

  vfile@6.0.2:
    dependencies:
      '@types/unist': 3.0.3
      unist-util-stringify-position: 4.0.0
      vfile-message: 4.0.2

  vite-imagetools@7.0.5(rollup@4.30.1):
    dependencies:
      '@rollup/pluginutils': 5.1.4(rollup@4.30.1)
      imagetools-core: 7.0.2
      sharp: 0.33.5
    transitivePeerDependencies:
      - rollup

  vite-node@0.34.6(@types/node@20.14.11):
    dependencies:
      cac: 6.7.14
      debug: 4.4.0
      mlly: 1.7.4
      pathe: 1.1.2
      picocolors: 1.1.1
      vite: 5.3.5(@types/node@20.14.11)
    transitivePeerDependencies:
      - '@types/node'
      - less
      - lightningcss
      - sass
      - stylus
      - sugarss
      - supports-color
      - terser

  vite-tsconfig-paths@4.3.2(typescript@5.4.5)(vite@5.3.5(@types/node@20.14.11)):
    dependencies:
      debug: 4.4.0
      globrex: 0.1.2
      tsconfck: 3.1.4(typescript@5.4.5)
    optionalDependencies:
      vite: 5.3.5(@types/node@20.14.11)
    transitivePeerDependencies:
      - supports-color
      - typescript

  vite@5.3.5(@types/node@20.14.11):
    dependencies:
      esbuild: 0.21.5
      postcss: 8.5.1
      rollup: 4.30.1
    optionalDependencies:
      '@types/node': 20.14.11
      fsevents: 2.3.3

  vitest@0.34.6(@vitest/ui@0.34.7):
    dependencies:
      '@types/chai': 4.3.20
      '@types/chai-subset': 1.3.5
      '@types/node': 20.14.11
      '@vitest/expect': 0.34.6
      '@vitest/runner': 0.34.6
      '@vitest/snapshot': 0.34.6
      '@vitest/spy': 0.34.6
      '@vitest/utils': 0.34.6
      acorn: 8.14.0
      acorn-walk: 8.3.4
      cac: 6.7.14
      chai: 4.5.0
      debug: 4.4.0
      local-pkg: 0.4.3
      magic-string: 0.30.17
      pathe: 1.1.2
      picocolors: 1.1.1
      std-env: 3.8.0
      strip-literal: 1.3.0
      tinybench: 2.9.0
      tinypool: 0.7.0
      vite: 5.3.5(@types/node@20.14.11)
      vite-node: 0.34.6(@types/node@20.14.11)
      why-is-node-running: 2.3.0
    optionalDependencies:
      '@vitest/ui': 0.34.7(vitest@0.34.6)
    transitivePeerDependencies:
      - less
      - lightningcss
      - sass
      - stylus
      - sugarss
      - supports-color
      - terser

  wcwidth@1.0.1:
    dependencies:
      defaults: 1.0.4

  which@2.0.2:
    dependencies:
      isexe: 2.0.0

  why-is-node-running@2.3.0:
    dependencies:
      siginfo: 2.0.0
      stackback: 0.0.2

  wide-align@1.1.5:
    dependencies:
      string-width: 4.2.3
    optional: true

  wkx@0.5.0:
    dependencies:
      '@types/node': 20.14.11

  word-wrap@1.2.5: {}

  wrap-ansi@7.0.0:
    dependencies:
      ansi-styles: 4.3.0
      string-width: 4.2.3
      strip-ansi: 6.0.1

  wrap-ansi@8.1.0:
    dependencies:
      ansi-styles: 6.2.1
      string-width: 5.1.2
      strip-ansi: 7.1.0

  wrappy@1.0.2: {}

  y18n@5.0.8: {}

  yallist@4.0.0: {}

  yaml@2.7.0: {}

  yargs-parser@21.1.1: {}

  yargs@17.7.2:
    dependencies:
      cliui: 8.0.1
      escalade: 3.2.0
      get-caller-file: 2.0.5
      require-directory: 2.1.1
      string-width: 4.2.3
      y18n: 5.0.8
      yargs-parser: 21.1.1

  yocto-queue@0.1.0: {}

  yocto-queue@1.1.1: {}

  zod@3.22.4: {}

  zwitch@2.0.4: {}<|MERGE_RESOLUTION|>--- conflicted
+++ resolved
@@ -8,15 +8,12 @@
 
   .:
     dependencies:
-<<<<<<< HEAD
       '@huggingface/inference':
         specifier: ^3.0.0
         version: 3.0.0
-=======
       '@huggingface/hub':
         specifier: ^1.0.0
         version: 1.0.0
->>>>>>> 329bf44d
       consola:
         specifier: ^3.4.0
         version: 3.4.0
@@ -381,14 +378,12 @@
   '@gar/promisify@1.1.3':
     resolution: {integrity: sha512-k2Ty1JcVojjJFwrg/ThKi2ujJ7XNLYaFGNB/bWT9wGR+oSMJHMa5w+CUq6p/pVrKeNNgA7pCqEcjSnHVoqJQFw==}
 
-<<<<<<< HEAD
   '@huggingface/inference@3.0.0':
     resolution: {integrity: sha512-Jqbny7LnesUBpPyus5sEw5gdD3DXrP1IoiQUHGJSD2yzvUSr+XRIH9gBdx9HarL44/P7R8zUwS3hjcEcpqFFig==}
-=======
+    engines: {node: '>=18'}
+    
   '@huggingface/hub@1.0.0':
     resolution: {integrity: sha512-IZ3fJ4WJ4iOghZkHWaKJY+XZJK9xAbaSIziY+OQcYtxnlcXo01/ibe2y2JjdsIhfzmYpxvov7F1qHoj2ek7tWQ==}
->>>>>>> 329bf44d
-    engines: {node: '>=18'}
 
   '@huggingface/tasks@0.13.16':
     resolution: {integrity: sha512-2kniw63zvyBOPzMWGMbLvTLJkUHhr+nRcvh/qC5g3AfHdqCjs22+6CsUgSKFn2wnEAoJV3W6GiOUAPud4kMxFA==}
@@ -3475,11 +3470,11 @@
   '@gar/promisify@1.1.3':
     optional: true
 
-<<<<<<< HEAD
   '@huggingface/inference@3.0.0':
-=======
+    dependencies:
+      '@huggingface/tasks': 0.13.16
+
   '@huggingface/hub@1.0.0':
->>>>>>> 329bf44d
     dependencies:
       '@huggingface/tasks': 0.13.16
 
