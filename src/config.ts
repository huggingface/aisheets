--- conflicted
+++ resolved
@@ -67,7 +67,15 @@
 export const DEFAULT_MODEL: string =
   process.env.DEFAULT_MODEL ?? 'meta-llama/Llama-3.3-70B-Instruct';
 
-<<<<<<< HEAD
+/**
+ * Default configuration for embedding operations
+ */
+export const default_embedding_model = {
+  provider: process.env.EMBEDDING_MODEL_PROVIDER ?? 'hf-inference',
+  model: process.env.EMBEDDING_MODEL ?? 'mixedbread-ai/mxbai-embed-large-v1',
+  embedding_dim: Number(process.env.EMBEDDING_DIM) ?? 1024,
+} as const;
+
 export const GOOGLE_CLIENT_ID: string | undefined =
   process.env.GOOGLE_CLIENT_ID ??
   '905039472434-7khf7dpl6002etvrn1h3ne1g0t2gv5r8.apps.googleusercontent.com';
@@ -77,17 +85,6 @@
   (isDev
     ? 'http://localhost:5173/oauth2/google'
     : 'https://huggingfacedg-dataground.hf.space/oauth2/google');
-=======
-/**
- * Default configuration for embedding operations
- */
-export const default_embedding_model = {
-  provider: process.env.EMBEDDING_MODEL_PROVIDER ?? 'hf-inference',
-  model: process.env.EMBEDDING_MODEL ?? 'mixedbread-ai/mxbai-embed-large-v1',
-  embedding_dim: Number(process.env.EMBEDDING_DIM) ?? 1024,
-} as const;
-
->>>>>>> 2d29c07c
 
 const RUNTIME_ENV = join(DATA_DIR, process.env.NODE_ENV ?? 'development');
 
