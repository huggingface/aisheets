--- conflicted
+++ resolved
@@ -45,7 +45,6 @@
 export const NUM_CONCURRENT_REQUESTS = 5;
 
 /**
-<<<<<<< HEAD
  * The Serper API key used for web searches.
  * This value is retrieved from the environment variable `SERPER_API_KEY`.
  */
@@ -53,23 +52,14 @@
 
 /**
  * The default model provider for inference operations.
-=======
- * The default model provider for inference.
->>>>>>> 86f96358
  * Default value: 'sambanova'
  */
 export const DEFAULT_MODEL_PROVIDER: string =
   process.env.DEFAULT_MODEL_PROVIDER ?? 'sambanova';
 
 /**
-<<<<<<< HEAD
- * The default model for inference operations.
- */
-export const DEFAULT_MODEL: string = process.env.DEFAULT_MODEL ?? '';
-=======
  * The default model for inference.
  * Default value: 'meta-llama/Llama-3.3-70B-Instruct'
  */
 export const DEFAULT_MODEL: string =
-  process.env.DEFAULT_MODEL ?? 'meta-llama/Llama-3.3-70B-Instruct';
->>>>>>> 86f96358
+  process.env.DEFAULT_MODEL ?? 'meta-llama/Llama-3.3-70B-Instruct';