import { join } from 'node:path';

/**
 * The OAuth client ID used for authentication.
 * This value is retrieved from the environment variable `OAUTH_CLIENT_ID`.
 */
export const CLIENT_ID: string | undefined = process.env.OAUTH_CLIENT_ID;

/**
 * The Hugging Face token used for authentication.
 * This value is retrieved from the environment variable `HF_TOKEN`.
 */
export const HF_TOKEN: string | undefined = process.env.HF_TOKEN;

/**
 * The OAuth scopes used for authentication.
 * This value is retrieved from the environment variable `OAUTH_SCOPES`.
 *
 * Default value: 'openid profile inference-api manage-repos'
 */
export const OAUTH_SCOPES: string =
  process.env.OAUTH_SCOPES ?? 'openid profile inference-api manage-repos';

/**
 * The directory where data is stored.
 * This value is retrieved from the environment variable `DATA_DIR`, or defaults to './data' if not set.
 */
export const DATA_DIR: string = process.env.DATA_DIR ?? './data';

/**
 * The timeout duration for inference operations in milliseconds.
 *
 * This constant defines the maximum time allowed for inference operations to complete.
 * If an inference operation exceeds this duration, it will be terminated.
 *
 * Default value: 90000 (90 seconds)
 */
export const INFERENCE_TIMEOUT = 90000;

/**
 * The number of parallel requests to the Inference Endpoint to generate cells
 *
 * This constant defines the number of concurrent requests to be sent to the endpoint while generating cells
 *
 * Default value: 5, max. number of concurrent requests 10
 */
export const NUM_CONCURRENT_REQUESTS = 5;

/**
 * The Serper API key used for web searches.
 * This value is retrieved from the environment variable `SERPER_API_KEY`.
 */
export const SERPER_API_KEY: string | undefined = process.env.SERPER_API_KEY;

/**
 * The default model provider for inference operations.
 * Default value: 'sambanova'
 */
export const DEFAULT_MODEL_PROVIDER: string =
  process.env.DEFAULT_MODEL_PROVIDER ?? 'sambanova';

/**
 * The default model for inference.
 * Default value: 'meta-llama/Llama-3.3-70B-Instruct'
 */
export const DEFAULT_MODEL: string =
  process.env.DEFAULT_MODEL ?? 'meta-llama/Llama-3.3-70B-Instruct';

<<<<<<< HEAD
/**
 * Default configuration for embedding operations
 */
export const default_embedding_model = {
  provider: process.env.EMBEDDING_MODEL_PROVIDER ?? 'hf-inference',
  model: process.env.EMBEDDING_MODEL ?? 'mixedbread-ai/mxbai-embed-large-v1',
  embedding_dim: Number(process.env.EMBEDDING_DIM) ?? 1024,
} as const;

/**
 * The directory for vector database storage.
 * Default value: '$DATA_DIR/embeddings.db'
 */
export const VECTOR_DB_DIR: string =
  process.env.VECTOR_DB_DIR ?? `${DATA_DIR}/embeddings`;
=======
const RUNTIME_ENV = join(DATA_DIR, process.env.NODE_ENV ?? 'development');

export const VECTOR_DB_DIR: string = join(RUNTIME_ENV, 'embeddings');
export const SQLITE_DB: string = join(RUNTIME_ENV, '.sqlite3');
export const DUCKDB_DB: string = join(RUNTIME_ENV, 'duckdb');
>>>>>>> abf3b317
<|MERGE_RESOLUTION|>--- conflicted
+++ resolved
@@ -66,7 +66,6 @@
 export const DEFAULT_MODEL: string =
   process.env.DEFAULT_MODEL ?? 'meta-llama/Llama-3.3-70B-Instruct';
 
-<<<<<<< HEAD
 /**
  * Default configuration for embedding operations
  */
@@ -76,16 +75,9 @@
   embedding_dim: Number(process.env.EMBEDDING_DIM) ?? 1024,
 } as const;
 
-/**
- * The directory for vector database storage.
- * Default value: '$DATA_DIR/embeddings.db'
- */
-export const VECTOR_DB_DIR: string =
-  process.env.VECTOR_DB_DIR ?? `${DATA_DIR}/embeddings`;
-=======
+
 const RUNTIME_ENV = join(DATA_DIR, process.env.NODE_ENV ?? 'development');
 
 export const VECTOR_DB_DIR: string = join(RUNTIME_ENV, 'embeddings');
 export const SQLITE_DB: string = join(RUNTIME_ENV, '.sqlite3');
-export const DUCKDB_DB: string = join(RUNTIME_ENV, 'duckdb');
->>>>>>> abf3b317
+export const DUCKDB_DB: string = join(RUNTIME_ENV, 'duckdb');