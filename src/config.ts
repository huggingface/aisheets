--- conflicted
+++ resolved
@@ -79,14 +79,6 @@
     : true,
 } as const;
 
-<<<<<<< HEAD
-/**
- * If defined, the inference endpoint bill with by applied to the organization billing.
- *
- * Users must be part of the organiation in order to run inference calls. Default: undefined
- */
-export const ORG_BILLING = process.env.ORG_BILLING ?? undefined;
-=======
 export const GOOGLE_CLIENT_ID: string | undefined =
   process.env.GOOGLE_CLIENT_ID ??
   '905039472434-7khf7dpl6002etvrn1h3ne1g0t2gv5r8.apps.googleusercontent.com';
@@ -96,7 +88,14 @@
   (isDev
     ? 'http://localhost:5173/oauth2/google'
     : 'https://huggingfacedg-dataground.hf.space/oauth2/google');
->>>>>>> 50a954b4
+
+/**
+ * If defined, the inference endpoint bill with by applied to the organization billing.
+ *
+ * Users must be part of the organiation in order to run inference calls. Default: undefined
+ */
+export const ORG_BILLING = process.env.ORG_BILLING ?? undefined;
+
 
 const RUNTIME_ENV = join(DATA_DIR, process.env.NODE_ENV ?? 'development');
 
