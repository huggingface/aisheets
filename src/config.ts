<<<<<<< HEAD
import { isDev } from '@builder.io/qwik';
=======
import { join } from 'node:path';
>>>>>>> 9d157b88

/**
 * The OAuth client ID used for authentication.
 * This value is retrieved from the environment variable `OAUTH_CLIENT_ID`.
 */
export const CLIENT_ID: string | undefined = process.env.OAUTH_CLIENT_ID;

/**
 * The Hugging Face token used for authentication.
 * This value is retrieved from the environment variable `HF_TOKEN`.
 */
export const HF_TOKEN: string | undefined = process.env.HF_TOKEN;

/**
 * The OAuth scopes used for authentication.
 * This value is retrieved from the environment variable `OAUTH_SCOPES`.
 *
 * Default value: 'openid profile inference-api manage-repos'
 */
export const OAUTH_SCOPES: string =
  process.env.OAUTH_SCOPES ?? 'openid profile inference-api manage-repos';

/**
 * The directory where data is stored.
 * This value is retrieved from the environment variable `DATA_DIR`, or defaults to './data' if not set.
 */
export const DATA_DIR: string = process.env.DATA_DIR ?? './data';

/**
 * The timeout duration for inference operations in milliseconds.
 *
 * This constant defines the maximum time allowed for inference operations to complete.
 * If an inference operation exceeds this duration, it will be terminated.
 *
 * Default value: 90000 (90 seconds)
 */
export const INFERENCE_TIMEOUT = 90000;

/**
 * The number of parallel requests to the Inference Endpoint to generate cells
 *
 * This constant defines the number of concurrent requests to be sent to the endpoint while generating cells
 *
 * Default value: 5, max. number of concurrent requests 10
 */
export const NUM_CONCURRENT_REQUESTS = 5;

/**
 * The Serper API key used for web searches.
 * This value is retrieved from the environment variable `SERPER_API_KEY`.
 */
export const SERPER_API_KEY: string | undefined = process.env.SERPER_API_KEY;

/**
 * The default model provider for inference operations.
 * Default value: 'sambanova'
 */
export const DEFAULT_MODEL_PROVIDER: string =
  process.env.DEFAULT_MODEL_PROVIDER ?? 'sambanova';

/**
 * The default model for inference.
 * Default value: 'meta-llama/Llama-3.3-70B-Instruct'
 */
export const DEFAULT_MODEL: string =
  process.env.DEFAULT_MODEL ?? 'meta-llama/Llama-3.3-70B-Instruct';

<<<<<<< HEAD
/**
 * The directory for vector database storage.
 * Default value: '$DATA_DIR/embeddings.db'
 */
export const VECTOR_DB_DIR: string =
  process.env.VECTOR_DB_DIR ?? `${DATA_DIR}/embeddings`;

export const GOOGLE_CLIENT_ID: string | undefined =
  process.env.GOOGLE_CLIENT_ID ??
  '905039472434-7khf7dpl6002etvrn1h3ne1g0t2gv5r8.apps.googleusercontent.com';

export const GOOGLE_REDIRECT_URI: string | undefined =
  process.env.GOOGLE_REDIRECT_URI ??
  (isDev
    ? 'http://localhost:5173/oauth2/google'
    : 'https://huggingfacedg-dataground.hf.space/oauth2/google');
=======
const RUNTIME_ENV = join(DATA_DIR, process.env.NODE_ENV ?? 'development');

export const VECTOR_DB_DIR: string = join(RUNTIME_ENV, 'embeddings');
export const SQLITE_DB: string = join(RUNTIME_ENV, '.sqlite3');
export const DUCKDB_DB: string = join(RUNTIME_ENV, 'duckdb');
>>>>>>> 9d157b88
<|MERGE_RESOLUTION|>--- conflicted
+++ resolved
@@ -1,8 +1,5 @@
-<<<<<<< HEAD
+import { join } from 'node:path';
 import { isDev } from '@builder.io/qwik';
-=======
-import { join } from 'node:path';
->>>>>>> 9d157b88
 
 /**
  * The OAuth client ID used for authentication.
@@ -70,14 +67,6 @@
 export const DEFAULT_MODEL: string =
   process.env.DEFAULT_MODEL ?? 'meta-llama/Llama-3.3-70B-Instruct';
 
-<<<<<<< HEAD
-/**
- * The directory for vector database storage.
- * Default value: '$DATA_DIR/embeddings.db'
- */
-export const VECTOR_DB_DIR: string =
-  process.env.VECTOR_DB_DIR ?? `${DATA_DIR}/embeddings`;
-
 export const GOOGLE_CLIENT_ID: string | undefined =
   process.env.GOOGLE_CLIENT_ID ??
   '905039472434-7khf7dpl6002etvrn1h3ne1g0t2gv5r8.apps.googleusercontent.com';
@@ -87,10 +76,9 @@
   (isDev
     ? 'http://localhost:5173/oauth2/google'
     : 'https://huggingfacedg-dataground.hf.space/oauth2/google');
-=======
+
 const RUNTIME_ENV = join(DATA_DIR, process.env.NODE_ENV ?? 'development');
 
 export const VECTOR_DB_DIR: string = join(RUNTIME_ENV, 'embeddings');
 export const SQLITE_DB: string = join(RUNTIME_ENV, '.sqlite3');
-export const DUCKDB_DB: string = join(RUNTIME_ENV, 'duckdb');
->>>>>>> 9d157b88
+export const DUCKDB_DB: string = join(RUNTIME_ENV, 'duckdb');