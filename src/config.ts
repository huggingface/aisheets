--- conflicted
+++ resolved
@@ -46,17 +46,6 @@
  */
 export const NUM_CONCURRENT_REQUESTS = 5;
 
-<<<<<<< HEAD
-export const GOOGLE_CLIENT_ID: string | undefined =
-  process.env.GOOGLE_CLIENT_ID ??
-  '905039472434-7khf7dpl6002etvrn1h3ne1g0t2gv5r8.apps.googleusercontent.com';
-
-export const GOOGLE_REDIRECT_URI: string | undefined =
-  process.env.GOOGLE_REDIRECT_URI ??
-  (isDev
-    ? 'http://localhost:5173/oauth2/google'
-    : 'https://huggingfacedg-dataground.hf.space/oauth2/google');
-=======
 /**
  * The Serper API key used for web searches.
  * This value is retrieved from the environment variable `SERPER_API_KEY`.
@@ -83,4 +72,13 @@
  */
 export const VECTOR_DB_DIR: string =
   process.env.VECTOR_DB_DIR ?? `${DATA_DIR}/embeddings`;
->>>>>>> 76a7da37
+
+export const GOOGLE_CLIENT_ID: string | undefined =
+  process.env.GOOGLE_CLIENT_ID ??
+  '905039472434-7khf7dpl6002etvrn1h3ne1g0t2gv5r8.apps.googleusercontent.com';
+
+export const GOOGLE_REDIRECT_URI: string | undefined =
+  process.env.GOOGLE_REDIRECT_URI ??
+  (isDev
+    ? 'http://localhost:5173/oauth2/google'
+    : 'https://huggingfacedg-dataground.hf.space/oauth2/google');