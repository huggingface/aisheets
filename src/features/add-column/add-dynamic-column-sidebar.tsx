import {
  $,
  type QRL,
  Resource,
  component$,
  useResource$,
  useSignal,
  useTask$,
} from '@builder.io/qwik';
import { LuCheck } from '@qwikest/icons/lucide';
import { TbX } from '@qwikest/icons/tablericons';

import { Button, Input, Label, Select, Sidebar } from '~/components';
import { useModals } from '~/components/hooks/modals/use-modals';
import {
  TemplateTextArea,
  type Variable,
} from '~/features/add-column/components/template-textarea';
import {
  type ColumnType,
  type CreateColumn,
  useColumnsStore,
  useDatasetsStore,
} from '~/state';

interface SidebarProps {
  onCreateColumn: QRL<(createColumn: CreateColumn) => void>;
}

const MODEL_URL =
  'https://huggingface.co/api/models?other=text-generation-inference&inference=warm';
const DEFAULT_MODEL = 'google/gemma-2-2b-it';

interface HFModel {
  id: string;
  tags?: string[];
}

const outputType = ['text', 'array', 'number', 'boolean', 'object'];
export const AddDynamicColumnSidebar = component$<SidebarProps>(
  ({ onCreateColumn }) => {
    const { isOpenAddDynamicColumnSidebar, closeAddDynamicColumnSidebar } =
      useModals('addDynamicColumnSidebar');
    const { state: columns } = useColumnsStore();

    const type = useSignal<NonNullable<ColumnType>>('text');
    const name = useSignal('');
    const rowsToGenerate = useSignal('5');
    const prompt = useSignal('');
    const variables = useSignal<Variable[]>([]);
    const columnsReferences = useSignal<string[]>([]);

    const { activeDataset } = useDatasetsStore();

    const onSelectedVariables = $((variables: { id: string }[]) => {
      columnsReferences.value = variables.map((v) => v.id);
    });
    const modelName = useSignal(DEFAULT_MODEL);

    useTask$(({ track }) => {
      track(isOpenAddDynamicColumnSidebar);

      type.value = 'text';
      name.value = '';
      prompt.value = '';
      modelName.value = DEFAULT_MODEL;
      rowsToGenerate.value = '5';
      columnsReferences.value = [];
      variables.value = columns.value.map((c) => ({
        id: c.id,
        name: c.name,
      }));
    });

    const loadModels = useResource$(async ({ track, cleanup }) => {
      track(isOpenAddDynamicColumnSidebar);

      if (!isOpenAddDynamicColumnSidebar) return Promise.resolve([]);

      const controller = new AbortController();
      cleanup(() => controller.abort());

      const response = await fetch(MODEL_URL, {
        signal: controller.signal,
      });

      if (!response.ok) {
        throw new Error('Failed to fetch models');
      }

      const data = (await response.json()) as HFModel[];

      return data
        .filter((model: any) =>
          model.tags?.includes('text-generation-inference'),
        )
        .map((model: any) => ({
          id: model.id,
        }));
    });

    const onCreate = $(() => {
      if (!name.value) return;

      const column: CreateColumn = {
        name: name.value,
        type: type.value,
        kind: 'dynamic',
<<<<<<< HEAD
        dataset: activeDataset.value,
        executionProcess: {
=======
        process: {
>>>>>>> d92526c9
          modelName: modelName.value,
          prompt: prompt.value,
          columnsReferences: columnsReferences.value,
          offset: 0,
          limit: Number(rowsToGenerate.value),
        },
      };

      closeAddDynamicColumnSidebar();
      onCreateColumn(column);
    });

    return (
      <Sidebar bind:show={isOpenAddDynamicColumnSidebar}>
        <div class="flex h-full flex-col justify-between p-4">
          <div class="h-full">
            <div class="flex flex-col gap-4">
              <div class="flex items-center justify-between">
                <Label for="column-name">Column name</Label>

                <Button
                  size="sm"
                  look="ghost"
                  onClick$={closeAddDynamicColumnSidebar}
                >
                  <TbX />
                </Button>
              </div>
              <Input
                id="column-name"
                class="h-10"
                placeholder="Enter column name"
                bind:value={name}
              />

              <Label for="column-output-type">Output type</Label>

              <Select.Root id="column-output-type" bind:value={type}>
                <Select.Trigger>
                  <Select.DisplayValue />
                </Select.Trigger>
                <Select.Popover>
                  {outputType.map((type) => (
                    <Select.Item key={type}>
                      <Select.ItemLabel>{type}</Select.ItemLabel>
                      <Select.ItemIndicator>
                        <LuCheck class="h-4 w-4" />
                      </Select.ItemIndicator>
                    </Select.Item>
                  ))}
                </Select.Popover>
              </Select.Root>

              <Label for="column-prompt">Prompt template</Label>
              <TemplateTextArea
                bind:value={prompt}
                variables={variables}
                onSelectedVariables={onSelectedVariables}
              />

              <Label for="column-model" class="flex gap-1">
                Model
              </Label>
              <Resource
                value={loadModels}
                onPending={() => {
                  return <Select.Disabled>Loading models...</Select.Disabled>;
                }}
                onResolved={(models) => {
                  return (
                    <Select.Root id="column-model" bind:value={modelName}>
                      <Select.Trigger class="bg-background border-input">
                        <Select.DisplayValue />
                      </Select.Trigger>
                      <Select.Popover class="bg-background border border-border max-h-[200px] overflow-y-auto top-[100%] bottom-auto">
                        {models.map((model) => (
                          <Select.Item
                            key={model.id}
                            class="text-foreground hover:bg-accent"
                          >
                            <Select.ItemLabel>{model.id}</Select.ItemLabel>
                            <Select.ItemIndicator>
                              <LuCheck class="h-4 w-4" />
                            </Select.ItemIndicator>
                          </Select.Item>
                        ))}
                      </Select.Popover>
                    </Select.Root>
                  );
                }}
              />

              <Label for="column-rows">Rows generated</Label>
              <Input
                id="column-rows"
                type="number"
                class="h-10"
                bind:value={rowsToGenerate}
              />
            </div>
          </div>

          <div class="flex h-16 w-full items-center justify-center">
            <Button size="sm" class="w-full rounded-sm p-2" onClick$={onCreate}>
              Create new column
            </Button>
          </div>
        </div>
      </Sidebar>
    );
  },
);<|MERGE_RESOLUTION|>--- conflicted
+++ resolved
@@ -106,12 +106,8 @@
         name: name.value,
         type: type.value,
         kind: 'dynamic',
-<<<<<<< HEAD
         dataset: activeDataset.value,
-        executionProcess: {
-=======
         process: {
->>>>>>> d92526c9
           modelName: modelName.value,
           prompt: prompt.value,
           columnsReferences: columnsReferences.value,
