--- conflicted
+++ resolved
@@ -38,13 +38,8 @@
         type: type.value,
         kind: 'dynamic',
         process: {
-<<<<<<< HEAD
           modelName: "Qwen/Qwen2.5-72B-Instruct",
           prompt: "Generate a random tweet about flowers",
-=======
-          modelName: 'HF Model',
-          prompt: prompt.value,
->>>>>>> b3dfdb17
           offset: 0,
           limit: Number(rowsToGenerate.value),
         },
