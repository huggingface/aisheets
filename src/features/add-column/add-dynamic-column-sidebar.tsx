import {
  $,
  type QRL,
  component$,
  useSignal,
  useTask$,
  useVisibleTask$,
} from '@builder.io/qwik';
import { LuCheck } from '@qwikest/icons/lucide';
import { TbX } from '@qwikest/icons/tablericons';

import { Button, Input, Label, Select, Sidebar, Textarea } from '~/components';
import { useModals } from '~/components/hooks/modals/use-modals';
import {
  TemplateTextArea,
  type Variable,
} from '~/features/add-column/components/template-textarea';
import { type ColumnType, type CreateColumn, useColumnsStore } from '~/state';

interface SidebarProps {
  onCreateColumn: QRL<(createColumn: CreateColumn) => void>;
}

const outputType = ['text', 'array', 'number', 'boolean', 'object'];
export const AddDynamicColumnSidebar = component$<SidebarProps>(
  ({ onCreateColumn }) => {
    const { isOpenAddDynamicColumnSidebar, closeAddDynamicColumnSidebar } =
      useModals('addDynamicColumnSidebar');
    const { state: columns } = useColumnsStore();

    const type = useSignal<NonNullable<ColumnType>>('text');
    const name = useSignal('');
    const rowsToGenerate = useSignal('3');
    const prompt = useSignal('');
<<<<<<< HEAD
    const variables = useSignal<Variable[]>([]);
    const columnsReferences = useSignal<string[]>([]);
=======
    const modelName = useSignal('meta-llama/Llama-2-7b-chat-hf');
>>>>>>> 763ce109

    const onSelectedVariables = $((variables: { id: string }[]) => {
      columnsReferences.value = variables.map((v) => v.id);
    });

    useVisibleTask$(({ track }) => {
      track(isOpenAddDynamicColumnSidebar);

      type.value = 'text';
      name.value = '';
      prompt.value = '';
<<<<<<< HEAD
      rowsToGenerate.value = '10';
      columnsReferences.value = [];

      variables.value = columns.value.map((c) => ({
        id: c.id,
        name: c.name,
      }));
=======
      modelName.value = 'meta-llama/Llama-2-7b-chat-hf';
      rowsToGenerate.value = '3';
>>>>>>> 763ce109
    });

    const onCreate = $(() => {
      if (!name.value) return;

      const column: CreateColumn = {
        name: name.value,
        type: type.value,
        kind: 'dynamic',
        executionProcess: {
          modelName: modelName.value,
          prompt: prompt.value,
          columnsReferences: columnsReferences.value,
          offset: 0,
          limit: Number(rowsToGenerate.value),
        },
      };

      closeAddDynamicColumnSidebar();
      onCreateColumn(column);
    });

    return (
      <Sidebar bind:show={isOpenAddDynamicColumnSidebar}>
        <div class="flex h-full flex-col justify-between p-4">
          <div class="h-full">
            <div class="flex flex-col gap-4">
              <div class="flex items-center justify-between">
                <Label for="column-name">Column name</Label>

                <Button
                  size="sm"
                  look="ghost"
                  onClick$={closeAddDynamicColumnSidebar}
                >
                  <TbX />
                </Button>
              </div>
              <Input
                id="column-name"
                class="h-10"
                placeholder="Enter column name"
                bind:value={name}
              />

              <Label for="column-output-type">Output type</Label>
              <Select.Root id="column-output-type" bind:value={type}>
                <Select.Trigger>
                  <Select.DisplayValue />
                </Select.Trigger>
                <Select.Popover>
                  {outputType.map((type) => (
                    <Select.Item key={type}>
                      <Select.ItemLabel>{type}</Select.ItemLabel>
                      <Select.ItemIndicator>
                        <LuCheck class="h-4 w-4" />
                      </Select.ItemIndicator>
                    </Select.Item>
                  ))}
                </Select.Popover>
              </Select.Root>

              <Label for="column-prompt">Prompt template</Label>
              <TemplateTextArea
                bind:value={prompt}
                variables={variables}
                onSelectedVariables={onSelectedVariables}
              />

              <Label for="column-model">
                Model name. Available models in the{' '}
                <a
                  href="https://huggingface.co/playground"
                  target="_blank"
                  rel="noopener noreferrer"
                  class="text-blue-500 underline hover:text-blue-700"
                >
                  huggingface playground
                </a>
              </Label>
              <Input
                id="column-model"
                class="h-10"
                value="meta-llama/Llama-2-7b-chat-hf"
                placeholder="Enter the HF model name"
                bind:value={modelName}
              />

              <Label for="column-rows">Rows generated</Label>
              <Input
                id="column-rows"
                type="number"
                class="h-10"
                bind:value={rowsToGenerate}
              />
            </div>
          </div>

          <div class="flex h-16 w-full items-center justify-center">
            <Button size="sm" class="w-full rounded-sm p-2" onClick$={onCreate}>
              Create new column
            </Button>
          </div>
        </div>
      </Sidebar>
    );
  },
);<|MERGE_RESOLUTION|>--- conflicted
+++ resolved
@@ -32,16 +32,13 @@
     const name = useSignal('');
     const rowsToGenerate = useSignal('3');
     const prompt = useSignal('');
-<<<<<<< HEAD
     const variables = useSignal<Variable[]>([]);
     const columnsReferences = useSignal<string[]>([]);
-=======
-    const modelName = useSignal('meta-llama/Llama-2-7b-chat-hf');
->>>>>>> 763ce109
 
     const onSelectedVariables = $((variables: { id: string }[]) => {
       columnsReferences.value = variables.map((v) => v.id);
     });
+    const modelName = useSignal('meta-llama/Llama-2-7b-chat-hf');
 
     useVisibleTask$(({ track }) => {
       track(isOpenAddDynamicColumnSidebar);
@@ -49,18 +46,14 @@
       type.value = 'text';
       name.value = '';
       prompt.value = '';
-<<<<<<< HEAD
-      rowsToGenerate.value = '10';
+      modelName.value = 'meta-llama/Llama-2-7b-chat-hf';
+      rowsToGenerate.value = '3';
       columnsReferences.value = [];
 
       variables.value = columns.value.map((c) => ({
         id: c.id,
         name: c.name,
       }));
-=======
-      modelName.value = 'meta-llama/Llama-2-7b-chat-hf';
-      rowsToGenerate.value = '3';
->>>>>>> 763ce109
     });
 
     const onCreate = $(() => {
@@ -130,8 +123,8 @@
                 onSelectedVariables={onSelectedVariables}
               />
 
-              <Label for="column-model">
-                Model name. Available models in the{' '}
+              <Label for="column-model" class="flex gap-1">
+                Model name. Available models in the
                 <a
                   href="https://huggingface.co/playground"
                   target="_blank"
