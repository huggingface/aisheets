import {
  $,
  type QRL,
  type Signal,
  component$,
  useSignal,
  useStore,
  useVisibleTask$,
} from '@builder.io/qwik';
import { LuBraces } from '@qwikest/icons/lucide';
import { Select, Textarea } from '~/components';
import { nextTick } from '~/components/hooks/tick';

export interface Variable {
  id: string;
  name: string;
}

interface TemplateTextAreaProps {
  ['bind:value']: Signal<string>;
  variables: Signal<Variable[]>;
  onSelectedVariables: QRL<(variables: Variable[]) => void>;
}

interface Popover {
  position: { x: number; y: number };
  options: string[];
  lineHeight: number;
}

export const TemplateTextArea = component$<TemplateTextAreaProps>((props) => {
  const textarea = useSignal<HTMLTextAreaElement | undefined>();
  const firstOption = useSignal<HTMLDivElement | undefined>();
  const popOverVisible = useSignal(false);

  const popover = useStore<Popover>({
    position: { x: 0, y: 0 },
    options: [],
    lineHeight: 0,
  });

  useVisibleTask$(({ track }) => {
    track(props.variables);

    popover.options = props.variables.value.map((variable) => variable.name);
  });

  useVisibleTask$(({ track }) => {
    track(props['bind:value']);

    if (popover.options.length === 0) return;

    const matchedVariables = props.variables.value.filter((variable) =>
      props['bind:value'].value.includes(`{{${variable.name}}}`),
    );

    props.onSelectedVariables(matchedVariables);
  });

  const getCursorPosition = $((textarea: HTMLTextAreaElement) => {
    const cursorPosition = textarea.selectionStart || 0;
    const textBeforeCursor = props['bind:value'].value.slice(0, cursorPosition);
    const textAfterCursor = props['bind:value'].value.slice(cursorPosition);

    const lastOpeningBracketIndex = textBeforeCursor.lastIndexOf('{{');
    const lastClosingBracketIndex = textAfterCursor.lastIndexOf('}}');

    const isRequestingVariable = textBeforeCursor.endsWith('{{');

    const isInMiddleOfBrackets = isRequestingVariable
      ? lastOpeningBracketIndex > lastClosingBracketIndex &&
        lastClosingBracketIndex !== -1
      : lastClosingBracketIndex > lastOpeningBracketIndex;

    return {
      textBeforeCursor,
      textAfterCursor,
      isInMiddleOfBrackets,
      isRequestingVariable,
    };
  });

  const updateBracketsSelectorPosition = $((textarea: HTMLTextAreaElement) => {
    const verticalPadding = 10;

    const { selectionStart } = textarea;
    const style = getComputedStyle(textarea);

    const textBeforeCursor = textarea.value.slice(0, selectionStart || 0);
    const lines = textBeforeCursor.split('\n');
    const canvas = document.createElement('canvas');
    const context = canvas.getContext('2d');

    if (context) {
      context.font = `${style.fontSize} ${style.fontFamily}`;
    }

    const measureTextWidth = (text: string) => {
      const characterWidthAprox = 7;

      return context
        ? context.measureText(text).width
        : text.length * characterWidthAprox;
    };

    const charOffset = measureTextWidth(lines[lines.length - 1]);
    const verticalAlignPerLines = lines.length - 1 || 0.5;
    popover.lineHeight = Number.parseInt(style.lineHeight) + verticalPadding;

    const position = {
      x: charOffset + 20,
      y:
        Math.round(verticalAlignPerLines * 0.72 * popover.lineHeight * 10) / 10,
    };

    popover.position = {
      x: position.x,
      y: position.y,
    };
  });

  const handleTextInput = $(async (textarea: HTMLTextAreaElement) => {
    textarea.style.height = 'auto';
    textarea.style.height = `${textarea.scrollHeight}px`;

    props['bind:value'].value = textarea.value;

    const {
      isInMiddleOfBrackets,
      isRequestingVariable,
      textBeforeCursor,
      textAfterCursor,
    } = await getCursorPosition(textarea);

    if (isInMiddleOfBrackets && isRequestingVariable) {
      const removedInconsistentBrackets =
        textBeforeCursor.slice(0, -2) + textAfterCursor;

      textarea.value = props['bind:value'].value = removedInconsistentBrackets;
      return;
    }

    if (isRequestingVariable) {
      firstOption.value?.focus();
      firstOption.value?.click();
    } else {
      popOverVisible.value = false;
    }
  });

  const handleOptionClick = $(async (options: string) => {
    textarea.value?.focus();
    popOverVisible.value = false;

    const { textBeforeCursor, textAfterCursor, isInMiddleOfBrackets } =
      await getCursorPosition(textarea.value!);

    if (isInMiddleOfBrackets) return;

    const updatedValue =
      (textBeforeCursor.endsWith('{{')
        ? textBeforeCursor.replace(/\{\{[^}]*$/, `{{${options}}}`)
        : textBeforeCursor + `{{${options}}}`) + textAfterCursor;

    props['bind:value'].value = updatedValue;

    nextTick(() => {
      handleTextInput(textarea.value!);
    });
  });

  useVisibleTask$(async ({ track }) => {
    track(props['bind:value']);

    if (textarea.value) {
      await updateBracketsSelectorPosition(textarea.value!);
    }

    popover.options = props.variables.value.map((variable) => variable.name);
  });

  return (
    <div class="relative">
      {popover.options.length > 0 && (
        <div
          class="p-4 absolute top-0 left-0 w-full h-full whitespace-pre-wrap break-words text-transparent pointer-events-none overflow-hidden text-base"
          aria-hidden="true"
        >
          <Highlights
            text={props['bind:value'].value}
            variables={popover.options}
          />
        </div>
      )}

      <Textarea
        ref={textarea}
<<<<<<< HEAD
        look="ghost"
        class="p-4 w-full h-80 min-h-80 max-h-80 resize-none overflow-auto text-base rounded-sm pb-16"
=======
        class="p-4 w-full h-full min-h-72 resize-none overflow-hidden border border-neutral-300-foreground bg-white text-base rounded-sm pb-16"
>>>>>>> d352557e
        onInput$={(event) =>
          handleTextInput(event.target as HTMLTextAreaElement)
        }
        onKeyDown$={(event: KeyboardEvent) => {
          if (event.key === 'ArrowLeft' || event.key === 'ArrowRight') {
            updateBracketsSelectorPosition(event.target as HTMLTextAreaElement);
          }
        }}
        onClick$={(event) =>
          updateBracketsSelectorPosition(event.target as HTMLTextAreaElement)
        }
        value={props['bind:value'].value}
      />

      <Select.Root
        bind:open={popOverVisible}
        loop={true}
        autoFocus={true}
        class="h-0"
      >
        <Select.Trigger
          ref={firstOption}
          look="headless"
          hideIcon
          class={`px-6 absolute border border-neutral-300 bg-neutral-100 p-2 rounded shadow-lg ${popover.options.length === 0 ? 'invisible' : ''}`}
          style={{
            left: `${popover.position.x}px`,
            top: `${popover.position.y}px`,
          }}
        >
          <LuBraces class="text-neutral" />
        </Select.Trigger>
        <Select.Popover floating="bottom-start" class="!w-48">
          {popover.options.map((variable) => (
            <Select.Item
              key={variable}
              onClick$={() => handleOptionClick(variable)}
              onKeyDown$={(event: KeyboardEvent) => {
                if (event.key === 'Enter') {
                  handleOptionClick(variable);
                }
              }}
            >
              <Select.ItemLabel>{variable}</Select.ItemLabel>
            </Select.Item>
          ))}
        </Select.Popover>
      </Select.Root>
    </div>
  );
});

export const Highlights = component$<{
  text: string;
  variables: string[];
}>(({ text, variables }) => {
  const highlightWords = variables.map((variable) => `{{${variable}}}`);
  const escapedWords = highlightWords.map((word) =>
    word.replace(/[.*+?^${}()|[\]\\]/g, '\\$&'),
  );
  const regex = new RegExp(`(${escapedWords.join('|')})`, 'gi');
  const parts = text.split(regex);

  return parts.map((part) =>
    regex.test(part) ? (
      <span
        key={part}
        class="bg-gray-300 bg-opacity-60 pb-1 pr-[1px] rounded-[4px]"
      >
        {part}
      </span>
    ) : (
      part
    ),
  );
});<|MERGE_RESOLUTION|>--- conflicted
+++ resolved
@@ -195,12 +195,8 @@
 
       <Textarea
         ref={textarea}
-<<<<<<< HEAD
         look="ghost"
         class="p-4 w-full h-80 min-h-80 max-h-80 resize-none overflow-auto text-base rounded-sm pb-16"
-=======
-        class="p-4 w-full h-full min-h-72 resize-none overflow-hidden border border-neutral-300-foreground bg-white text-base rounded-sm pb-16"
->>>>>>> d352557e
         onInput$={(event) =>
           handleTextInput(event.target as HTMLTextAreaElement)
         }
