import {
  $,
  type QRL,
  Resource,
  component$,
  noSerialize,
  useContext,
  useResource$,
  useSignal,
  useTask$,
  useVisibleTask$,
} from '@builder.io/qwik';
import { cn } from '@qwik-ui/utils';
import {
  LuCheck,
  LuEgg,
  LuGlobe,
  LuSettings,
  LuStopCircle,
  LuX,
} from '@qwikest/icons/lucide';

import { Button, Input, Label, Select } from '~/components';

import {
  TemplateTextArea,
  type Variable,
} from '~/features/add-column/components/template-textarea';
import { useExecution } from '~/features/add-column/form/execution';
import { configContext } from '~/routes/home/layout';
import {
  type Column,
  type CreateColumn,
  TEMPORAL_ID,
  useColumnsStore,
} from '~/state';
import { type Model, useListModels } from '~/usecases/list-models';

interface SidebarProps {
  column: Column;
  onGenerateColumn: QRL<(column: CreateColumn) => Promise<void>>;
}

export const ExecutionForm = component$<SidebarProps>(
  ({ column, onGenerateColumn }) => {
    const executionFormRef = useSignal<HTMLElement>();
<<<<<<< HEAD
    const { mode, close } = useExecution();
    const { columns, removeTemporalColumn, updateColumn } = useColumnsStore();
=======
    const { initialPrompt, mode, close } = useExecution();
    console.log('ExecutionForm', column.id, mode.value, initialPrompt.value);
    const {
      firstColumn,
      columns,
      maxNumberOfRows,
      removeTemporalColumn,
      updateColumn,
    } = useColumnsStore();
>>>>>>> 2143d20f

    const { DEFAULT_MODEL, DEFAULT_MODEL_PROVIDER } = useContext(configContext);

    const isOpenModel = useSignal(false);

    const prompt = useSignal<string>('');
    const columnsReferences = useSignal<string[]>([]);
    const variables = useSignal<Variable[]>([]);
    const searchOnWeb = useSignal(false);

    const selectedModel = useSignal<Model>();
    const selectedProvider = useSignal<string>();
    const inputModelId = useSignal<string | undefined>();

    const loadModels = useResource$(async () => {
      return await useListModels();
    });

    const onSelectedVariables = $((variables: { id: string }[]) => {
      columnsReferences.value = variables.map((v) => v.id);
    });

    useVisibleTask$(() => {
      if (initialPrompt.value) {
        prompt.value = initialPrompt.value;
      }
    });

    useTask$(async () => {
      const models = await loadModels.value;

      variables.value = columns.value
        .filter((c) => c.id !== column.id && !hasBlobContent(c))
        .map((c) => ({
          id: c.id,
          name: c.name,
        }));

      const { process } = column;
      if (!process) return;

      prompt.value = process.prompt;
      searchOnWeb.value = process.searchEnabled || false;

      // If there's a previously selected model, use that
      if (process.modelName) {
        selectedModel.value = models?.find(
          (m: Model) => m.id === process.modelName,
        ) || {
          id: process.modelName,
          providers: [process.modelProvider!],
        };
        selectedProvider.value = process.modelProvider!;
      }
      // Otherwise pre-select the default model
      else if (models) {
        const defaultModel = models.find((m: Model) => m.id === DEFAULT_MODEL);
        if (defaultModel) {
          selectedModel.value = defaultModel;
          selectedProvider.value =
            defaultModel.providers.find(
              (provider) => provider === DEFAULT_MODEL_PROVIDER,
            ) || defaultModel.providers[0];
        }
      }

      inputModelId.value = process.modelName;
    });

    useVisibleTask$(({ track }) => {
      track(selectedModel);
      track(selectedProvider);
      track(prompt);
      track(columnsReferences);

      updateColumn({
        ...column,
        process: {
          ...column.process!,
          columnsReferences: columnsReferences.value,
        },
      });
    });

    useVisibleTask$(() => {
      if (!executionFormRef.value) return;

      executionFormRef.value.scrollIntoView({
        behavior: 'smooth',
        block: 'center',
      });
    });

    const onGenerate = $(async () => {
      if (column.process?.cancellable) {
        column.process.cancellable.abort();
        column.process.isExecuting = false;

        return;
      }

      column.process!.cancellable = noSerialize(new AbortController());
      column.process!.isExecuting = true;

      updateColumn(column);

      try {
        // If we have a selectedModel, always use that. Only fall back to inputModelId if models failed to load
        const modelName = selectedModel.value?.id || inputModelId.value!;
        const modelProvider = selectedProvider.value!;

        const columnToSave = {
          ...column,
          process: {
            ...column.process,
            modelName,
            modelProvider,
            prompt: prompt.value,
            columnsReferences: columnsReferences.value,
            searchEnabled: searchOnWeb.value,
          },
        };

        await onGenerateColumn(columnToSave);
      } catch {}
    });

    const handleCloseForm = $(async () => {
      if (mode.value === 'add') {
        await removeTemporalColumn();
      }

      close();
    });

    return (
      <th
        class="z-20 min-w-[660px] w-[660px] bg-neutral-100 font-normal border text-left"
        ref={executionFormRef}
      >
        <div class="flex justify-end items-center p-1 h-[38px]">
          <Button
            look="ghost"
            class={`${columns.value.filter((c) => c.id !== TEMPORAL_ID).length >= 1 ? 'visible' : 'invisible'} rounded-full hover:bg-neutral-200 cursor-pointer transition-colors w-[30px] h-[30px]`}
            onClick$={handleCloseForm}
            tabIndex={0}
            aria-label="Close"
            style={{
              opacity: firstColumn.value.id === TEMPORAL_ID ? '0.5' : '1',
              pointerEvents:
                firstColumn.value.id === TEMPORAL_ID ? 'none' : 'auto',
            }}
          >
            <LuX class="text-sm text-neutral" />
          </Button>
        </div>

        <div class="relative h-full w-full">
          <div class="absolute h-full w-full flex flex-col">
            <div class="flex flex-col gap-4 px-8 bg-neutral-100">
              <div class="relative">
                <div class="h-96 min-h-96 max-h-96 bg-white border border-secondary-foreground rounded-sm">
                  <TemplateTextArea
                    bind:value={prompt}
                    variables={variables}
                    onSelectedVariables={onSelectedVariables}
                  />
                </div>

                <div class="w-full absolute bottom-0 p-4 flex flex-row items-center justify-between cursor-text">
                  <Button
                    look="secondary"
                    class={cn(
                      'flex px-[10px] py-[8px] gap-[10px] bg-white text-neutral-600 hover:bg-neutral-100 h-[30px] rounded-[8px]',
                      {
                        'border-primary-100 outline-primary-100 bg-primary-50 hover:bg-primary-50 text-primary-500 hover:text-primary-400':
                          searchOnWeb.value,
                      },
                    )}
                    onClick$={() => {
                      searchOnWeb.value = !searchOnWeb.value;
                    }}
                  >
                    <LuGlobe class="text-lg" />
                    Search the web
                  </Button>
                  {column.process?.isExecuting && (
                    <div class="h-4 w-4 animate-spin rounded-full border-2 border-primary-100 border-t-transparent" />
                  )}
                  <Button
                    key={column.process?.isExecuting?.toString()}
                    look="primary"
                    class="w-[30px] h-[30px] rounded-full flex items-center justify-center p-0"
                    onClick$={onGenerate}
                    disabled={
                      (column.process?.isExecuting &&
                        column.id === TEMPORAL_ID) ||
                      !prompt.value.trim()
                    }
                  >
                    {column.process?.isExecuting ? (
                      <LuStopCircle class="text-lg" />
                    ) : (
                      <LuEgg class="text-lg" />
                    )}
                  </Button>
                </div>
              </div>

              <div class="flex items-center justify-start gap-1">
                Model
                <p class="text-neutral-500 underline">
                  {selectedModel.value?.id}
                </p>
                with inference provider
                <p class="italic">{selectedProvider.value}</p>
                <Button
                  look="ghost"
                  class="hover:bg-neutral-200"
                  onClick$={() => (isOpenModel.value = true)}
                >
                  <LuSettings class="text-neutral-500" />
                </Button>
              </div>

              {isOpenModel.value && (
                <div class="px-3 pb-4 pt-2 bg-white border border-secondary-foreground rounded-sm">
                  <div class="flex justify-end items-center">
                    <Button
                      look="ghost"
                      class="p-1.5 rounded-full hover:bg-neutral-200 cursor-pointer"
                      onClick$={() => (isOpenModel.value = false)}
                      aria-label="Close"
                    >
                      <LuX class="text-lg text-neutral" />
                    </Button>
                  </div>

                  <Resource
                    value={loadModels}
                    onPending={() => (
                      <Select.Disabled>Loading models...</Select.Disabled>
                    )}
                    onResolved={(models) => {
                      if (!selectedModel.value?.id) {
                        selectedModel.value = models[0];
                        selectedProvider.value = models[0].providers[0];
                      }

                      return (
                        <div class="flex flex-col gap-4">
                          <div class="flex gap-4">
                            <div class="flex-[2]">
                              <Label class="flex gap-1 mb-2 font-normal">
                                Model
                              </Label>
                              <Select.Root value={selectedModel.value?.id}>
                                <Select.Trigger class="px-4 bg-white rounded-base border-neutral-300-foreground">
                                  <Select.DisplayValue />
                                </Select.Trigger>
                                <Select.Popover class="border border-border max-h-[300px] overflow-y-auto top-[100%] bottom-auto">
                                  {models.map((model) => (
                                    <Select.Item
                                      key={model.id}
                                      class="text-foreground hover:bg-accent"
                                      value={model.id}
                                      onClick$={$(() => {
                                        selectedModel.value = model;
                                        selectedProvider.value =
                                          model.providers[0];
                                      })}
                                    >
                                      <Select.ItemLabel>
                                        {model.id}
                                      </Select.ItemLabel>
                                      {model.size && (
                                        <span class="ml-2 bg-gray-100 text-gray-700 px-2 py-0.5 rounded text-sm">
                                          {model.size}
                                        </span>
                                      )}
                                      <Select.ItemIndicator>
                                        <LuCheck class="h-4 w-4" />
                                      </Select.ItemIndicator>
                                    </Select.Item>
                                  ))}
                                </Select.Popover>
                              </Select.Root>
                            </div>
                            <div class="flex-1" key={selectedModel.value.id}>
                              <Label class="flex gap-1 mb-2 font-normal">
                                Inference Providers
                              </Label>
                              <Select.Root
                                value={selectedProvider.value}
                                onChange$={$((value: string | string[]) => {
                                  const provider = Array.isArray(value)
                                    ? value[0]
                                    : value;
                                  selectedProvider.value = provider;
                                })}
                              >
                                <Select.Trigger class="px-4 bg-white rounded-base border-neutral-300-foreground">
                                  <Select.DisplayValue />
                                </Select.Trigger>
                                <Select.Popover class="border border-border max-h-[300px] overflow-y-auto top-[100%] bottom-auto">
                                  {selectedModel.value?.providers?.map(
                                    (provider, idx) => (
                                      <Select.Item
                                        key={idx}
                                        class="text-foreground hover:bg-accent"
                                        value={provider}
                                      >
                                        <Select.ItemLabel>
                                          {provider}
                                        </Select.ItemLabel>
                                        <Select.ItemIndicator>
                                          <LuCheck class="h-4 w-4" />
                                        </Select.ItemIndicator>
                                      </Select.Item>
                                    ),
                                  ) || []}
                                </Select.Popover>
                              </Select.Root>
                            </div>
                          </div>
                        </div>
                      );
                    }}
                    onRejected={() => {
                      return (
                        <Input
                          bind:value={inputModelId}
                          class="bg-white px-4 h-10 border-neutral-300-foreground"
                          placeholder="Cannot load model suggestions. Please enter the model ID manually."
                        />
                      );
                    }}
                  />
                </div>
              )}
            </div>
          </div>
        </div>
      </th>
    );
  },
);

export const hasBlobContent = (column: Column): boolean => {
  return column.type.includes('BLOB');
};<|MERGE_RESOLUTION|>--- conflicted
+++ resolved
@@ -44,20 +44,9 @@
 export const ExecutionForm = component$<SidebarProps>(
   ({ column, onGenerateColumn }) => {
     const executionFormRef = useSignal<HTMLElement>();
-<<<<<<< HEAD
-    const { mode, close } = useExecution();
-    const { columns, removeTemporalColumn, updateColumn } = useColumnsStore();
-=======
     const { initialPrompt, mode, close } = useExecution();
-    console.log('ExecutionForm', column.id, mode.value, initialPrompt.value);
-    const {
-      firstColumn,
-      columns,
-      maxNumberOfRows,
-      removeTemporalColumn,
-      updateColumn,
-    } = useColumnsStore();
->>>>>>> 2143d20f
+    const { firstColumn, columns, removeTemporalColumn, updateColumn } =
+      useColumnsStore();
 
     const { DEFAULT_MODEL, DEFAULT_MODEL_PROVIDER } = useContext(configContext);
 
