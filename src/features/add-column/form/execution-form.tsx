import {
  $,
  component$,
  useComputed$,
  useSignal,
  useTask$,
  useVisibleTask$,
} from '@builder.io/qwik';
import { Collapsible } from '@qwik-ui/headless';
import { cn } from '@qwik-ui/utils';
import {
  LuCheck,
  LuChevronDown,
  LuEgg,
  LuGlobe,
  LuImage,
  LuSquare,
} from '@qwikest/icons/lucide';
import { Button, Select, triggerLooks } from '~/components';
import { useClickOutside } from '~/components/hooks/click/outside';
import { nextTick } from '~/components/hooks/tick';
import {
  ExtraProviders,
  ModelImage,
  Provider,
} from '~/components/ui/logo/logo';
import { Tooltip } from '~/components/ui/tooltip/tooltip';
import {
  TemplateTextArea,
  type Variable,
} from '~/features/add-column/components/template-textarea';

import { useExecution } from '~/features/add-column/form/execution';
import { useGenerateColumn } from '~/features/execution';
import { hasBlobContent, isImage } from '~/features/utils/columns';
import type { Model } from '~/loaders/hub-models';
import { useConfigContext, useModelsContext } from '~/routes/home/layout';
import {
  type Column,
  type TaskType,
  useColumnsStore,
  useDatasetsStore,
} from '~/state';

export class Models {
  constructor(private readonly models: Model[]) {}

  get(value: string) {
    return this.models.find(
      (m: Model) => m.id.toLocaleLowerCase() === value.toLocaleLowerCase(),
    );
  }

  getModelsByTask(task: TaskType): Model[] {
    if (task === 'text-to-image') return this.getImageModels();
    if (task === 'image-text-to-text') return this.getImageTextToTextModels();
    if (task === 'image-to-image') return this.getImageToImageModels();
    return this.getTextModels();
  }

  getTextModels(): Model[] {
    return this.models.filter((model) => model.supportedType === 'text');
  }

  getImageModels(): Model[] {
    return this.models.filter((model) => model.supportedType === 'image');
  }

  private getImageTextToTextModels(): Model[] {
    return this.models.filter(
      (model) => model.supportedType === 'image-text-to-text',
    );
  }

  private getImageToImageModels(): Model[] {
    return this.models.filter(
      (model) => model.supportedType === 'image-to-image',
    );
  }
}

type ModelWithExtraTags = Model & {
  extraTags?: { label: string; class: string }[];
};
class GroupedModels {
  private readonly tags = {
    LIGHT: {
      label: 'lightweight',
      class: 'bg-[#FFF9C4]',
    },
    REASONING: {
      label: 'reasoning',
      class: 'bg-[#D0E8FF]',
    },
    CODING: {
      label: 'coding',
      class: 'bg-[#FFE4E1]',
    },
    NLP: {
      label: 'NLP',
      class: 'bg-[#E6F3FF]',
    },
    TEXT_RENDERING: {
      label: 'text-rendering',
      class: 'bg-[#F0F8FF]',
    },
    AESTHETICS: {
      label: 'aesthetics',
      class: 'bg-[#FFF0F5]',
    },
    EXPERIMENTATION: {
      label: 'experimentation',
      class: 'bg-[#F5F5DC]',
    },
    TRANSLATION: {
      label: 'translation',
      class: 'bg-[#E8F5E8]',
    },
  };

  constructor(
    private readonly column: Column,
    private readonly models: Model[],
  ) {}

  private get recommendedModelIds(): {
    id: Model['id'];
    tags: {
      label: string;
      class: string;
    }[];
  }[] {
    return [
      {
        id: 'openai/gpt-oss-20b',
        tags: [this.tags.NLP, this.tags.LIGHT],
      },
      {
        id: 'meta-llama/Llama-3.1-70B-Instruct',
        tags: [this.tags.NLP, this.tags.LIGHT],
      },
      {
        id: 'CohereLabs/command-a-translate-08-2025',
        tags: [this.tags.TRANSLATION],
      },
      {
        id: 'openai/gpt-oss-120b',
        tags: [this.tags.CODING, this.tags.REASONING],
      },
      {
        id: 'Qwen/Qwen3-Coder-480B-A35B-Instruct',
        tags: [this.tags.CODING],
      },
      {
        id: 'Qwen/Qwen-Image',
        tags: [this.tags.TEXT_RENDERING],
      },
      {
        id: 'black-forest-labs/FLUX.1-Krea-dev',
        tags: [this.tags.AESTHETICS],
      },
      {
        id: 'black-forest-labs/FLUX.1-schnell',
        tags: [this.tags.LIGHT, this.tags.EXPERIMENTATION],
      },
      {
        id: 'black-forest-labs/FLUX.1-schnell',
        tags: [this.tags.LIGHT, this.tags.EXPERIMENTATION],
      },
      {
        id: 'Qwen/Qwen2.5-VL-7B-Instruct',
        tags: [this.tags.LIGHT, this.tags.EXPERIMENTATION],
      },
      {
        id: 'google/gemma-3-27b-it',
        tags: [this.tags.EXPERIMENTATION],
      },
      {
        id: 'Qwen/Qwen3-VL-235B-A22B-Thinking',
        tags: [this.tags.REASONING],
      },
    ];
  }

  private getRecommendedModels(): ModelWithExtraTags[] {
    return this.recommendedModelIds
      .map((recommendedModel) => {
        const model = this.models.find((m) => m.id === recommendedModel.id);
        return model
          ? {
              ...model,
              extraTags: recommendedModel.tags,
            }
          : null;
      })
      .filter((model): model is NonNullable<typeof model> => model !== null);
  }

  byCategory(): {
    label: string;
    class: string;
    models: ModelWithExtraTags[];
  }[] {
    const models = [
      {
        label: 'Custom Models',
        class: 'h-10 p-2 bg-primary-50 text-primary-400',
        models: this.models.filter((c) => !!c.endpointUrl),
      },
      {
        label: 'Recommended Models',
        class: 'h-10 p-2 bg-primary-50 text-primary-400',
        models: this.getRecommendedModels(),
      },
    ];

    if (this.column.type === 'unknown') {
      return [
        ...models,
        {
          label: 'Text Models',
          class: 'h-10 p-2 bg-amber-50 text-amber-400',
          models: this.models.filter((m) => m.supportedType === 'text'),
        },
        {
          label: 'Image Models',
          class: 'h-10 p-2 bg-secondary-50 text-secondary-400',
          models: this.models.filter((m) => m.supportedType === 'image'),
        },
      ].filter((g) => g.models.length > 0);
    }

    return [
      ...models,
      {
        label: 'All models available on Hugging Face',
        class: 'h-10 p-2 bg-[#FFF0D9] text-[#FF9D00]',
        models: this.models
          .filter((c) => !c.endpointUrl)
          .filter(
            (model) =>
              !this.recommendedModelIds.map((r) => r.id).includes(model.id),
          ),
      },
    ].filter((g) => g.models.length > 0);
  }
}

export const ExecutionForm = component$(() => {
  const { activeDataset } = useDatasetsStore();
  const { columnId, column } = useExecution();
  const { columns, updateColumn } = useColumnsStore();
  const allModels = useModelsContext();
  const { DEFAULT_MODEL, DEFAULT_MODEL_PROVIDER } = useConfigContext();
  const { onGenerateColumn } = useGenerateColumn();

  const models = useComputed$(() => {
    if (!column.value) return [];

    return new Models(allModels).getModelsByTask(column.value.process?.task!);
  });

  const filteredModels = useSignal<Model[]>(models.value);
  const groupedModels = useComputed$(() => {
    if (!column.value) return [];

    return new GroupedModels(column.value, filteredModels.value).byCategory();
  });

  const showEndpointUrl = useComputed$(() => {
    return models.value.some((m) => !!m.endpointUrl);
  });

  const prompt = useSignal<string>('');
  const columnsReferences = useSignal<string[]>(
    column.value?.process?.columnsReferences || [],
  );
  const variables = useSignal<Variable[]>([]);
  const searchOnWeb = useSignal(false);

  const isModelDropdownOpen = useSignal(false);
  const modelSearchQuery = useSignal<string>('');
  const selectedModelId = useSignal<string>('');
  const selectedProvider = useSignal<string>('');
  const modelProviders = useSignal<string[]>([]);

  // Image column selector for image-text-to-text scenarios
  const selectedImageColumn = useSignal<string>('');
  const imageColumns = useSignal<Variable[]>([]);

  const needsImageColumn = useComputed$(() => {
<<<<<<< HEAD
    return (
      column.value?.process?.task === 'image-text-to-text' ||
      column.value?.process?.task === 'image-to-image'
    );
=======
    return column.value?.process?.task === 'image-text-to-text';
>>>>>>> 84a38a18
  });

  const onSelectedVariables = $((variables: { id: string }[]) => {
    columnsReferences.value = variables.map((v) => v.id);
  });

  const isImageColumn = useComputed$(() => {
    return column.value?.type === 'image';
  });

  const isSearchOnWebAvailable = useComputed$(() => {
    return !isImageColumn.value;
  });

  const referredColumns = useComputed$(() => {
    return columns.value.filter((c) => columnsReferences.value.includes(c.id));
  });

  const maxSizeToGenerate = useComputed$(() => {
    if (selectedImageColumn.value) {
      const imageColumn = columns.value.find(
        (c) => c.id === selectedImageColumn.value,
      );
      return imageColumn?.size || 0;
    }

    if (referredColumns.value.length > 0) {
      return Math.max(...referredColumns.value.map((c) => c.size || 0));
    }

    return activeDataset.value.size;
  });

  const counterValue = useComputed$(() => {
    const processedSize = column.value?.process?.processedCells ?? 0;

    return maxSizeToGenerate.value - processedSize;
  });

  const shouldDisable = useComputed$(() => {
<<<<<<< HEAD
    return columnId.value === TEMPORAL_ID || column.value?.process?.isExecuting;
=======
    return column.value?.process?.isExecuting;
>>>>>>> 84a38a18
  });

  const modelSearchContainerRef = useClickOutside(
    $(() => {
      modelSearchQuery.value = selectedModelId.value || '';
    }),
  );

  useTask$(async ({ track }) => {
    track(columns);

    variables.value = columns.value
      .filter((c) => c.id !== column.value?.id && !hasBlobContent(c))
      .map((c) => ({
        id: c.id,
        name: c.name,
      }));

    const updateImageColumns = async () => {
      const imageCols = [];
      for (const c of columns.value) {
        if (c.id !== column.value?.id && isImage(c)) {
          imageCols.push({
            id: c.id,
            name: c.name,
          });
        }
      }
      imageColumns.value = imageCols;

      if (
        needsImageColumn.value &&
        !selectedImageColumn.value &&
        imageColumns.value.length > 0
      ) {
        selectedImageColumn.value = imageColumns.value[0].id;
      }
    };

    await updateImageColumns();
  });

  useTask$(({ track }) => {
    track(columnId);
    track(() => column.value?.id);

    if (!column.value) return;
    if (columnId.value != column.value.id) return;

    const { process } = column.value;
    if (!process) return;

    prompt.value = process.prompt;
    searchOnWeb.value = process.searchEnabled || false;

    if (process.modelName) {
      // If there's a previously selected model, use that
      selectedModelId.value = process.modelName;

      if (showEndpointUrl.value) {
        selectedProvider.value = process.endpointUrl || '';
      } else {
        selectedProvider.value = process.modelProvider || '';
      }
    } else {
      const defaultModel =
        models.value?.find(
          (m: Model) =>
            m.id.toLocaleLowerCase() === DEFAULT_MODEL.toLocaleLowerCase(),
        ) || models.value[0];

      if (!defaultModel) return;

      selectedModelId.value = defaultModel.id;
    }

    // Initialize image column selection if editing an existing column
    if (process.imageColumnId) {
      selectedImageColumn.value = process.imageColumnId;
    }
  });

  useTask$(({ track }) => {
    track(modelSearchQuery);
    track(models);

    if (modelSearchQuery.value.length <= 1) return;

    if (modelSearchQuery.value === selectedModelId.value) {
      filteredModels.value = models.value;
      return;
    }

    filteredModels.value = models.value.filter((model: Model) =>
      model.id.toLowerCase().includes(modelSearchQuery.value.toLowerCase()),
    );

    nextTick(() => {
      isModelDropdownOpen.value =
        filteredModels.value.length > 0 &&
        filteredModels.value.length !== models.value.length;
    }, 300);
  });

  useTask$(({ track }) => {
    track(selectedModelId);
    track(models);

    modelSearchQuery.value = selectedModelId.value || modelSearchQuery.value;

    const model = models.value.find(
      (m: Model) =>
        m.id.toLocaleLowerCase() === selectedModelId.value.toLocaleLowerCase(),
    );

    if (!model) return;

    modelProviders.value = model.endpointUrl
      ? [model.endpointUrl]
      : (model.providers ?? []);

    if (
      !selectedProvider.value ||
      !modelProviders.value.includes(selectedProvider.value)
    ) {
      const defaultModel = modelProviders.value.find(
        (provider) => provider === DEFAULT_MODEL_PROVIDER,
      );
      selectedProvider.value = defaultModel || modelProviders.value[0];
    }
  });

  const onStop = $(() => {
    if (!column.value) return;

    column.value.process!.cancellable!.abort();
    column.value.process!.isExecuting = false;

    updateColumn(column.value);
  });

  const onGenerate = $(async () => {
    try {
      if (!column.value) return;
      if (column.value.process?.isExecuting) return;

      const model = models.value.find(
        (m: Model) =>
          m.id.toLocaleLowerCase() ===
          selectedModelId.value.toLocaleLowerCase(),
      );

      if (!model) return;

      let modelProvider: string | undefined;
      let endpointUrl: string | undefined;

      if (showEndpointUrl.value) {
        endpointUrl = selectedProvider.value!;
      } else {
        modelProvider = selectedProvider.value!;
      }

      if (column.value.type === 'unknown') {
        column.value.type = model.supportedType as Column['type'];
      }

      column.value.process = {
        ...column.value.process!,
        modelName: model.id,
        modelProvider,
        endpointUrl,
        prompt: prompt.value,
        limit: maxSizeToGenerate.value,
        columnsReferences: columnsReferences.value,
        searchEnabled: searchOnWeb.value,
        // Add selected image column for image processing workflows
        ...(needsImageColumn.value && {
          imageColumnId: selectedImageColumn.value || undefined,
        }),
      };

      updateColumn(column.value);
      await onGenerateColumn(column.value);
    } catch {}
  });

  useVisibleTask$(() => {
    if (column.value?.cells.length === 0) {
      nextTick(() => {
        onGenerate();
      });
    }
  });

  if (!column.value) return null;

  return (
    <div class="min-w-[660px] w-[660px] font-normal text-left">
      <span>Type your action</span>

      <div class="relative h-full w-full">
        <div class="absolute h-full w-full flex flex-col">
          <div class="flex flex-col gap-2 w-full">
            <div class="relative">
              <div
                class={cn(
                  'h-72 min-h-72 max-h-72 bg-white border border-secondary-foreground rounded-sm relative mt-2',
                  {
                    'cursor-not-allowed pointer-events-none opacity-70':
                      shouldDisable.value,
                  },
                )}
              >
                {/* Image column dropdown positioned at top-left inside textarea */}
                {needsImageColumn.value && imageColumns.value.length > 0 && (
                  <div class="absolute top-2 left-2 z-10 w-48">
                    <Select.Root
                      bind:value={selectedImageColumn}
                      class="h-[30px]"
                    >
                      <Select.Trigger class="bg-white/90 backdrop-blur-sm rounded-base border-neutral-300-foreground h-[30px] flex items-center px-[10px] py-[8px] shadow-sm">
                        <div class="flex text-xs items-center justify-between gap-2 font-mono w-full">
                          <div class="flex items-center gap-2">
                            <LuImage class="h-4 w-4 text-neutral-500" />
                            <Select.DisplayValue />
                          </div>
                        </div>
                      </Select.Trigger>
                      <Select.Popover class="border border-border max-h-[300px] overflow-y-auto top-[100%] bottom-auto mt-1 min-w-[200px]">
                        {imageColumns.value.map((imageColumn) => (
                          <Select.Item
                            key={imageColumn.id}
                            value={imageColumn.id}
                            class="text-foreground hover:bg-accent"
                          >
                            <div class="flex text-xs items-center p-1 gap-2 font-mono">
                              <Select.ItemLabel>
                                {imageColumn.name}
                              </Select.ItemLabel>
                              {imageColumn.id === selectedImageColumn.value && (
                                <LuCheck class="h-4 w4 text-primary-500 absolute right-2 top-1/2 -translate-y-1/2" />
                              )}
                            </div>
                          </Select.Item>
                        ))}
                      </Select.Popover>
                    </Select.Root>
                  </div>
                )}

                <TemplateTextArea
                  bind:value={prompt}
                  variables={variables}
                  onSelectedVariables={onSelectedVariables}
                  hasImageDropdown={
                    needsImageColumn.value && imageColumns.value.length > 0
                  }
                />
              </div>

              <div class="w-full absolute bottom-0 p-4 flex flex-row items-center justify-between cursor-text">
                {isSearchOnWebAvailable.value ? (
                  <Button
                    look="secondary"
                    class={cn(
                      'flex px-[10px] py-[8px] gap-[10px] bg-white text-neutral-600 hover:bg-neutral-100 h-[30px] rounded-[8px]',
                      {
                        'border-primary-100 outline-primary-100 bg-primary-50 hover:bg-primary-50 text-primary-500 hover:text-primary-400':
                          searchOnWeb.value,
                      },
                    )}
                    onClick$={() => {
                      searchOnWeb.value = !searchOnWeb.value;
                    }}
                    disabled={shouldDisable.value}
                  >
                    <LuGlobe class="text-lg" />
                    Search the web
                  </Button>
                ) : (
                  <div class="flex items-center gap-2 text-neutral-500" />
                )}

                <div class="flex items-center gap-4">
                  {!column.value.process?.isExecuting &&
                    column.value.cells.some((c) => c.error) && (
                      <div class="p-[2px] rounded-[6px] bg-red-500 w-16 h-8">
                        <div class="rounded-[4px] bg-white w-full h-full flex items-center justify-center text-red-500">
                          {column.value.cells.filter((c) => c.error).length}
                        </div>
                      </div>
                    )}

<<<<<<< HEAD
                  {column.value.process?.isExecuting &&
                    column.value.process?.processedCells && (
                      <div class="p-[2px] rounded-[6px] bg-gradient-to-b from-[#4057BF] to-[#6B86FF] w-16 h-8">
                        <div class="rounded-[4px] bg-white w-full h-full flex items-center justify-center">
                          {counterValue.value}
                        </div>
=======
                  {column.value.process?.isExecuting && (
                    <div class="p-[2px] rounded-[6px] bg-gradient-to-b from-[#4057BF] to-[#6B86FF] w-16 h-8">
                      <div class="rounded-[4px] bg-white w-full h-full flex items-center justify-center">
                        {counterValue.value}
>>>>>>> 84a38a18
                      </div>
                    </div>
                  )}

                  {column.value.process?.isExecuting ? (
                    <Tooltip text="Stop generating">
                      <Button
                        look="primary"
                        class="w-[30px] h-[30px] rounded-full flex items-center justify-center p-0"
                        onClick$={onStop}
                      >
                        <LuSquare class="text-lg" />
                      </Button>
                    </Tooltip>
                  ) : (
                    <Tooltip text="Generate">
                      <Button
                        look="primary"
                        class="w-[30px] h-[30px] rounded-full flex items-center justify-center p-0"
                        onClick$={onGenerate}
                        disabled={
                          selectedModelId.value === '' ||
                          selectedProvider.value === '' ||
                          !prompt.value.trim()
                        }
                      >
                        <LuEgg class="text-lg" />
                      </Button>
                    </Tooltip>
                  )}
                </div>
              </div>
            </div>

            <div class="px-3 pb-12 pt-2 bg-white border border-secondary-foreground rounded-sm">
              <div class="flex flex-col gap-4">
                <div class="flex gap-4">
                  <div
                    class={cn({
                      'w-1/2': showEndpointUrl.value,
                      'flex-[2] w-3/4': !showEndpointUrl.value,
                    })}
                  >
                    <Select.Root
                      ref={modelSearchContainerRef}
                      key={modelSearchQuery.value}
                      bind:open={isModelDropdownOpen}
                      value={selectedModelId.value}
                    >
                      <Select.Label>Model</Select.Label>
                      <div
                        class={cn(
                          triggerLooks('default'),
                          'flex text-xs items-center px-2 gap-2 font-mono',
                        )}
                      >
                        {modelSearchQuery.value == selectedModelId.value && (
                          <ModelImage
                            model={
                              models.value.find(
                                (m) => m.id === selectedModelId.value,
                              )!
                            }
                          />
                        )}

                        <input
                          placeholder="Search models..."
                          bind:value={modelSearchQuery}
                          class="h-8 w-full outline-none font-mono text-xs"
                          onFocusIn$={() => {
                            if (
                              selectedModelId.value === modelSearchQuery.value
                            ) {
                              modelSearchQuery.value = '';
                            }
                          }}
                          onKeyDown$={() => {
                            nextTick(() => {
                              isModelDropdownOpen.value = false;
                            });
                          }}
                          onClick$={() => {
                            isModelDropdownOpen.value = false;
                            nextTick(() => {
                              isModelDropdownOpen.value = true;
                            }, 100);
                          }}
                        />

                        <Select.Trigger look="headless" />
                      </div>
                      <Select.Popover
                        key={modelSearchQuery.value}
                        floating="bottom-end"
                        gutter={8}
                        class="border border-border max-h-[300px] overflow-y-auto overflow-x-hidden top-[100%] bottom-auto p-0 ml-9 mt-2 min-w-[450px]"
                      >
                        <div class="flex flex-col">
                          {Object.entries(groupedModels.value).map(
                            ([category, models], i) => {
                              return (
                                <div key={category}>
                                  <Collapsible.Root
                                    open={groupedModels.value.length <= 2}
                                  >
                                    <Collapsible.Trigger class="w-full">
                                      <div
                                        class={cn(
                                          'text-[13px] w-full font-semibold flex items-center justify-between',
                                          models.class,
                                          {
                                            'rounded-sm rounded-b-none':
                                              i === 0,
                                          },
                                        )}
                                      >
                                        {models.label}
                                        <LuChevronDown />
                                      </div>
                                    </Collapsible.Trigger>
                                    <Collapsible.Content>
                                      {models.models.map((model) => (
                                        <Select.Item
                                          key={model.id}
                                          value={model.id}
                                          class="text-foreground hover:bg-accent"
                                          onClick$={() => {
                                            isModelDropdownOpen.value = false;

                                            selectedModelId.value = model.id;
                                            modelSearchQuery.value = model.id;
                                          }}
                                        >
                                          <div class="flex text-xs items-center justify-between p-1 gap-2 font-mono w-full">
                                            <div class="flex items-center gap-2">
                                              <ModelImage model={model} />
                                              <Select.ItemLabel>
                                                {model.id}
                                              </Select.ItemLabel>
                                            </div>

                                            <ModelFlag model={model} />
                                          </div>

                                          {model.id ===
                                            selectedModelId.value && (
                                            // We cannot use the Select.ItemIndicator here
                                            // because it doesn't work when the model list changes
                                            <LuCheck class="h-4 w4 text-primary-500 absolute right-2 top-1/2 -translate-y-1/2" />
                                          )}
                                        </Select.Item>
                                      ))}
                                    </Collapsible.Content>
                                  </Collapsible.Root>
                                </div>
                              );
                            },
                          )}
                        </div>
                      </Select.Popover>
                    </Select.Root>
                  </div>

                  <div
                    class={cn({
                      'w-1/2': showEndpointUrl.value,
                      'flex-1 w-1/4': !showEndpointUrl.value,
                    })}
                  >
                    <Select.Root bind:value={selectedProvider}>
                      <Select.Label>
                        {showEndpointUrl.value
                          ? 'Endpoint url'
                          : 'Inference Providers'}
                      </Select.Label>
                      <Select.Trigger class="bg-white rounded-base border-neutral-300-foreground">
                        <div class="flex text-xs items-center justify-between gap-2 font-mono w-40">
                          <div class="flex items-center gap-2">
                            <Provider name={selectedProvider.value} />

                            <Select.DisplayValue
                              class={cn('truncate w-fit', {
                                'max-w-16': modelProviders.value.length > 1,
                                'max-w-52': modelProviders.value.length === 1,
                              })}
                            />
                          </div>

                          {modelProviders.value.length > 1 && (
                            <ExtraProviders
                              selected={selectedProvider.value}
                              providers={modelProviders.value}
                            />
                          )}
                        </div>
                      </Select.Trigger>

                      <Select.Popover class="border border-border max-h-[300px] overflow-y-auto top-[100%] bottom-auto mt-1 min-w-[200px]">
                        {modelProviders.value.map((provider) => (
                          <Select.Item
                            key={provider}
                            value={provider}
                            class="text-foreground hover:bg-accent w-fit min-w-full"
                            onClick$={() => {
                              selectedProvider.value = provider; // Redundant but ensures the value is set sometimes does not work...
                            }}
                          >
                            <div class="flex text-xs items-center p-1 gap-2 font-mono">
                              <Provider name={provider} />

                              <Select.ItemLabel>{provider}</Select.ItemLabel>
                              {provider === selectedProvider.value && (
                                // We cannot use the Select.ItemIndicator here
                                // because it doesn't work when the model list changes
                                <LuCheck class="h-4 w4 text-primary-500 absolute right-2 top-1/2 -translate-y-1/2" />
                              )}
                            </div>
                          </Select.Item>
                        ))}
                      </Select.Popover>
                    </Select.Root>
                  </div>
                </div>
              </div>
            </div>
            <ErrorInfo column={column.value} />
          </div>
        </div>
      </div>
    </div>
  );
});

export const ModelFlag = component$(
  ({ model }: { model?: ModelWithExtraTags }) => {
    if (!model) return null;

    return (
      <div class="flex items-center gap-2">
        {model.extraTags?.map((e) => (
          <span key={e.label} class={cn('rounded-sm p-1 capitalize', e.class)}>
            {e.label}
          </span>
        ))}
        {!model.extraTags && model.size && (
          <span class="rounded-sm bg-gray-100 text-gray-700 p-1">
            {model.size}
          </span>
        )}
      </div>
    );
  },
);

export const ErrorInfo = component$(({ column }: { column: Column }) => {
  const hasErrors = column.cells.some((c) => c.error);
  const errorCount = column.cells.filter((c) => c.error).length;

  const errorMessages = column.cells
    .filter((c) => c.error)
    .map((c) => c.error)
    .filter((msg, index, self) => msg && self.indexOf(msg) === index);

  const errorMessage = useComputed$(() => {
    if (errorMessages.length === 0) return '';
    if (errorMessages.length === 1) return errorMessages[0];

    return `${errorMessages[0]} (and ${errorMessages.length - 1} more)`;
  });

  if (!hasErrors) return null;

  return (
    <div class="text-sm text-red-500">
      {errorCount} cell{errorCount > 1 ? 's' : ''} failed to generate:{' '}
      {errorMessage.value}
    </div>
  );
});<|MERGE_RESOLUTION|>--- conflicted
+++ resolved
@@ -289,14 +289,10 @@
   const imageColumns = useSignal<Variable[]>([]);
 
   const needsImageColumn = useComputed$(() => {
-<<<<<<< HEAD
     return (
       column.value?.process?.task === 'image-text-to-text' ||
       column.value?.process?.task === 'image-to-image'
     );
-=======
-    return column.value?.process?.task === 'image-text-to-text';
->>>>>>> 84a38a18
   });
 
   const onSelectedVariables = $((variables: { id: string }[]) => {
@@ -337,11 +333,7 @@
   });
 
   const shouldDisable = useComputed$(() => {
-<<<<<<< HEAD
-    return columnId.value === TEMPORAL_ID || column.value?.process?.isExecuting;
-=======
     return column.value?.process?.isExecuting;
->>>>>>> 84a38a18
   });
 
   const modelSearchContainerRef = useClickOutside(
@@ -636,19 +628,10 @@
                       </div>
                     )}
 
-<<<<<<< HEAD
-                  {column.value.process?.isExecuting &&
-                    column.value.process?.processedCells && (
-                      <div class="p-[2px] rounded-[6px] bg-gradient-to-b from-[#4057BF] to-[#6B86FF] w-16 h-8">
-                        <div class="rounded-[4px] bg-white w-full h-full flex items-center justify-center">
-                          {counterValue.value}
-                        </div>
-=======
                   {column.value.process?.isExecuting && (
                     <div class="p-[2px] rounded-[6px] bg-gradient-to-b from-[#4057BF] to-[#6B86FF] w-16 h-8">
                       <div class="rounded-[4px] bg-white w-full h-full flex items-center justify-center">
                         {counterValue.value}
->>>>>>> 84a38a18
                       </div>
                     </div>
                   )}
