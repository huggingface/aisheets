--- conflicted
+++ resolved
@@ -171,17 +171,12 @@
     });
 
     return (
-<<<<<<< HEAD
-      <th class="min-w-[660px] w-[660px] bg-primary font-normal border-t border-secondary border-r text-left">
-=======
-      <th class="min-w-[660px] w-[660px] bg-neutral-100 font-normal border-t border-neutral-300 text-left">
->>>>>>> d352557e
+      <th class="min-w-[660px] w-[660px] bg-neutral-100 font-normal border-t border-neutral-300 border-r text-left">
         <div class="flex justify-between items-center px-1">
           <Button size="sm" look="ghost">
             <LuBookmark class="text-lg text-neutral" />
           </Button>
 
-<<<<<<< HEAD
           {columns.value.filter((c) => c.id !== TEMPORAL_ID).length >= 1 && (
             <Button
               size="sm"
@@ -189,27 +184,13 @@
               onClick$={handleCloseForm}
               disabled={columns.value[0]?.id === TEMPORAL_ID}
             >
-              <LuXCircle class="text-lg text-primary-foreground" />
+              <LuXCircle class="text-lg text-neutral" />
             </Button>
           )}
         </div>
         <div class="relative h-full w-full">
           <div class="absolute h-full w-full flex flex-col">
-            <div class="flex flex-col gap-4 px-8 bg-primary">
-=======
-          <Button
-            size="sm"
-            look="ghost"
-            onClick$={handleCloseForm}
-            disabled={columns.value[0]?.id === TEMPORAL_ID}
-          >
-            <LuXCircle class="text-lg text-neutral" />
-          </Button>
-        </div>
-        <div class="relative h-full w-full">
-          <div class="absolute h-full w-full flex flex-col gap-4">
             <div class="flex flex-col gap-4 px-8 bg-neutral-100">
->>>>>>> d352557e
               <Resource
                 value={loadModels}
                 onPending={() => (
