--- conflicted
+++ resolved
@@ -170,30 +170,6 @@
                   }
 
                   return (
-<<<<<<< HEAD
-                    <Select.Root value={parseModelId(selectedModel.value)}>
-                      <Select.Trigger class="px-4 bg-primary rounded-base border-secondary-foreground">
-                        <Select.DisplayValue />
-                      </Select.Trigger>
-                      <Select.Popover class="bg-primary border border-border max-h-[300px] overflow-y-auto top-[100%] bottom-auto">
-                        {models.map((model, idx) => (
-                          <Select.Item
-                            key={idx}
-                            value={parseModelId(model)}
-                            class="text-foreground hover:bg-accent"
-                            onClick$={() => {
-                              selectedModel.value = model;
-                            }}
-                          >
-                            <Select.ItemLabel>{`${model.id} (${model.provider})`}</Select.ItemLabel>
-                            <Select.ItemIndicator>
-                              <LuCheck class="h-4 w-4" />
-                            </Select.ItemIndicator>
-                          </Select.Item>
-                        ))}
-                      </Select.Popover>
-                    </Select.Root>
-=======
                     <div class="flex flex-col gap-4">
                       <Select.Root value={selectedModel.value?.id}>
                         <Select.Trigger class="px-4 bg-primary rounded-base border-secondary-foreground">
@@ -255,7 +231,6 @@
                         </Select.Root>
                       </div>
                     </div>
->>>>>>> f021e8dc
                   );
                 }}
                 onRejected={() => {
