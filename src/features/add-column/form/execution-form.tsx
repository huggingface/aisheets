--- conflicted
+++ resolved
@@ -282,17 +282,7 @@
         }));
     });
 
-<<<<<<< HEAD
-    useTask$(({ track }) => {
-      track(() => column);
-=======
     useTask$(() => {
-      if (isImageColumn.value) {
-        // Currently, we custom endpoint only for text models
-        enableCustomEndpoint.value = false;
-      }
->>>>>>> 24ebeb7b
-
       const { process } = column;
       if (!process) return;
 
