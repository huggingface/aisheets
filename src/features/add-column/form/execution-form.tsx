--- conflicted
+++ resolved
@@ -192,30 +192,6 @@
                   }
 
                   return (
-<<<<<<< HEAD
-                    <Select.Root value={parseModelId(selectedModel.value)}>
-                      <Select.Trigger class="px-4 bg-primary rounded-base border-secondary-foreground">
-                        <Select.DisplayValue />
-                      </Select.Trigger>
-                      <Select.Popover class="bg-primary border border-border max-h-[300px] overflow-y-auto top-[100%] bottom-auto">
-                        {models.map((model, idx) => (
-                          <Select.Item
-                            key={idx}
-                            value={parseModelId(model)}
-                            class="text-foreground hover:bg-accent"
-                            onClick$={() => {
-                              selectedModel.value = model;
-                            }}
-                          >
-                            <Select.ItemLabel>{`${model.id} (${model.provider})`}</Select.ItemLabel>
-                            <Select.ItemIndicator>
-                              <LuCheck class="h-4 w-4" />
-                            </Select.ItemIndicator>
-                          </Select.Item>
-                        ))}
-                      </Select.Popover>
-                    </Select.Root>
-=======
                     <div class="flex flex-col gap-4">
                       <Select.Root value={selectedModel.value?.id}>
                         <Select.Trigger class="px-4 bg-primary rounded-base border-secondary-foreground">
@@ -277,7 +253,6 @@
                         </Select.Root>
                       </div>
                     </div>
->>>>>>> 2dfbf84f
                   );
                 }}
                 onRejected={() => {
@@ -296,15 +271,9 @@
                 type="number"
                 class="px-4 h-10 border-secondary-foreground bg-primary"
                 max={
-<<<<<<< HEAD
-                  column.id === firstColum.value.id
-                    ? 1000
-                    : firstColum.value.process!.limit
-=======
                   column.id !== firstColum.value.id
                     ? firstColum.value.process!.limit
                     : 1000
->>>>>>> 2dfbf84f
                 }
                 min="1"
                 onInput$={(_, el) => {
