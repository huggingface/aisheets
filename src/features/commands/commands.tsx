import { $, component$ } from '@builder.io/qwik';
import { AddDynamicColumnSidebar } from '~/features/add-column/add-dynamic-column-sidebar';
import { ExportToHubSidebar } from '~/features/export-to-hub';
import { type CreateColumn, useColumnsStore } from '~/state';
import { useAddColumnUseCase } from '~/usecases/add-column.usecase';

export const Commands = component$(() => {
<<<<<<< HEAD
  const { openAddDynamicColumnSidebar } = useModals('addDynamicColumnSidebar');
  const { openExportToHubSidebar } = useModals('exportToHubSidebar');
=======
>>>>>>> ad64bbff
  const { addColumn, addCell } = useColumnsStore();

  const addNewColumn = useAddColumnUseCase();
  const onCreateColumn = $(async (createColumn: CreateColumn) => {
    const response = await addNewColumn(createColumn);

    for await (const { column, cell } of response) {
      if (column) {
        addColumn(column);
      }
      if (cell) {
        addCell(cell.cell);
      }
    }
  });

  return (
    <div class="flex w-full items-center justify-between">
      <div class="flex space-x-2">{/* Left side empty for now */}</div>

      <div class="flex space-x-2">
<<<<<<< HEAD
        <Button
          size="sm"
          look="outline"
          class="flex gap-1 font-light"
          onClick$={openAddDynamicColumnSidebar}
        >
          <TbColumnInsertRight />
          Add column
        </Button>
=======
>>>>>>> ad64bbff
        <AddDynamicColumnSidebar onCreateColumn={onCreateColumn} />

        <Button
          size="sm"
          look="outline"
          class="flex gap-1 font-light"
          onClick$={openExportToHubSidebar}
        >
          <TbColumnInsertRight />
          Export to Hub
        </Button>
        <ExportToHubSidebar />
      </div>
    </div>
  );
});<|MERGE_RESOLUTION|>--- conflicted
+++ resolved
@@ -5,11 +5,8 @@
 import { useAddColumnUseCase } from '~/usecases/add-column.usecase';
 
 export const Commands = component$(() => {
-<<<<<<< HEAD
   const { openAddDynamicColumnSidebar } = useModals('addDynamicColumnSidebar');
   const { openExportToHubSidebar } = useModals('exportToHubSidebar');
-=======
->>>>>>> ad64bbff
   const { addColumn, addCell } = useColumnsStore();
 
   const addNewColumn = useAddColumnUseCase();
@@ -31,7 +28,6 @@
       <div class="flex space-x-2">{/* Left side empty for now */}</div>
 
       <div class="flex space-x-2">
-<<<<<<< HEAD
         <Button
           size="sm"
           look="outline"
@@ -41,8 +37,6 @@
           <TbColumnInsertRight />
           Add column
         </Button>
-=======
->>>>>>> ad64bbff
         <AddDynamicColumnSidebar onCreateColumn={onCreateColumn} />
 
         <Button
