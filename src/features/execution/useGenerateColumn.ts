--- conflicted
+++ resolved
@@ -33,7 +33,6 @@
   });
 
   const onRegenerateCells = $(async (column: Column) => {
-<<<<<<< HEAD
     const response = await regenerateCells(column);
 
     for await (const cell of response) {
@@ -42,19 +41,6 @@
   });
 
   const onEditColumn = $(async (column: Column) => {
-    const limit = column.process?.limit!;
-
-    for (const cell of column.cells
-      .filter((c) => !c.validated)
-      .slice(0, limit)) {
-      replaceCell({
-        ...cell,
-        generating: true,
-      });
-    }
-
-=======
->>>>>>> d865d297
     const response = await editColumn(column);
 
     for await (const { column, cell } of response) {
