import { $ } from '@builder.io/qwik';
import { useExecution } from '~/features/add-column';
import {
  type Column,
  type CreateColumn,
  TEMPORAL_ID,
  useColumnsStore,
} from '~/state';
import { useAddColumnUseCase } from '~/usecases/add-column.usecase';
import { useEditColumnUseCase } from '~/usecases/edit-column.usecase';
import { useRegenerateCellsUseCase } from '~/usecases/regenerate-cells.usecase';

export const useGenerateColumn = () => {
  const { open } = useExecution();
  const { addColumn, updateColumn, replaceCell } = useColumnsStore();
  const addNewColumn = useAddColumnUseCase();
  const editColumn = useEditColumnUseCase();
  const regenerateCells = useRegenerateCellsUseCase();

  const onCreateColumn = $(async (newColumn: CreateColumn) => {
    const response = await addNewColumn(newColumn);

    for await (const { column, cell } of response) {
      if (column) {
        addColumn(column);

        open(column.id, 'edit');
      }
      if (cell) {
        replaceCell(cell);
      }
    }
  });

  const onRegenerateCells = $(async (column: Column) => {
    const response = await regenerateCells(column);

<<<<<<< HEAD
    const validatedCells = column.cells.filter((c) => c.validated).length;

    for (const cell of column.cells
      .filter((c) => !c.validated)
      .slice(0, limit - validatedCells)) {
      replaceCell({
        ...cell,
        generating: true,
      });
=======
    for await (const cell of response) {
      replaceCell(cell);
>>>>>>> aa350691
    }
  });

  const onEditColumn = $(async (column: Column) => {
    const response = await editColumn(column);

    for await (const { column, cell } of response) {
      if (column) {
        updateColumn(column);
      }
      if (cell) {
        replaceCell(cell);
      }
    }
  });

  const onGenerateColumn = $(async (column: Column | CreateColumn) => {
    if ('id' in column && column.id === TEMPORAL_ID) {
      return onCreateColumn(column as CreateColumn);
    }
    return onEditColumn(column as Column);
  });

  return { onGenerateColumn, onRegenerateCells };
};<|MERGE_RESOLUTION|>--- conflicted
+++ resolved
@@ -35,20 +35,8 @@
   const onRegenerateCells = $(async (column: Column) => {
     const response = await regenerateCells(column);
 
-<<<<<<< HEAD
-    const validatedCells = column.cells.filter((c) => c.validated).length;
-
-    for (const cell of column.cells
-      .filter((c) => !c.validated)
-      .slice(0, limit - validatedCells)) {
-      replaceCell({
-        ...cell,
-        generating: true,
-      });
-=======
     for await (const cell of response) {
       replaceCell(cell);
->>>>>>> aa350691
     }
   });
 
