import { $, noSerialize } from '@builder.io/qwik';
import { server$ } from '@builder.io/qwik-city';

import { getColumnById, getColumnCellById } from '~/services';
import { type Cell, type Column, useColumnsStore } from '~/state';
import { useEditColumnUseCase } from '~/usecases/edit-column.usecase';
import { useGenerateCellsUseCase } from '~/usecases/generate-cells.usecase';

const getCellById$ = server$(getColumnCellById);
const getColumnById$ = server$(getColumnById);

export const useGenerateColumn = () => {
  const { updateColumn, replaceCell } = useColumnsStore();

<<<<<<< HEAD
  const syncAbortedColumn = $(async () => {
    const column = columns.value.find((c) => c.id === columnId.value);

    if (column) {
      for (const c of column.cells.filter((c) => c.generating)) {
        const cell = await getColumnCellById$(c.id!);
        if (cell) await replaceCell(cell);
      }

      const updated = await getColumnById$(column.id);
      if (updated) await updateColumn(updated);
=======
  const editColumn = useEditColumnUseCase();
  const generateCells = useGenerateCellsUseCase();

  const onEditColumn = $(async (column: Column) => {
    if (column.process?.isExecuting) {
      console.warn('Column is already being processed');
      return;
>>>>>>> 84a38a18
    }

    column.process!.isExecuting = true;
    column.process!.cancellable = noSerialize(new AbortController());

    await updateColumn(column);

    let updatedColumn = await editColumn(column);
    const generatedCells: Record<string, Cell> = {};

    column.process!.cancellable!.signal.onabort = async () => {
      for (const cellId in generatedCells) {
        const cell = generatedCells[cellId];

        if (!cell.generating) continue;

        let latest = await getCellById$(cell.id!);
        if (!latest) latest = cell;

        latest.generating = false;
        await replaceCell(latest);
      }
<<<<<<< HEAD
    }

    const newbie = await getColumnById$(newColumnId!);
    await updateColumn(newbie!);
  });

  const onRegenerateCells = $(async (column: Column) => {
    if (column.process?.isExecuting) return;
    column.process!.isExecuting = true;
    await updateColumn(column);

    const response = await regenerateCells(column);

    for await (const cell of response) {
      await replaceCell(cell);
    }

    const updated = await getColumnById$(column.id);
    await updateColumn(updated!);
  });
=======

      const updated = await getColumnById$(column.id);
      if (updated) await updateColumn(updated);
    };

    updatedColumn.process!.cancellable = column.process!.cancellable;
    updatedColumn.process!.isExecuting = column.process!.isExecuting;
    updatedColumn.process!.limit = column.process?.limit;
    updatedColumn.process!.offset = column.process?.offset;
>>>>>>> 84a38a18

    const response = await generateCells(
      updatedColumn.process!.cancellable!.signal,
      updatedColumn,
    );

<<<<<<< HEAD
    for await (const { cell } of response) {
      if (cell) {
        await replaceCell(cell);
=======
    try {
      for await (const cell of response) {
        await replaceCell(cell);
        generatedCells[cell.idx] = cell;
>>>>>>> 84a38a18
      }
    } finally {
      const col = await getColumnById$(column.id);
      if (col) updatedColumn = col;

<<<<<<< HEAD
    const updated = await getColumnById$(persistedColumn.id);
    await updateColumn(updated!);
=======
      updatedColumn.process!.isExecuting = false;
      updatedColumn.process!.cancellable = undefined;
      await updateColumn(updatedColumn);
    }
>>>>>>> 84a38a18
  });

  const onGenerateColumn = $(async (column: Column) => {
    await onEditColumn(column);
  });

  return { onGenerateColumn };
};<|MERGE_RESOLUTION|>--- conflicted
+++ resolved
@@ -12,19 +12,6 @@
 export const useGenerateColumn = () => {
   const { updateColumn, replaceCell } = useColumnsStore();
 
-<<<<<<< HEAD
-  const syncAbortedColumn = $(async () => {
-    const column = columns.value.find((c) => c.id === columnId.value);
-
-    if (column) {
-      for (const c of column.cells.filter((c) => c.generating)) {
-        const cell = await getColumnCellById$(c.id!);
-        if (cell) await replaceCell(cell);
-      }
-
-      const updated = await getColumnById$(column.id);
-      if (updated) await updateColumn(updated);
-=======
   const editColumn = useEditColumnUseCase();
   const generateCells = useGenerateCellsUseCase();
 
@@ -32,7 +19,6 @@
     if (column.process?.isExecuting) {
       console.warn('Column is already being processed');
       return;
->>>>>>> 84a38a18
     }
 
     column.process!.isExecuting = true;
@@ -55,28 +41,6 @@
         latest.generating = false;
         await replaceCell(latest);
       }
-<<<<<<< HEAD
-    }
-
-    const newbie = await getColumnById$(newColumnId!);
-    await updateColumn(newbie!);
-  });
-
-  const onRegenerateCells = $(async (column: Column) => {
-    if (column.process?.isExecuting) return;
-    column.process!.isExecuting = true;
-    await updateColumn(column);
-
-    const response = await regenerateCells(column);
-
-    for await (const cell of response) {
-      await replaceCell(cell);
-    }
-
-    const updated = await getColumnById$(column.id);
-    await updateColumn(updated!);
-  });
-=======
 
       const updated = await getColumnById$(column.id);
       if (updated) await updateColumn(updated);
@@ -86,37 +50,25 @@
     updatedColumn.process!.isExecuting = column.process!.isExecuting;
     updatedColumn.process!.limit = column.process?.limit;
     updatedColumn.process!.offset = column.process?.offset;
->>>>>>> 84a38a18
 
     const response = await generateCells(
       updatedColumn.process!.cancellable!.signal,
       updatedColumn,
     );
 
-<<<<<<< HEAD
-    for await (const { cell } of response) {
-      if (cell) {
-        await replaceCell(cell);
-=======
     try {
       for await (const cell of response) {
         await replaceCell(cell);
         generatedCells[cell.idx] = cell;
->>>>>>> 84a38a18
       }
     } finally {
       const col = await getColumnById$(column.id);
       if (col) updatedColumn = col;
 
-<<<<<<< HEAD
-    const updated = await getColumnById$(persistedColumn.id);
-    await updateColumn(updated!);
-=======
       updatedColumn.process!.isExecuting = false;
       updatedColumn.process!.cancellable = undefined;
       await updateColumn(updatedColumn);
     }
->>>>>>> 84a38a18
   });
 
   const onGenerateColumn = $(async (column: Column) => {
