--- conflicted
+++ resolved
@@ -1,8 +1,4 @@
-<<<<<<< HEAD
 import { $, component$, useComputed$, useSignal } from '@builder.io/qwik';
-=======
-import { $, component$, useSignal } from '@builder.io/qwik';
->>>>>>> 14943b3b
 import { LuArrowRightFromLine, LuXCircle } from '@qwikest/icons/lucide';
 
 import { Button, Checkbox, Input, Label, Sidebar } from '~/components';
@@ -77,7 +73,6 @@
               <LuXCircle class="text-lg text-primary-foreground" />
             </Button>
             <div class="flex flex-col gap-4">
-<<<<<<< HEAD
               {exportedRepoId.value ? (
                 <div class="flex h-16 w-full items-center justify-center">
                   <span class="text-sm">
@@ -104,7 +99,6 @@
                 bind:value={owner}
               />
 
-=======
               <div class="flex items-center justify-between">
                 <Label for="dataset-owner">Owner</Label>
               </div>
@@ -115,7 +109,6 @@
                 bind:value={owner}
               />
 
->>>>>>> 14943b3b
               <Label for="dataset-name">Name</Label>
               <Input
                 id="dataset-name"
