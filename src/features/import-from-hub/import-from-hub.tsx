import {
  $,
  type QRL,
  Resource,
  component$,
  useComputed$,
  useResource$,
  useSignal,
  useTask$,
  useVisibleTask$,
} from '@builder.io/qwik';
import { useNavigate } from '@builder.io/qwik-city';
import { LuCheck, LuChevronRightSquare, LuLoader } from '@qwikest/icons/lucide';

import { Button, Select, useToggle } from '~/components';
import { useDebounce } from '~/components/hooks/debounce/debounce';
import { useSession } from '~/loaders';
import { listDatasets } from '~/services/repository/hub/list-datasets';
import { listHubDatasetDataFiles } from '~/services/repository/hub/list-hub-dataset-files';
import { useImportFromHub } from '~/usecases/import-from-hub.usecase';

export const ImportFromHub = component$(() => {
  const session = useSession();
  const importFromHub = useImportFromHub();
  const nav = useNavigate();

  const isImportingData = useSignal(false);

  const repoId = useSignal<string | undefined>(undefined);
  const filePath = useSignal<string | undefined>(undefined);

  useVisibleTask$(({ track }) => {
    track(repoId);

    filePath.value = undefined;
  });

  const handleOnClickImportFromHub = $(async () => {
    try {
      isImportingData.value = true;

      const { id } = await importFromHub({
        repoId: repoId.value!,
        filePath: filePath.value!,
      });
      nav('/dataset/' + id);
    } catch (error) {
      console.error(error);
    } finally {
      isImportingData.value = false;
    }
  });

  const enableImportButton = useComputed$(() => {
    return repoId.value && filePath.value && !isImportingData.value;
  });

  return (
    <div class="flex flex-col w-fit mt-8 gap-12">
      <div class="flex flex-col justify-between gap-4">
        <h1 class="text-3xl font-bold w-full">
          Import your dataset from the hub
        </h1>

        <div class="flex flex-col gap-12 w-full">
          <DatasetSearch
            onSelectedDataset$={(dataset) => {
              repoId.value = dataset;
            }}
          />

          {repoId.value && (
            <div class="w-full">
              <FileSelection
                repoId={repoId.value!}
                accessToken={session.value!.token}
                onSelectedFile$={(file) => {
                  filePath.value = file;
                }}
              />
            </div>
          )}
        </div>
      </div>

      <div class="flex flex-col w-full gap-4 mt-8">
        {repoId.value && filePath.value && (
          <div class="text-foreground text-sm">
            <span>Only the first 1000 rows will be imported.</span>
          </div>
        )}
        <Button
          look="primary"
          disabled={!enableImportButton.value}
          onClick$={handleOnClickImportFromHub}
        >
          {isImportingData.value ? (
            <div class="flex items-center gap-4">
              <LuLoader class="text-xl animate-spin" />
              <span>Importing dataset...</span>
            </div>
          ) : (
            <div class="flex items-center gap-4">
              <LuChevronRightSquare class="text-xl" />
              <span>Import dataset</span>
            </div>
          )}
        </Button>
      </div>
    </div>
  );
});

const DatasetSearch = component$(
  ({
    onSelectedDataset$,
  }: {
    onSelectedDataset$: QRL<(dataset: string) => void>;
  }) => {
    const { isOpen, open, close } = useToggle();
    const session = useSession();
    const searchQuery = useSignal('');
    const searchQueryDebounced = useSignal('');
    const selectedDataset = useSignal<string | undefined>(undefined);

    useDebounce(
      searchQuery,
      $(() => {
        searchQueryDebounced.value = searchQuery.value;
      }),
      300,
    );

    const searchResults = useResource$(async ({ track }) => {
      track(searchQueryDebounced);
      if (searchQueryDebounced.value.trim() === '') return [];

      const datasets = await listDatasets({
        query: searchQueryDebounced.value,
        accessToken: session.value!.token,
        limit: 5,
      });

      if (datasets.length) {
        open();
      } else {
        close();
      }

      return datasets.map((dataset) => dataset.name);
    });

    const handleChangeDataset$ = $((value: string | string[]) => {
      selectedDataset.value = value as string;
    });

    useTask$(({ track }) => {
      track(selectedDataset);
      if (selectedDataset.value) {
        searchQuery.value = selectedDataset.value;

        onSelectedDataset$(selectedDataset.value);
      } else {
        searchQuery.value = '';
        onSelectedDataset$('');
      }
    });

    return (
      <Resource
        value={searchResults}
        onRejected={(error) => {
          return (
            <div class="flex items-center justify-center h-32 background-primary rounded-base">
              <span class="text-foreground warning">
                Failed to fetch datasets. Please, try again.
              </span>
            </div>
          );
        }}
        onResolved={(datasets) => (
          <div class="flex flex-col gap-2">
            <Select.Root onChange$={handleChangeDataset$} bind:open={isOpen}>
              <Select.Label>Dataset id</Select.Label>
              <Select.Trigger>
                <input
                  class="w-full h-8 outline-none"
                  placeholder="Type to search datasets"
                  bind:value={searchQuery}
                />
              </Select.Trigger>
              {!!datasets.length && (
                <Select.Popover gutter={8}>
                  {datasets.map((dataset) => (
                    <Select.Item value={dataset} key={dataset}>
                      <Select.ItemLabel>{dataset}</Select.ItemLabel>
                      <Select.ItemIndicator>
                        <LuCheck class="h-4 w-4" />
                      </Select.ItemIndicator>
                    </Select.Item>
                  ))}
                </Select.Popover>
              )}
            </Select.Root>
          </div>
        )}
      />
    );
  },
);

const FileSelection = component$(
  (props: {
    repoId: string;
    accessToken: string;
    onSelectedFile$: QRL<(file: string) => void>;
  }) => {
    const selectedFile = useSignal<string>('');

    const listDatasetFiles = useResource$(async ({ track }) => {
      const newRepo = track(() => props.repoId);

      const files = await listHubDatasetDataFiles({
        repoId: newRepo,
        accessToken: props.accessToken,
      });

      if (files.length === 0) selectedFile.value = '';
      else selectedFile.value = files[0];

      return files;
    });

    useTask$(({ track }) => {
      const newValue = track(selectedFile);
      props.onSelectedFile$(newValue!);
    });

    return (
      <Resource
        value={listDatasetFiles}
        onRejected={(error) => {
          return (
            <div class="flex items-center justify-center h-32 background-primary rounded-base">
              <span class="text-foreground warning">
                Failed to fetch dataset files. Please, provide another repo id
              </span>
            </div>
          );
        }}
        onResolved={(files) => {
          return (
            <div class="flex flex-col gap-4">
              {files.length === 0 ? (
                <span class="text-foreground warning">
                  No compatible files found in this dataset. Only jsonl, csv,
                  and parquet files are supported.
                </span>
              ) : (
<<<<<<< HEAD
                <Select.Root bind:value={selectedFile}>
                  <Select.Label>File</Select.Label>
                  <Select.Trigger class="px-4 rounded-base border-secondary-foreground">
=======
                <Select.Root bind:value={selectedFile} class="relative">
                  <Select.Trigger class="px-4 bg-primary rounded-base border-neutral-300-foreground">
>>>>>>> 14629d10
                    <Select.DisplayValue />
                  </Select.Trigger>
                  <Select.Popover>
                    {files.map((file, idx) => (
                      <Select.Item
                        key={idx}
                        class="text-foreground hover:bg-accent"
                        value={file}
                        onClick$={() => {
                          selectedFile.value = file;
                        }}
                      >
                        <Select.ItemLabel>{file}</Select.ItemLabel>
                        <Select.ItemIndicator>
                          <LuCheck class="h-4 w-4" />
                        </Select.ItemIndicator>
                      </Select.Item>
                    ))}
                  </Select.Popover>
                </Select.Root>
              )}
            </div>
          );
        }}
      />
    );
  },
);<|MERGE_RESOLUTION|>--- conflicted
+++ resolved
@@ -257,14 +257,9 @@
                   and parquet files are supported.
                 </span>
               ) : (
-<<<<<<< HEAD
                 <Select.Root bind:value={selectedFile}>
                   <Select.Label>File</Select.Label>
-                  <Select.Trigger class="px-4 rounded-base border-secondary-foreground">
-=======
-                <Select.Root bind:value={selectedFile} class="relative">
-                  <Select.Trigger class="px-4 bg-primary rounded-base border-neutral-300-foreground">
->>>>>>> 14629d10
+                  <Select.Trigger class="px-4 rounded-base border-neutral-300-foreground">
                     <Select.DisplayValue />
                   </Select.Trigger>
                   <Select.Popover>
