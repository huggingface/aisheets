import {
  $,
  type NoSerialize,
  component$,
  noSerialize,
  sync$,
  useSignal,
} from '@builder.io/qwik';
import { Link, useNavigate } from '@builder.io/qwik-city';
import { cn } from '@qwik-ui/utils';
import { LuFilePlus2, LuUpload } from '@qwikest/icons/lucide';
import { Button, Popover, buttonVariants } from '~/components';
import { GoogleDrive, HFLogo } from '~/components/ui/logo/logo';

export const DragAndDrop = component$(() => {
  const file = useSignal<NoSerialize<File>>();
  const isDragging = useSignal(false);
  const navigate = useNavigate();

  const uploadErrorMessage = useSignal<string | null>(null);

  const handleUploadFile$ = $(async () => {
    if (!file.value) return;

    const value = await file.value.arrayBuffer();
    const fileName = `${file.value.name}`;

<<<<<<< HEAD
    while (true) {
      const { done, value } = await reader.read();
      if (done) break;

      const response = await fetch('/api/upload', {
        method: 'POST',
        headers: {
          'Content-Type': 'application/octet-stream',
          'X-Chunk-Size': value.byteLength.toString(),
          'X-File-Name': encodeURIComponent(fileName),
        },
        body: value,
      });

      if (!response.ok) {
        uploadErrorMessage.value =
          'Failed to upload file. Please try again or provide another file.';
        return;
      }

      const { id } = await response.json();
      navigate('/home/dataset/' + id);
=======
    const response = await fetch('/api/upload', {
      method: 'POST',
      headers: {
        'Content-Type': 'application/octet-stream',
        'X-Chunk-Size': value.byteLength.toString(),
        'X-File-Name': encodeURIComponent(fileName),
      },
      body: value,
    });

    if (!response.ok) {
      uploadErrorMessage.value =
        'Failed to upload file. Please try again or provide another file.';
      return;
>>>>>>> dc80a8d9
    }

    const { id } = await response.json();
    navigate('/dataset/' + id);
  });

  return (
    <div
      preventdefault:dragover
      preventdefault:drop
      class={cn('relative w-full h-full text-center transition z-10', {
        'bg-primary-50 rounded-sm': isDragging.value,
      })}
      onDragOver$={() => {
        isDragging.value = true;
      }}
      onDragLeave$={(e, el) => {
        isDragging.value = el.contains(e.relatedTarget as Node);
      }}
      onDrop$={sync$((e: DragEvent) => {
        isDragging.value = false;

        if (e.dataTransfer?.files?.length) {
          file.value = noSerialize(e.dataTransfer.files[0]);

          handleUploadFile$();
        }
      })}
    >
      <input
        type="file"
        id="file-select"
        class="hidden"
        onChange$={(e: Event) => {
          const input = e.target as HTMLInputElement;
          if (input.files?.length) {
            file.value = noSerialize(input.files[0]);

            handleUploadFile$();
          }
        }}
      />

      <div
        class={cn('w-full flex flex-col justify-center items-center gap-5', {
          'opacity-30': isDragging.value,
        })}
      >
        <span class="text-neutral-500 font-medium">From real-world data</span>

        <Popover.Root flip={false} floating="bottom-start" gutter={14}>
          <Popover.Trigger
            class={cn(
              buttonVariants({ look: 'outline', size: 'sm' }),
              'disabled:text-neutral-300 disabled:cursor-not-allowed',
            )}
          >
            <LuFilePlus2 class="text-lg mr-2" />
            Drop or click to start with a file
          </Popover.Trigger>
          <Popover.Panel class="w-86 text-sm shadow-lg p-2">
            <Link
              href="/home/dataset/create/from-hub"
              class={cn(
                'w-full flex items-center justify-between hover:bg-neutral-100 gap-2.5 p-2',
                buttonVariants({ look: 'ghost' }),
                'hover:bg-neutral-100',
              )}
            >
              <HFLogo class="w-[13px] h-[13px] flex-shrink-0" />
              Add from Hugging Face Hub
            </Link>

            <hr class="border-t border-slate-200 dark:border-slate-700" />

            <Button
              look="ghost"
              class="w-full flex items-center justify-start hover:bg-neutral-100 gap-2.5 p-2"
            >
              <GoogleDrive class="w-4 h-4 flex-shrink-0" />
              Add from Google Drive
            </Button>

            <hr class="border-t border-slate-200 dark:border-slate-700" />

            <Button
              look="ghost"
              class="w-full flex items-center justify-start hover:bg-neutral-100 gap-2.5 p-2"
              onClick$={() => document.getElementById('file-select')?.click()}
            >
              <LuUpload class="w-4 h-4" />
              Upload from computer
            </Button>
          </Popover.Panel>
        </Popover.Root>

        {file.value && !uploadErrorMessage.value && (
          <div class="w-fit text-sm text-neutral-50 bg-black opacity-30 rounded-sm p-2 flex items-center justify-between gap-3">
            {file.value.name}
            <div class="w-5 h-5 border-2 border-gray-300 border-t-transparent rounded-full animate-spin" />
          </div>
        )}
        {uploadErrorMessage.value && (
          <div class="text-red-500 text-sm mt-2">
            {uploadErrorMessage.value}
          </div>
        )}
      </div>
      <div
        class={cn(
          'absolute top-1/2 left-1/2 transform -translate-x-1/2 -translate-y-1/2 invisible',
          {
            visible: isDragging.value,
          },
        )}
      >
        Drop your file here
      </div>
    </div>
  );
});<|MERGE_RESOLUTION|>--- conflicted
+++ resolved
@@ -25,30 +25,6 @@
     const value = await file.value.arrayBuffer();
     const fileName = `${file.value.name}`;
 
-<<<<<<< HEAD
-    while (true) {
-      const { done, value } = await reader.read();
-      if (done) break;
-
-      const response = await fetch('/api/upload', {
-        method: 'POST',
-        headers: {
-          'Content-Type': 'application/octet-stream',
-          'X-Chunk-Size': value.byteLength.toString(),
-          'X-File-Name': encodeURIComponent(fileName),
-        },
-        body: value,
-      });
-
-      if (!response.ok) {
-        uploadErrorMessage.value =
-          'Failed to upload file. Please try again or provide another file.';
-        return;
-      }
-
-      const { id } = await response.json();
-      navigate('/home/dataset/' + id);
-=======
     const response = await fetch('/api/upload', {
       method: 'POST',
       headers: {
@@ -63,11 +39,10 @@
       uploadErrorMessage.value =
         'Failed to upload file. Please try again or provide another file.';
       return;
->>>>>>> dc80a8d9
     }
 
     const { id } = await response.json();
-    navigate('/dataset/' + id);
+    navigate('/home/dataset/' + id);
   });
 
   return (
