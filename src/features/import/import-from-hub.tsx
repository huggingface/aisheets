import {
  $,
  component$,
  type QRL,
  Resource,
  useComputed$,
  useResource$,
  useSignal,
  useTask$,
  useVisibleTask$,
} from '@builder.io/qwik';
import { useNavigate } from '@builder.io/qwik-city';
import { LuCheck, LuChevronRightSquare } from '@qwikest/icons/lucide';

import { Button, Select } from '~/components';
import { nextTick } from '~/components/hooks/tick';
import { useSession } from '~/loaders';
import { useConfigContext } from '~/routes/home/layout';

import { useImportFromHub } from '~/usecases/import-from-hub.usecase';
<<<<<<< HEAD
import { DatasetSearch } from './dataset-search';
=======
import {
  useListDatasetDataFiles,
  useListHubDatasets,
} from '~/usecases/list-hub-datasets.usecase';
>>>>>>> fd41b853

export const ImportFromHub = component$(() => {
  const session = useSession();
  const { MAX_ROWS_IMPORT } = useConfigContext();
  const importFromHub = useImportFromHub();

  const nav = useNavigate();

  const isImportingData = useSignal(false);

  const repoId = useSignal<string | undefined>(undefined);
  const filePath = useSignal<string | undefined>(undefined);

  const importError = useSignal<string | null>(null);

  useVisibleTask$(({ track }) => {
    track(repoId);

    filePath.value = undefined;
  });

  const handleOnClickImportFromHub = $(async () => {
    try {
      isImportingData.value = true;
      importError.value = null;

      const { dataset, error } = await importFromHub({
        repoId: repoId.value!,
        filePath: filePath.value!,
      });

      if (error) {
        importError.value = error;
        isImportingData.value = false;
        return;
      }

      await nav('/home/dataset/' + dataset!.id);
    } finally {
      isImportingData.value = false;
    }
  });

  const enableImportButton = useComputed$(() => {
    return repoId.value && filePath.value && !isImportingData.value;
  });

  return (
    <div class="w-full flex items-center justify-evenly">
      <div class="flex flex-col w-full max-w-2xl mt-8 gap-4">
        <div class="flex flex-col justify-between gap-4">
          <h1 class="text-3xl font-bold w-full">
            Import your dataset from the hub
          </h1>

          <div class="flex flex-col gap-2 w-full">
            <DatasetSearch
              onSelectedDataset$={(dataset) => {
                repoId.value = dataset;
              }}
            />

            {repoId.value && (
              <div class="w-full">
                <FileSelection
                  repoId={repoId.value}
                  accessToken={session.value.token}
                  onSelectedFile$={(file) => {
                    filePath.value = file;
                  }}
                />
              </div>
            )}
          </div>
        </div>

        <div class="flex flex-col w-full gap-4 mt-4">
          {repoId.value && filePath.value && (
            <div class="text-foreground text-sm">
              <span>
                Only the first {MAX_ROWS_IMPORT} rows will be imported.
              </span>
            </div>
          )}
          <Button
            look="primary"
            isGenerating={isImportingData.value}
            disabled={!enableImportButton.value || isImportingData.value}
            onClick$={handleOnClickImportFromHub}
            class="min-w-[180px]"
          >
            {isImportingData.value ? (
              <div class="flex items-center justify-between w-full px-2">
                <span>Importing</span>
                <div class="animate-spin">
                  <svg
                    width="24"
                    height="24"
                    viewBox="0 0 24 24"
                    fill="none"
                    xmlns="http://www.w3.org/2000/svg"
                    aria-labelledby="loadingSpinnerTitle"
                  >
                    <title id="loadingSpinnerTitle">Loading spinner</title>
                    <path
                      d="M12 2C6.47715 2 2 6.47715 2 12C2 17.5228 6.47715 22 12 22C17.5228 22 22 17.5228 22 12"
                      stroke="currentColor"
                      stroke-width="2"
                      stroke-linecap="round"
                    />
                  </svg>
                </div>
              </div>
            ) : (
              <div class="flex items-center gap-4">
                <LuChevronRightSquare class="text-xl" />
                <span>Import dataset</span>
              </div>
            )}
          </Button>
          {importError.value && (
            <div class="text-sm text-red-500">{importError.value}</div>
          )}
        </div>
      </div>
    </div>
  );
});

const FileSelection = component$(
  (props: {
    repoId: string;
    accessToken: string;
    onSelectedFile$: QRL<(file: string) => void>;
  }) => {
    const listDatasetDataFiles = useListDatasetDataFiles();
    const selectedFile = useSignal<string>('');

    const listDatasetFiles = useResource$(async ({ track }) => {
      const newRepo = track(() => props.repoId);

      const files = await listDatasetDataFiles(newRepo);

      // Always select the first file when files change
      nextTick(() => {
        selectedFile.value = files.length > 0 ? files[0] : '';
      });

      return files;
    });

    useTask$(({ track }) => {
      const newValue = track(selectedFile);
      props.onSelectedFile$(newValue);
    });

    return (
      <Resource
        value={listDatasetFiles}
        onRejected={() => {
          return (
            <div class="flex items-center justify-center h-32 background-primary rounded-base">
              <span class="text-foreground warning">
                Failed to fetch dataset files. Please, provide another repo id
              </span>
            </div>
          );
        }}
        onResolved={(files) => {
          return (
            <div class="flex flex-col gap-4 w-full">
              {files.length === 0 ? (
                <span class="text-foreground warning">
                  No compatible files found in this dataset. Only jsonl, csv,
                  and parquet files are supported.
                </span>
              ) : (
                <Select.Root bind:value={selectedFile} class="w-full">
                  <Select.Label>File</Select.Label>
                  <Select.Trigger class="px-4 rounded-base border-neutral-300-foreground w-full">
                    <Select.DisplayValue class="truncate" />
                  </Select.Trigger>
                  <Select.Popover class="w-full max-h-72 overflow-y-auto">
                    {files.map((file) => (
                      <Select.Item
                        key={file}
                        class="text-foreground hover:bg-accent w-full"
                        value={file}
                      >
                        <Select.ItemLabel class="truncate max-w-xl">
                          {file}
                        </Select.ItemLabel>
                        <Select.ItemIndicator>
                          <LuCheck class="h-4 w-4 flex-shrink-0" />
                        </Select.ItemIndicator>
                      </Select.Item>
                    ))}
                  </Select.Popover>
                </Select.Root>
              )}
            </div>
          );
        }}
      />
    );
  },
);<|MERGE_RESOLUTION|>--- conflicted
+++ resolved
@@ -18,14 +18,14 @@
 import { useConfigContext } from '~/routes/home/layout';
 
 import { useImportFromHub } from '~/usecases/import-from-hub.usecase';
-<<<<<<< HEAD
+
 import { DatasetSearch } from './dataset-search';
-=======
+
 import {
   useListDatasetDataFiles,
   useListHubDatasets,
 } from '~/usecases/list-hub-datasets.usecase';
->>>>>>> fd41b853
+
 
 export const ImportFromHub = component$(() => {
   const session = useSession();
