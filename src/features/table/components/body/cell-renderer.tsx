--- conflicted
+++ resolved
@@ -46,31 +46,12 @@
     onClose();
   });
 
-<<<<<<< HEAD
-=======
-  useVisibleTask$(({ track }) => {
-    track(isExpanded);
-
-    if (isExpanded.value && !(cell.id || cell.value)) {
-      isEditing.value = true;
-    }
-  });
-
-  if (!column) {
-    return null;
-  }
-
->>>>>>> 9395033d
   return (
     <div
       class="w-full h-full"
       onDblClick$={() => {
-<<<<<<< HEAD
         if (isExpanded.value || isEditing.value) return;
-        if (!cell.id && !isTextType(cell.column)) return;
-=======
-        if (!(cell.id || cell.value) && !isTextType(column)) return;
->>>>>>> 9395033d
+        if (!(cell.id || cell.value) && !isTextType(cell.column)) return;
 
         unSelectText();
 
