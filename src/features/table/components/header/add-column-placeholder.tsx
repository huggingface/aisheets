import { $, component$, useComputed$, useVisibleTask$ } from '@builder.io/qwik';
import { LuPlus } from '@qwikest/icons/lucide';
import { Button } from '~/components';
import { nextTick } from '~/components/hooks/tick';
import { useExecution } from '~/features/add-column';
import { TEMPORAL_ID, useColumnsStore } from '~/state';

export const TableAddCellHeaderPlaceHolder = component$(() => {
  const { open, close } = useExecution();
  const { state: columns, addTemporalColumn } = useColumnsStore();

  const lastColumnId = useComputed$(
    () => columns.value[columns.value.length - 1].id,
  );

  useVisibleTask$(({ track }) => {
    track(columns);

    if (columns.value.length === 1 && lastColumnId.value === TEMPORAL_ID) {
      nextTick(() => {
        open(lastColumnId.value, 'add');
      });
<<<<<<< HEAD

      cleanup(close);
=======
>>>>>>> 8dea28fc
    }
  });

  const handleNewColumn = $(async () => {
    await addTemporalColumn();

    nextTick(() => {
      open(TEMPORAL_ID, 'add');
    });
  });

  return (
    <th
      id={lastColumnId.value}
      class="min-w-64 w-64 max-w-64 px-2 border-[0.5px] border-t-0 border-r-0 border-b-0 border-secondary bg-primary text-left"
    >
      <Button
        look="ghost"
        size="sm"
        disabled={lastColumnId.value === TEMPORAL_ID}
        onClick$={handleNewColumn}
      >
        <LuPlus class="text-primary-foreground" />
      </Button>
    </th>
  );
});<|MERGE_RESOLUTION|>--- conflicted
+++ resolved
@@ -13,18 +13,15 @@
     () => columns.value[columns.value.length - 1].id,
   );
 
-  useVisibleTask$(({ track }) => {
+  useVisibleTask$(({ track, cleanup }) => {
     track(columns);
 
     if (columns.value.length === 1 && lastColumnId.value === TEMPORAL_ID) {
       nextTick(() => {
         open(lastColumnId.value, 'add');
       });
-<<<<<<< HEAD
 
       cleanup(close);
-=======
->>>>>>> 8dea28fc
     }
   });
 
