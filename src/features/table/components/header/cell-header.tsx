--- conflicted
+++ resolved
@@ -31,13 +31,9 @@
           <ColumnProperties column={column} />
         </div>
 
-<<<<<<< HEAD
         <p>{column.type}</p>
 
-        <div class="flex items-center w-[20%] h-0">
-=======
         <div class="flex items-center gap-1 w-[18%] h-0 pr-0">
->>>>>>> c1b9701f
           <CellGeneration column={column} />
           <CellSettings column={column} />
         </div>
