--- conflicted
+++ resolved
@@ -1,8 +1,5 @@
 import { $, component$, Slot } from '@builder.io/qwik';
-<<<<<<< HEAD
 import { cn } from '@qwik-ui/utils';
-=======
->>>>>>> dabb0710
 import { LuSettings2 } from '@qwikest/icons/lucide';
 import { nextTick } from '~/components/hooks/tick';
 import { useExecution } from '~/features/add-column';
