<<<<<<< HEAD
import { $, component$ } from '@builder.io/qwik';
import { LuPanelRight } from '@qwikest/icons/lucide';
=======
import { $, component$, Slot } from '@builder.io/qwik';
import { cn } from '@qwik-ui/utils';
import { LuSettings2 } from '@qwikest/icons/lucide';
import { nextTick } from '~/components/hooks/tick';
>>>>>>> e0daf56f
import { useExecution } from '~/features/add-column';
import { type Column, TEMPORAL_ID, useColumnsStore } from '~/state';

export const CellSettings = component$<{ column: Column }>(({ column }) => {
<<<<<<< HEAD
  const { columnId, open } = useExecution();
=======
  const { open, columnId } = useExecution();
>>>>>>> e0daf56f
  const { removeTemporalColumn } = useColumnsStore();

  const editCell = $(async () => {
    if (column.id === TEMPORAL_ID) return;
    if (column.id === columnId.value) return;

    await removeTemporalColumn();

<<<<<<< HEAD
    open('edit', {
      columnId: column.id,
=======
    nextTick(() => {
      open(column.id, 'edit', {
        task: column.process?.task,
      });
>>>>>>> e0daf56f
    });
  });

  if (column.id === TEMPORAL_ID || column.kind !== 'dynamic') {
    return null;
  }

  return (
    <div
<<<<<<< HEAD
      class="p-[3px] cursor-pointer rounded-[3px] border border-[#E5E7EB] bg-white"
=======
      class={cn(
        'p-2 cursor-pointer flex flex-row gap-1 items-center hover:bg-neutral-100 rounded-full',
        {
          'hover:bg-neutral-300': columnId.value === column.id,
        },
      )}
>>>>>>> e0daf56f
      onClick$={editCell}
      role="button"
      tabIndex={0}
      aria-label="Edit column"
      preventdefault:click
      stoppropagation:click
    >
      <div class="px-2 py-1 hover:bg-neutral-200 rounded-[1px]">
        <LuPanelRight class="text-sm text-neutral" />
      </div>
    </div>
  );
});<|MERGE_RESOLUTION|>--- conflicted
+++ resolved
@@ -1,21 +1,10 @@
-<<<<<<< HEAD
 import { $, component$ } from '@builder.io/qwik';
 import { LuPanelRight } from '@qwikest/icons/lucide';
-=======
-import { $, component$, Slot } from '@builder.io/qwik';
-import { cn } from '@qwik-ui/utils';
-import { LuSettings2 } from '@qwikest/icons/lucide';
-import { nextTick } from '~/components/hooks/tick';
->>>>>>> e0daf56f
 import { useExecution } from '~/features/add-column';
 import { type Column, TEMPORAL_ID, useColumnsStore } from '~/state';
 
 export const CellSettings = component$<{ column: Column }>(({ column }) => {
-<<<<<<< HEAD
   const { columnId, open } = useExecution();
-=======
-  const { open, columnId } = useExecution();
->>>>>>> e0daf56f
   const { removeTemporalColumn } = useColumnsStore();
 
   const editCell = $(async () => {
@@ -24,15 +13,8 @@
 
     await removeTemporalColumn();
 
-<<<<<<< HEAD
     open('edit', {
       columnId: column.id,
-=======
-    nextTick(() => {
-      open(column.id, 'edit', {
-        task: column.process?.task,
-      });
->>>>>>> e0daf56f
     });
   });
 
@@ -42,16 +24,7 @@
 
   return (
     <div
-<<<<<<< HEAD
       class="p-[3px] cursor-pointer rounded-[3px] border border-[#E5E7EB] bg-white"
-=======
-      class={cn(
-        'p-2 cursor-pointer flex flex-row gap-1 items-center hover:bg-neutral-100 rounded-full',
-        {
-          'hover:bg-neutral-300': columnId.value === column.id,
-        },
-      )}
->>>>>>> e0daf56f
       onClick$={editCell}
       role="button"
       tabIndex={0}
@@ -59,7 +32,7 @@
       preventdefault:click
       stoppropagation:click
     >
-      <div class="px-2 py-1 hover:bg-neutral-200 rounded-[1px]">
+      <div class="px-[8px] py-[4px] hover:bg-neutral-200 rounded-[1px]">
         <LuPanelRight class="text-sm text-neutral" />
       </div>
     </div>
