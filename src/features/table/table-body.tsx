--- conflicted
+++ resolved
@@ -352,11 +352,7 @@
         >
           <td
             class={cn(
-<<<<<<< HEAD
-              'sticky left-0 z-30 w-10 text-sm flex justify-center items-center',
-=======
               'sticky left-0 z-30 w-10 text-sm',
->>>>>>> 52b0ca69
               'px-1 text-center border bg-neutral-100 select-none',
               {
                 'bg-neutral-200': selectedRows.value.includes(item.index),
@@ -452,11 +448,7 @@
                                 }
                               >
                                 <Tooltip
-<<<<<<< HEAD
-                                  text="Drag and fill to expand column"
-=======
                                   text="Drag down to fill cells"
->>>>>>> 52b0ca69
                                   gutter={1}
                                   floating="right-start"
                                 >
