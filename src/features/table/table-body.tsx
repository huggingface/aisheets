--- conflicted
+++ resolved
@@ -131,13 +131,8 @@
                     </>
                   )}
 
-<<<<<<< HEAD
                   {columnId.value === cell?.column?.id && (
-                    <td class="min-w-[700px] w-[700px] bg-white" />
-=======
-                  {columnId.value === cell.column?.id && (
                     <td class="min-w-[660px] w-[660px] bg-primary" />
->>>>>>> aa350691
                   )}
                 </Fragment>
               );
