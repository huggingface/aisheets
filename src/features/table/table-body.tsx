import {
  $,
  Fragment,
  type HTMLAttributes,
  component$,
  noSerialize,
  useComputed$,
  useSignal,
  useStore,
  useTask$,
  useVisibleTask$,
} from '@builder.io/qwik';
import { server$ } from '@builder.io/qwik-city';
import { cn } from '@qwik-ui/utils';
import { LuDot, LuTrash } from '@qwikest/icons/lucide';
import type { VirtualItem } from '@tanstack/virtual-core';
import { Button, Popover } from '~/components';
import { nextTick } from '~/components/hooks/tick';
import { Tooltip } from '~/components/ui/tooltip/tooltip';
import { VirtualScrollContainer } from '~/components/ui/virtual-scroll/virtual-scroll';
import { useExecution } from '~/features/add-column';
import { useGenerateColumn } from '~/features/execution';
import { isOverlayOpen } from '~/features/table/components/body/renderer/components/utils';
import { useColumnsSizeContext } from '~/features/table/components/context/colunm-preferences.context';
import { TableCell } from '~/features/table/table-cell';
import { deleteRowsCells } from '~/services';
import {
  type Cell,
  type Column,
  TEMPORAL_ID,
  useColumnsStore,
  useDatasetsStore,
} from '~/state';

export const TableBody = component$(() => {
  const rowSize = 108; // px

<<<<<<< HEAD
=======
  const { columnSize } = useColumnsSizeContext();
>>>>>>> 3b0e78bf
  const { activeDataset } = useDatasetsStore();

  const { columns, firstColumn, updateColumn, deleteCellByIdx } =
    useColumnsStore();
  const { onGenerateColumn } = useGenerateColumn();
  const selectedRows = useSignal<number[]>([]);

  const datasetSize = useComputed$(() =>
    Math.max(activeDataset.value?.size || 0, 100),
  );

  const data = useComputed$(() => {
    const getCell = (column: Column, rowIndex: number): Cell => {
      const cell = column.cells[rowIndex];

      if (!cell) {
        // Temporal cell for skeleton
        return {
          id: undefined,
          value: '',
          error: '',
          validated: false,
          column: {
            id: column.id,
            type: column.type,
          },
          updatedAt: new Date(),
          generating: false,
          idx: rowIndex,
        };
      }

      return cell;
    };

    const visibleColumns = columns.value.filter((column) => column.visible);

    return Array.from(
      { length: Math.max(firstColumn.value.cells.length, 100) },
      (_, rowIndex) =>
        Array.from({ length: visibleColumns.length }, (_, colIndex) =>
          getCell(visibleColumns[colIndex], rowIndex),
        ),
    );
  });
  const scrollElement = useSignal<HTMLElement>();
  const dragStartCell = useSignal<Cell>();
  const lastMove = useSignal(0);
  const selectedCellToDrag = useSignal<Cell[]>([]);

  const draggedColumn = useComputed$(() => {
    return columns.value.find(
      (column) => column.id === dragStartCell.value?.column?.id,
    );
  });

  const latestCellSelected = useComputed$(() => {
    return selectedCellToDrag.value[selectedCellToDrag.value.length - 1];
  });

  const handleDeleteClick$ = $(async (actualRowIndex: number) => {
    document
      .getElementById(`delete-row-${actualRowIndex}-panel`)
      ?.hidePopover();

    const ok = await server$(deleteRowsCells)(
      firstColumn.value.dataset.id,
      selectedRows.value,
    );

    if (ok) {
      deleteCellByIdx(...selectedRows.value);

      selectedRows.value = [];
    }
  });

  const handleSelectRow$ = $((idx: number) => {
    selectedRows.value = [idx];
  });

  const handleSelectTo$ = $((idx: number) => {
    if (!selectedRows.value.length) return;

    for (let i = selectedRows.value[0] + 1; i <= idx; i++) {
      if (!selectedRows.value.includes(i)) {
        selectedRows.value = [...selectedRows.value, i];
      }
    }
  });

  const handleMouseDown$ = $(async (cell: Cell, e: MouseEvent) => {
    if (await isOverlayOpen()) return;

    dragStartCell.value = cell;
    selectedCellToDrag.value = [cell];

    const tableBeginning = window.innerHeight * 0.25;
    const tableEnding = window.innerHeight * 0.95;

    const currentY = e.clientY;

    if (currentY > tableEnding) {
      scrollElement.value?.scrollBy(0, 60);
    } else if (currentY < tableBeginning) {
      scrollElement.value?.scrollBy(0, -60);
    }
  });

  const handleMouseDragging$ = $((cell: Cell, e: MouseEvent) => {
    if (e.buttons !== 1 /* Primary button not pressed */) return;

    selectedCellToDrag.value = [cell];
  });

  const firstColumnsWithValue = useComputed$(() => {
    return firstColumn.value.cells.filter((c) => !!c.value || !!c.error);
  });

  useVisibleTask$(() => {
    if (firstColumnsWithValue.value.length > 5) return;

    const cell =
      firstColumnsWithValue.value[firstColumnsWithValue.value.length - 1];

    if (!cell?.id) return;

    dragStartCell.value = cell;
    selectedCellToDrag.value = [cell];
  });

  const handleMouseOver$ = $((cell: Cell, e: MouseEvent) => {
    if (e.buttons !== 1 /* Primary button not pressed */) return;

    if (!dragStartCell.value) return;
    if (dragStartCell.value.column?.id !== cell.column?.id) return;

    const isDraggingTheFirstColumn = cell.column?.id === firstColumn.value.id;

    const startRowIndex = dragStartCell.value.idx;
    const endRowIndex = cell.idx;
    const start = Math.min(startRowIndex, endRowIndex);
    const end = Math.max(startRowIndex, endRowIndex);

    if (end > firstColumnsWithValue.value.length && !isDraggingTheFirstColumn) {
      return;
    }

    const selectedCells = [];

    for (let i = start; i <= end; i++) {
      selectedCells.push(
        data.value[i].find((c) => c.column?.id === cell.column?.id),
      );
    }

    selectedCellToDrag.value = selectedCells.filter((c) => c) as Cell[];
  });

  const handleMouseUp$ = $(async () => {
    if (!dragStartCell.value) return;
    if (!draggedColumn.value) return;
    if (!draggedColumn.value.process?.id) return;
    if (selectedCellToDrag.value.length === 1) return;

    const column = draggedColumn.value;
    dragStartCell.value = undefined;

    const offset = selectedCellToDrag.value[0].idx;
    const limit = latestCellSelected.value?.idx - offset + 1;

    column.process!.cancellable = noSerialize(new AbortController());
    column.process!.isExecuting = true;

    updateColumn(column);

    await onGenerateColumn({
      ...column,
      process: {
        ...column.process!,
        offset,
        limit,
      },
    });
  });

  const handleMouseMove$ = $(async (e: MouseEvent) => {
    if (e.buttons !== 1 /* Primary button not pressed */) return;
    if (await isOverlayOpen()) return;

    if (!dragStartCell.value) return;

    const tableBeginning = window.innerHeight * 0.25;
    const tableEnding = window.innerHeight * 0.9;

    const currentY = e.clientY;

    const endingScroll = currentY - tableEnding;
    const beginningScroll = tableBeginning - currentY;

    if (endingScroll > 0 && currentY > lastMove.value) {
      scrollElement.value?.scrollBy(0, 20);
    } else if (beginningScroll > 0 && currentY < lastMove.value) {
      scrollElement.value?.scrollBy(0, -20);
    }

    lastMove.value = currentY;
  });

  const itemRenderer = $(
    (
      item: VirtualItem,
      loadedData: Cell[],
      props: HTMLAttributes<HTMLElement>,
    ) => {
      const getBoundary = (cell: Cell) => {
        if (
          selectedCellToDrag.value.length === 0 ||
          columns.value.find((c) => c.id === cell.column?.id)?.kind === 'static'
        )
          return;

        const rows = selectedCellToDrag.value.map((c) => c.idx);
        const rowMin = Math.min(...rows);
        const rowMax = Math.max(...rows);

        const isColumnSelected = selectedCellToDrag.value.some(
          (c) => c.column?.id === cell.column?.id && c.idx === cell.idx,
        );
        const isRowSelected = selectedCellToDrag.value.some(
          (c) => c.column?.id === cell.column?.id && cell.idx === rowMin,
        );
        const isRowMaxSelected = selectedCellToDrag.value.some(
          (c) => c.column?.id === cell.column?.id && cell.idx === rowMax,
        );

        return cn({
          'border-t-2 border-t-primary-300': isRowSelected,
          'border-b-2 border-b-primary-300': isRowMaxSelected,
          'border-l-2 border-l-primary-300': isColumnSelected,
          'border-r-2 border-r-primary-300': isColumnSelected,
          'bg-primary-100/50 hover:bg-primary-100/50':
            !dragStartCell.value &&
            selectedCellToDrag.value.length > 1 &&
            isColumnSelected,
        });
      };

      return (
        <tr
          class={cn({
            'bg-gray-50/50 hover:bg-gray-50/50': selectedRows.value.includes(
              item.index,
            ),
          })}
          data-index={item.index}
          {...props}
        >
          <td
            class={cn(
              'sticky left-0 z-30 min-w-10 w-10 text-sm flex justify-center items-center',
              'px-1 text-center border bg-neutral-100 select-none',
              {
                'bg-neutral-200': selectedRows.value.includes(item.index),
              },
            )}
            preventdefault:contextmenu
            onClick$={(e) => {
              if (e.shiftKey) {
                handleSelectTo$(item.index);
              } else {
                handleSelectRow$(item.index);
              }
            }}
            onContextMenu$={async () => {
              if (selectedRows.value.length === 0) {
                await handleSelectRow$(item.index);
              }

              if (!selectedRows.value.includes(item.index)) return;

              nextTick(() => {
                document
                  .getElementById(`delete-row-${item.index}-panel`)
                  ?.showPopover();
              }, 200);
            }}
          >
            <Popover.Root
              gutter={10}
              floating="top-end"
              id={`delete-row-${item.index}`}
            >
              <Popover.Trigger class="pointer-events-none">
                {item.index + 1}
              </Popover.Trigger>

              <Popover.Panel
                class="shadow-none p-0 w-fit bg-transparent border-none"
                stoppropagation:click
              >
                <Button
                  look="ghost"
                  onClick$={() => handleDeleteClick$(item.index)}
                  class="w-fit p-1 rounded-md border bg-white"
                >
                  <div class="hover:bg-neutral-100 p-1 rounded-sm flex justify-start items-center">
                    <LuTrash class="text-neutral mr-1" />
                    Delete {selectedRows.value.length > 1 ? 'rows' : 'row'}
                  </div>
                </Button>
              </Popover.Panel>
            </Popover.Root>
          </td>

          {loadedData?.map((cell) => {
            return (
              <Fragment key={`${cell.idx}-${cell.column!.id}`}>
                {cell.column?.id === TEMPORAL_ID ? (
                  <td class="relative min-w-[326px] w-[326px] max-w-[326px] h-[108px] border" />
                ) : (
                  <td
                    data-column-id={cell.column?.id}
                    class={cn(
                      'relative transition-colors box-border min-w-[142px] w-[326px] h-[108px] break-words align-top border border-neutral-300 hover:bg-gray-50/50',
                      getBoundary(cell),
                    )}
                    style={{
                      width: `${columnSize.value[cell.column!.id] || 326}px`,
                    }}
                  >
                    <div
                      onMouseUp$={handleMouseUp$}
                      onMouseDown$={(e) => handleMouseDown$(cell, e)}
                      onMouseOver$={(e) => handleMouseOver$(cell, e)}
                      onMouseMove$={handleMouseMove$}
                    >
                      <TableCell cell={cell} />

                      {latestCellSelected.value?.column?.id ===
                        cell.column?.id &&
                        latestCellSelected.value &&
                        latestCellSelected.value?.idx === cell.idx && (
                          <div class="absolute bottom-1 right-4 w-3 h-3 z-10">
                            {columns.value.find((c) => c.id === cell.column?.id)
                              ?.kind !== 'static' && (
                              <Button
                                size="sm"
                                look="ghost"
                                class="cursor-crosshair p-1 z-50"
                                onMouseDown$={(e) =>
                                  handleMouseDragging$(cell, e)
                                }
                              >
                                <Tooltip
                                  open={
                                    firstColumn.value.id === cell.column?.id &&
                                    item.index === 4
                                  }
                                  text="Drag down to generate cells"
                                  gutter={1}
                                  floating="right-start"
                                >
                                  <LuDot class="text-5xl text-primary-300" />
                                </Tooltip>
                              </Button>
                            )}
                          </div>
                        )}
                    </div>
                  </td>
                )}

                <ExecutionFormDebounced column={cell.column} />
              </Fragment>
            );
          })}
        </tr>
      );
    },
  );

  useVisibleTask$(() => {
    scrollElement.value = document.querySelector('.scrollable') as HTMLElement;
  });

  if (!scrollElement.value) return null;

  return (
    <tbody
      class="grid relative"
      style={{
        height: `${datasetSize.value * rowSize}px`,
      }}
    >
      <VirtualScrollContainer
        key={datasetSize.value}
        totalCount={datasetSize.value}
        estimateSize={rowSize}
        data={data}
        itemRenderer={itemRenderer}
        scrollElement={scrollElement}
      />
    </tbody>
  );
});

const ExecutionFormDebounced = component$<{ column?: { id: Column['id'] } }>(
  ({ column }) => {
    // td for execution form
    const { columnId } = useExecution();

    const state = useStore({
      isVisible: columnId.value === column?.id,
    });

    useTask$(({ track }) => {
      track(() => columnId.value);

      const isVisible = columnId.value === column?.id;

      nextTick(() => {
        state.isVisible = isVisible;
      }, 100);
    });

    if (!state.isVisible) return null;

    return (
      <td class="min-w-[660px] w-[660px] border bg-neutral-100 border-t-0 border-l-0 border-b-0" />
    );
  },
);<|MERGE_RESOLUTION|>--- conflicted
+++ resolved
@@ -35,10 +35,7 @@
 export const TableBody = component$(() => {
   const rowSize = 108; // px
 
-<<<<<<< HEAD
-=======
   const { columnSize } = useColumnsSizeContext();
->>>>>>> 3b0e78bf
   const { activeDataset } = useDatasetsStore();
 
   const { columns, firstColumn, updateColumn, deleteCellByIdx } =
