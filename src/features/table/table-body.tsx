--- conflicted
+++ resolved
@@ -105,24 +105,7 @@
                     <td class="min-w-80 w-80 max-w-80 px-2 min-h-[100px] h-[100px] border-[0.5px] border-t-0 border-r-0" />
                   ) : (
                     <>
-<<<<<<< HEAD
-                      <TableCell
-                        cell={cell!}
-                        isExpanded={expandedRows.value.has(actualRowIndex)}
-                        onToggleExpand$={() => {
-                          const newSet = new Set(expandedRows.value);
-                          if (newSet.has(actualRowIndex)) {
-                            newSet.delete(actualRowIndex);
-                          } else {
-                            newSet.add(actualRowIndex);
-                          }
-                          expandedRows.value = newSet;
-                        }}
-                      />
-=======
-                      <TableCell cell={cell} />
-
->>>>>>> c1b9701f
+                      <TableCell cell={cell!} />
                       {/* When the user scrolls until this cell we should load
                         If the user has 20 rows, on rowCount - buffer, should be fetch
                         The buffer now is 2, so on cell number 18, we should fetch new rows
