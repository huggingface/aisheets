--- conflicted
+++ resolved
@@ -99,15 +99,9 @@
           >
             {row.map((cell, j) => {
               return (
-<<<<<<< HEAD
                 <Fragment key={`${i}-${j}`}>
                   {!cell || cell?.column?.id === TEMPORAL_ID ? (
-                    <td class="min-w-80 w-80 max-w-80 px-2 min-h-[100px] h-[100px] border-[0.5px] border-t-0" />
-=======
-                <Fragment key={cell.id}>
-                  {cell.column?.id === TEMPORAL_ID ? (
                     <td class="min-w-80 w-80 max-w-80 px-2 min-h-[100px] h-[100px] border-[0.5px] border-t-0 border-r-0" />
->>>>>>> 14ba909f
                   ) : (
                     <>
                       <TableCell
@@ -135,15 +129,10 @@
                   )}
 
                   {/* td for execution form */}
-<<<<<<< HEAD
                   {columnId.value === cell?.column?.id && (
-                    <td class="min-w-[660px] w-[660px] bg-neutral-100 border-[0.5px] border-b-0 border-t-0 border-r-0" />
-=======
-                  {columnId.value === cell.column?.id && (
                     <td
                       class={`min-w-[660px] w-[660px] bg-neutral-100 border-[0.5px] border-b-0 border-t-0 ${columnId.value !== TEMPORAL_ID ? 'border-r-0' : ''}`}
                     />
->>>>>>> 14ba909f
                   )}
                 </Fragment>
               );
