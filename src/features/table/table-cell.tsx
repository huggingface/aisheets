import {
  $,
  component$,
  useSignal,
  useTask$,
  useVisibleTask$,
} from '@builder.io/qwik';
import { Markdown } from '~/components/ui/markdown/markdown';
import { Skeleton } from '~/components/ui/skeleton/skeleton';
import { Textarea } from '~/components/ui/textarea/textarea';
import { type Cell, useColumnsStore } from '~/state';
import { useValidateCellUseCase } from '~/usecases/validate-cell.usecase';

export const TableCell = component$<{ cell: Cell }>(({ cell }) => {
  const isEditing = useSignal(false);
  const originalValue = useSignal(cell.value);
  const newCellValue = useSignal(cell.value);
  const { replaceCell } = useColumnsStore();

<<<<<<< HEAD
    const elementRef = useSignal<HTMLElement>();
    const editCellValueInput = useSignal<HTMLElement>();
    const validateCell = useValidateCellUseCase();
=======
  const editCellValueInput = useSignal<HTMLElement>();
  const contentRef = useSignal<HTMLElement>();
  const isTruncated = useSignal(false);

  const validateCell = useValidateCellUseCase();
>>>>>>> fa476169

  useTask$(({ track }) => {
    track(() => isEditing.value);
    track(() => cell.value);

    originalValue.value = cell.value;

    if (isEditing.value) {
      newCellValue.value = originalValue.value;
      editCellValueInput.value?.focus();
    }
  });

  // Check truncation after DOM is ready and content is rendered
  useVisibleTask$(({ track }) => {
    track(() => originalValue.value);
    track(() => contentRef.value);

    if (contentRef.value) {
      const lineHeight = Number.parseInt(
        window.getComputedStyle(contentRef.value).lineHeight,
      );
      const maxHeight = lineHeight * 6;
      isTruncated.value = contentRef.value.scrollHeight > maxHeight;
    }
  });

  const onUpdateCell = $(async () => {
    const valueToUpdate = newCellValue.value;

    if (valueToUpdate === originalValue.value) {
      isEditing.value = false;
      return;
    }

    originalValue.value = valueToUpdate;

    const success = await validateCell({
      id: cell.id,
      value: valueToUpdate!,
    });

    if (success) {
      replaceCell({
        ...cell,
        value: valueToUpdate,
        validated: true,
      });
    }

    isEditing.value = false;
  });

  if (!cell.value && !cell.error) {
    return (
      <td class="px-3 h-[60px] border-r border-gray-200 last:border-r-0">
        <div class="flex flex-col gap-2">
          <Skeleton class="h-6 w-full" />
          <Skeleton class="h-3 w-full" />
        </div>
      </td>
    );
  }

  if (isEditing.value) {
    return (
      <td class="relative min-h-[60px]">
        <Textarea
          ref={editCellValueInput}
          bind:value={newCellValue}
          preventEnterNewline
          class="absolute z-10 left-0 top-0 min-w-[400px] w-[200%] resize border-0 
            rounded-none bg-white px-3 py-2 focus:outline-none focus:ring-1 
            focus:ring-primary shadow-lg text-sm"
          style={{
            height: `${editCellValueInput.value?.scrollHeight || 60}px`,
            maxWidth: 'max(800px, 200%)',
          }}
          onKeyDown$={(e) => {
            if (e.key === 'Enter') {
              if (e.shiftKey) {
                return;
              }
              e.preventDefault();
              onUpdateCell();
            }
          }}
        />
      </td>
    );
  }

  return (
    <td
      class="px-3 h-[60px] cursor-pointer border-r border-gray-200 last:border-r-0 max-w-[300px]"
      onDblClick$={() => {
        isEditing.value = true;
      }}
    >
      <div class="relative text-sm">
        <div ref={contentRef} class="line-clamp-6 overflow-hidden">
          {originalValue.value ? (
            <Markdown class="text-gray-900" content={originalValue.value} />
          ) : (
            <span class="text-red-500 text-xs flex items-center gap-1">
              <span>⚠</span>
              <span>{cell.error}</span>
            </span>
          )}
        </div>
        {isTruncated.value && (
          <div class="absolute bottom-0 left-0 h-6 w-full bg-gradient-to-t from-white/75 to-transparent pointer-events-none" />
        )}
      </div>
    </td>
  );
});<|MERGE_RESOLUTION|>--- conflicted
+++ resolved
@@ -17,17 +17,10 @@
   const newCellValue = useSignal(cell.value);
   const { replaceCell } = useColumnsStore();
 
-<<<<<<< HEAD
-    const elementRef = useSignal<HTMLElement>();
-    const editCellValueInput = useSignal<HTMLElement>();
-    const validateCell = useValidateCellUseCase();
-=======
   const editCellValueInput = useSignal<HTMLElement>();
   const contentRef = useSignal<HTMLElement>();
   const isTruncated = useSignal(false);
-
   const validateCell = useValidateCellUseCase();
->>>>>>> fa476169
 
   useTask$(({ track }) => {
     track(() => isEditing.value);
