import { component$ } from '@builder.io/qwik';
import { CellError } from '~/features/table/components/body/cell-error';
import { CellRenderer } from '~/features/table/components/body/cell-renderer';
import { CellSkeleton } from '~/features/table/components/body/cell-skeleton';
import type { CellProps } from '~/features/table/components/body/renderer/cell-props';

export const TableCell = component$<CellProps>((props) => {
  const { cell } = props;

  return (
    <div class="min-h-[100px] h-[102px] max-h-[102px] relative flex flex-col overflow-hidden group">
      <CellSkeleton cell={cell} />
      <CellError cell={cell} />

<<<<<<< HEAD
      <div class="flex-1 p-2">
        <CellRenderer {...props} />
=======
      <div class="flex-1 px-2 pt-2">
        <CellRenderer cell={cell} column={cellColumn.value!} />
>>>>>>> 9395033d
      </div>
    </div>
  );
});<|MERGE_RESOLUTION|>--- conflicted
+++ resolved
@@ -12,13 +12,8 @@
       <CellSkeleton cell={cell} />
       <CellError cell={cell} />
 
-<<<<<<< HEAD
-      <div class="flex-1 p-2">
+      <div class="flex-1 px-2 pt-2">
         <CellRenderer {...props} />
-=======
-      <div class="flex-1 px-2 pt-2">
-        <CellRenderer cell={cell} column={cellColumn.value!} />
->>>>>>> 9395033d
       </div>
     </div>
   );
