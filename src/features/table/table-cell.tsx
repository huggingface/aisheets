import {
  $,
  component$,
  useSignal,
  useTask$,
  useVisibleTask$,
} from '@builder.io/qwik';
import { server$ } from '@builder.io/qwik-city';
import { cn } from '@qwik-ui/utils';
import { LuThumbsUp } from '@qwikest/icons/lucide';
import { Button, Textarea } from '~/components';
import { useClickOutside } from '~/components/hooks/click/outside';
import { Markdown } from '~/components/ui/markdown/markdown';
import { Skeleton } from '~/components/ui/skeleton/skeleton';
import { getColumnCellById } from '~/services';
import { type Cell, useColumnsStore } from '~/state';
import { useValidateCellUseCase } from '~/usecases/validate-cell.usecase';

export const TableCell = component$<{
  cell: Cell;
  isExpanded: boolean;
  onToggleExpand$: () => void;
}>(({ cell, isExpanded, onToggleExpand$ }) => {
  const { replaceCell } = useColumnsStore();
  const validateCell = useValidateCellUseCase();

  const isEditing = useSignal(false);
  const originalValue = useSignal(cell.value);
  const newCellValue = useSignal(cell.value);
  const isTruncated = useSignal(false);
  const isClickingButton = useSignal(false);

  const editCellValueInput = useSignal<HTMLElement>();
  const contentRef = useSignal<HTMLElement>();
<<<<<<< HEAD

  useVisibleTask$(async () => {
    if (!cell.generated) return;
    if (cell.error || cell.value) return;

    console.log('fetching cell', cell.id);
    const persistedCell = await server$(async (cellId: string) => {
      const persistedCell = await getColumnCellById(cellId);

      return {
        error: persistedCell?.error,
        value: persistedCell?.value,
        validated: persistedCell?.validated,
      };
    })(cell.id);

    if (!persistedCell) return;

    replaceCell({
      ...cell,
      ...persistedCell,
    });
  });
=======
  const isTruncated = useSignal(false);
  const validateCell = useValidateCellUseCase();
>>>>>>> 2dfbf84f

  useTask$(({ track }) => {
    track(isEditing);
    track(() => cell.value);

    originalValue.value = cell.value;

    if (isEditing.value) {
      newCellValue.value = originalValue.value;
    }
  });

  useVisibleTask$(({ track }) => {
    track(editCellValueInput);
    if (!editCellValueInput.value) return;
    track(newCellValue);

    editCellValueInput.value.focus();
  });

  // Check truncation after DOM is ready and content is rendered
  useVisibleTask$(({ track }) => {
    track(originalValue);
    track(contentRef);

    if (contentRef.value) {
      const lineHeight = Number.parseInt(
        window.getComputedStyle(contentRef.value).lineHeight,
      );
      const maxHeight = lineHeight * 6;
      isTruncated.value = contentRef.value.scrollHeight > maxHeight;
    }
  });

  useVisibleTask$(({ track }) => {
    track(() => cell);

    console.log('cell updated', cell);
  });

  const onValidateCell = $(
    async (validatedContent: string, validated: boolean) => {
      const ok = await validateCell({
        id: cell.id,
        value: validatedContent,
        validated,
      });

      if (ok) {
        replaceCell({
          ...cell,
          value: validatedContent,
          updatedAt: new Date(),
          validated,
        });
      }

      return ok;
    },
  );

  const onUpdateCell = $(async () => {
    const valueToUpdate = newCellValue.value;

    if (!!newCellValue.value && newCellValue.value !== originalValue.value) {
      const success = await onValidateCell(newCellValue.value, true);

      if (success) {
        originalValue.value = valueToUpdate;
      }
    }

    isEditing.value = false;
  });

  const ref = useClickOutside(
    $(() => {
      if (!isEditing.value) return;

      onUpdateCell();
    }),
  );

<<<<<<< HEAD
  // Is not loaded yet, the lazy loading will take care of it
  if (!cell.value && !cell.error) {
=======
  if (cell.generating || (!cell.value && !cell.error)) {
>>>>>>> 2dfbf84f
    return (
      <td class="min-w-80 w-80 max-w-80 p-4 min-h-[100px] h-[100px] border last:border-r-0 border-secondary">
        {!cell.generated && <Skeleton />}
      </td>
    );
  }

  return (
    <td
      class={cn(
        'relative min-w-80 w-80 max-w-80 cursor-pointer border-[0.5px] break-words align-top',
        {
          'bg-green-50 border-green-200': cell.validated,
          'border-secondary': !cell.validated,
          'min-h-[100px] h-[100px]': !isExpanded,
          'min-h-[100px]': isExpanded,
        },
      )}
      onClick$={() => {
<<<<<<< HEAD
        if (isClickingButton.value || isEditing.value || !cell.value) return;

=======
        if (isEditing.value) return;
>>>>>>> 2dfbf84f
        onToggleExpand$();
      }}
      onDblClick$={(e) => {
        e.stopPropagation();

        if (!cell.value) return;

        isEditing.value = true;
      }}
      ref={ref}
    >
      <div class={cn('relative', { 'h-full': !isExpanded })}>
        <div
          ref={contentRef}
          class={cn('relative flex flex-col', {
            'h-full': !isExpanded,
            'max-h-none': isExpanded,
            'overflow-hidden': !isExpanded,
          })}
          style={{
            maxHeight: isExpanded ? 'none' : '8.5rem',
          }}
        >
          {originalValue.value ? (
            <>
              <Button
                look="ghost"
                hover={false}
                size="sm"
                class={`absolute z-10 text-base top-0 right-0 ${
                  cell.validated ? 'text-green-200' : 'text-primary-foreground'
                }`}
                onClick$={(e) => {
                  e.stopPropagation();

                  onValidateCell(originalValue.value!, !cell.validated);
                }}
              >
                <LuThumbsUp />
              </Button>
              <div class="h-full mt-2 p-4">
                <Markdown class="text-gray-900" content={originalValue.value} />
              </div>
            </>
          ) : (
            <span class="mt-2 p-4 text-red-500 text-xs flex items-center gap-1">
              <span>⚠</span>
              <span>{cell.error}</span>
            </span>
          )}

          {isEditing.value && (
            <div
              class="fixed z-10 bg-white border border-green-200 focus:border-green-200 focus:outline-none shadow-lg cursor-text"
              style={{
                left:
                  Math.min(
                    ref.value?.getBoundingClientRect().left ?? 0,
                    window.innerWidth - 720, // 45rem = 720px
                  ) + 'px',
                top: ref.value?.getBoundingClientRect().top + 'px',
                width: '45rem',
                height: '300px',
              }}
              onClick$={() => {
                editCellValueInput.value!.focus();
              }}
            >
              <Textarea
                ref={editCellValueInput}
                bind:value={newCellValue}
                preventEnterNewline
                class="absolute inset-0 w-full h-full p-4 rounded-none text-sm resize-none focus-visible:outline-none focus-visible:ring-0 border-none shadow-none overflow-auto whitespace-pre-wrap break-words"
                onKeyDown$={(e) => {
                  if (e.key === 'Enter') {
                    if (e.shiftKey) return;
                    e.preventDefault();
                    onUpdateCell();
                  }
                }}
              />
            </div>
          )}
        </div>

        {isTruncated.value && !isExpanded && (
          <div class="absolute bottom-0 left-0 h-6 w-full bg-gradient-to-t from-white/75 to-transparent pointer-events-none" />
        )}
      </div>
    </td>
  );
});<|MERGE_RESOLUTION|>--- conflicted
+++ resolved
@@ -32,20 +32,20 @@
 
   const editCellValueInput = useSignal<HTMLElement>();
   const contentRef = useSignal<HTMLElement>();
-<<<<<<< HEAD
 
   useVisibleTask$(async () => {
-    if (!cell.generated) return;
+    if (!cell.generating) return;
     if (cell.error || cell.value) return;
 
     console.log('fetching cell', cell.id);
     const persistedCell = await server$(async (cellId: string) => {
       const persistedCell = await getColumnCellById(cellId);
+      if (!persistedCell) return;
 
       return {
-        error: persistedCell?.error,
-        value: persistedCell?.value,
-        validated: persistedCell?.validated,
+        error: persistedCell.error,
+        value: persistedCell.value,
+        validated: persistedCell.validated,
       };
     })(cell.id);
 
@@ -56,10 +56,6 @@
       ...persistedCell,
     });
   });
-=======
-  const isTruncated = useSignal(false);
-  const validateCell = useValidateCellUseCase();
->>>>>>> 2dfbf84f
 
   useTask$(({ track }) => {
     track(isEditing);
@@ -143,15 +139,10 @@
     }),
   );
 
-<<<<<<< HEAD
-  // Is not loaded yet, the lazy loading will take care of it
-  if (!cell.value && !cell.error) {
-=======
   if (cell.generating || (!cell.value && !cell.error)) {
->>>>>>> 2dfbf84f
     return (
       <td class="min-w-80 w-80 max-w-80 p-4 min-h-[100px] h-[100px] border last:border-r-0 border-secondary">
-        {!cell.generated && <Skeleton />}
+        <Skeleton />
       </td>
     );
   }
@@ -168,12 +159,7 @@
         },
       )}
       onClick$={() => {
-<<<<<<< HEAD
-        if (isClickingButton.value || isEditing.value || !cell.value) return;
-
-=======
         if (isEditing.value) return;
->>>>>>> 2dfbf84f
         onToggleExpand$();
       }}
       onDblClick$={(e) => {
