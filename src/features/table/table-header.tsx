import {
  $,
  Fragment,
  component$,
  useSignal,
  useStore,
  useTask$,
} from '@builder.io/qwik';
import { cn } from '@qwik-ui/utils';
import { nextTick } from '~/components/hooks/tick';
import { ExecutionForm, useExecution } from '~/features/add-column';
import { useGenerateColumn } from '~/features/execution';
import { useColumnsSizeContext } from '~/features/table/components/context/colunm-preferences.context';
import {
  TableAddCellHeaderPlaceHolder,
  TableCellHeader,
} from '~/features/table/components/header';
import { type Column, TEMPORAL_ID, useColumnsStore } from '~/state';

export const TableHeader = component$(() => {
  const MAX_WIDTH = 1000;
  const { columns, replaceColumns } = useColumnsStore();

  const resizingColumn = useSignal<{
    columnId: string;
    startX: number;
    startWidth: number;
  } | null>(null);
<<<<<<< HEAD
  const columnsWidths = useStore<{ [key: string]: number }>({});
  const observers = useSignal(new Map());
  const draggedColId = useSignal<string | null>(null);
  const targetColId = useSignal<string | null>(null);

  const handleManualDragStart = $((e: MouseEvent, columnId: string) => {
    e.preventDefault();
    draggedColId.value = columnId;

    const move = (ev: MouseEvent) => {
      const el = document.elementFromPoint(
        ev.clientX,
        ev.clientY,
      ) as HTMLElement | null;
      if (el?.dataset.columnId && el.dataset.columnId !== columnId) {
        targetColId.value = el.dataset.columnId;
      } else {
        targetColId.value = null;
      }
    };

    const up = () => {
      if (
        draggedColId.value &&
        targetColId.value &&
        draggedColId.value !== targetColId.value
      ) {
        const newOrder = columns.value.map((col) => col.id);
        const fromIndex = newOrder.indexOf(draggedColId.value);
        const toIndex = newOrder.indexOf(targetColId.value);
        newOrder.splice(fromIndex, 1);
        newOrder.splice(toIndex, 0, draggedColId.value);

        replaceColumns(
          columns.value.sort(
            (a, b) => newOrder.indexOf(a.id) - newOrder.indexOf(b.id),
          ),
        );
      }

      draggedColId.value = null;
      targetColId.value = null;
      document.removeEventListener('mousemove', move);
      document.removeEventListener('mouseup', up);
    };

    document.addEventListener('mousemove', move);
    document.addEventListener('mouseup', up);
  });
=======
  const { columnSize, update } = useColumnsSizeContext();
>>>>>>> 3b0e78bf

  const handleResizeStart = $(async (event: MouseEvent, columnId: string) => {
    const handleResize = (event: MouseEvent) => {
      if (resizingColumn.value) {
        const deltaX = event.clientX - resizingColumn.value.startX;
        const newWidth = Math.min(
          MAX_WIDTH,
          resizingColumn.value.startWidth + deltaX,
        );
        update(resizingColumn.value.columnId, newWidth);
      }
    };

    const handleResizeEnd = () => {
      resizingColumn.value = null;
      document.removeEventListener('mousemove', handleResize);
      document.removeEventListener('mouseup', handleResizeEnd);
    };

    resizingColumn.value = {
      columnId,
      startX: event.clientX,
      startWidth: columnSize.value[columnId] || 326,
    };

    document.addEventListener('mousemove', handleResize);
    document.addEventListener('mouseup', handleResizeEnd);
  });

  const autoResize = $((column: Column) => {
    const headerElement = document.getElementById(`index-${column.id}`)!;
    const bodyCells = document.querySelectorAll(
      `td[data-column-id="${column.id}"]`,
    );

    let maxContentWidth = 0;

    function measureTextWidth(text: string, element: HTMLElement): number {
      const canvas = document.createElement('canvas');
      const context = canvas.getContext('2d')!;
      const style = window.getComputedStyle(element);
      context.font = `${style.fontSize} ${style.fontFamily}`;
      return Math.ceil(context.measureText(text).width);
    }

    for (const cell of bodyCells) {
      const cellElement = cell as HTMLElement;
      maxContentWidth = Math.max(
        maxContentWidth,
        measureTextWidth(cellElement.innerText, cellElement),
      );
    }

    maxContentWidth = Math.max(
      maxContentWidth,
      measureTextWidth(headerElement.innerText, headerElement),
    );
    const finalWidth = Math.min(maxContentWidth, MAX_WIDTH);
<<<<<<< HEAD

    headerElement.style.width = `${finalWidth}px`;
    for (const cell of bodyCells) {
      (cell as HTMLElement).style.width = `${finalWidth}px`;
    }
  });

  const setupMutationObserver = $(() => {
    for (const column of columns.value.filter((c) => c.visible)) {
      const headerElement = document.getElementById(`index-${column.id}`);
      if (headerElement && !observers.value.has(column.id)) {
        const observer = new MutationObserver(() => {
          const bodyCells = document.querySelectorAll(
            `td[data-column-id="${column.id}"]`,
          );
          const newWidth = headerElement.getBoundingClientRect().width;
          for (const cell of bodyCells) {
            const cellElement = cell as HTMLElement;
            cellElement.style.width = `${newWidth}px`;
            cellElement.style.minWidth = headerElement.style.minWidth;
          }
        });
        observer.observe(headerElement, {
          attributes: true,
          attributeFilter: ['style'],
        });
        observers.value.set(column.id, observer);
      }
    }
  });

  useVisibleTask$(({ track }) => {
    track(() => columns.value);
    setupMutationObserver();
  });

  useVisibleTask$(({ cleanup }) => {
    const handleResize = () => {
      for (const column of columns.value.filter((c) => c.visible)) {
        const headerElement = document.getElementById(`index-${column.id}`);
        if (!headerElement) continue;
        const bodyCells = document.querySelectorAll(
          `td[data-column-id="${column.id}"]`,
        );
        const newWidth = headerElement.getBoundingClientRect().width;
        columnsWidths[column.id] = newWidth;
        for (const cell of bodyCells) {
          (cell as HTMLElement).style.width = `${newWidth}px`;
          (cell as HTMLElement).style.minWidth = headerElement.style.minWidth;
        }
      }
    };

    handleResize();
    window.addEventListener('resize', handleResize);
    cleanup(() => window.removeEventListener('resize', handleResize));
  });

  useVisibleTask$(({ track }) => {
    track(draggedColId);

    if (draggedColId.value) {
      document
        .getElementById(draggedColId.value)
        ?.classList.add('opacity-50', 'bg-primary-50', 'dragging');
      for (const cell of document.querySelectorAll(
        `td[data-column-id="${draggedColId.value}"]`,
      )) {
        const cellElement = cell as HTMLElement;
        cellElement.classList.add('opacity-50', 'bg-primary-50', 'dragging');
      }
    } else {
      for (const cell of document.getElementsByClassName('dragging')) {
        const cellElement = cell as HTMLElement;
        cellElement.classList.remove('opacity-50', 'bg-primary-50');
      }
    }
  });

  const prevTargetColId = useSignal<string | null>(null);
  useVisibleTask$(({ track }) => {
    track(targetColId);

    const addBorder = (el: Element | null, isDraggingRight: boolean) => {
      if (isDraggingRight) {
        el?.classList.add('border-r-2', 'border-r-blue-500');
      } else {
        el?.classList.add('border-l-2', 'border-l-blue-500');
      }
    };

    const removeBorder = (el: Element | null) => {
      el?.classList.remove(
        'border-l-2',
        'border-l-blue-500',
        'border-r-2',
        'border-r-blue-500',
      );
    };

    if (prevTargetColId.value && prevTargetColId.value !== targetColId.value) {
      const prevTh = document.getElementById(`index-${prevTargetColId.value}`);
      removeBorder(prevTh);

      const prevHeader = document.getElementById(prevTargetColId.value);
      removeBorder(prevHeader);

      for (const cell of document.querySelectorAll(
        `td[data-column-id="${prevTargetColId.value}"]`,
      )) {
        removeBorder(cell);
      }
    }

    prevTargetColId.value = targetColId.value;

    if (targetColId.value && draggedColId.value) {
      const draggedIndex = columns.value.findIndex(
        (c) => c.id === draggedColId.value,
      );
      const targetIndex = columns.value.findIndex(
        (c) => c.id === targetColId.value,
      );

      const isDraggingRight = draggedIndex < targetIndex;

      const th = document.getElementById(`index-${targetColId.value}`);
      addBorder(th, isDraggingRight);

      const header = document.getElementById(targetColId.value);
      addBorder(header, isDraggingRight);

      for (const cell of document.querySelectorAll(
        `td[data-column-id="${targetColId.value}"]`,
      )) {
        addBorder(cell, isDraggingRight);
      }
    }
=======
    update(column.id, finalWidth);
>>>>>>> 3b0e78bf
  });

  const indexToAlphanumeric = $((index: number): string => {
    let result = '';
    while (index > 0) {
      index--;
      result = String.fromCharCode('A'.charCodeAt(0) + (index % 26)) + result;
      index = Math.floor(index / 26);
    }
    return result;
  });

  return (
    <thead class="sticky top-0 bg-white z-50">
      <tr>
        <th
          class="sticky left-0 z-[10] min-w-10 w-10 min-h-[50px] h-[50px] p-2 border rounded-tl-sm bg-neutral-100"
          rowSpan={2}
        />
        {columns.value.map(
          (column, i) =>
            column.visible && (
              <Fragment key={column.id}>
                <th
                  id={`index-${column.id}`}
                  data-column-id={column.id}
                  class={cn(
                    'min-w-[142px] w-[326px] h-[38px] border bg-neutral-100 text-primary-600 font-normal relative select-none cursor-grab',
                    {
                      'border-r-0': column.id === TEMPORAL_ID,
                      'opacity-50 shadow-lg bg-primary-50':
                        draggedColId.value === column.id,
                      'cursor-grabbing':
                        draggedColId.value === column.id ||
                        targetColId.value === column.id,
                    },
                  )}
<<<<<<< HEAD
                  style={{ width: `${columnsWidths[column.id] || 326}px` }}
                  onMouseDown$={(e) => handleManualDragStart(e, column.id)}
=======
                  style={{
                    width: `${columnSize.value[column.id] || 326}px`,
                  }}
>>>>>>> 3b0e78bf
                >
                  {indexToAlphanumeric(i + 1)}
                  <span
                    class="absolute top-0 -right-[3px] w-[4px] h-full cursor-col-resize bg-transparent hover:bg-primary-100 z-10"
                    onMouseDown$={(e) => handleResizeStart(e, column.id)}
                    onDblClick$={() => autoResize(column)}
                  />
                </th>

                <ExecutionFormDebounced column={column} />
              </Fragment>
            ),
        )}
        {columns.value.filter((c) => c.id !== TEMPORAL_ID).length >= 1 && (
          <TableAddCellHeaderPlaceHolder />
        )}
      </tr>
      <tr>
        {columns.value
          .filter((c) => c.visible)
          .map((column) => (
            <Fragment key={column.id}>
              <TableCellHeader column={column} />
              <ExecutionHeaderDebounced column={column} />
            </Fragment>
          ))}
      </tr>
    </thead>
  );
});

const ExecutionFormDebounced = component$<{ column: Column }>(({ column }) => {
  const { onGenerateColumn } = useGenerateColumn();
  const { columnId } = useExecution();

  const state = useStore({ isVisible: columnId.value === column.id });

  useTask$(({ track }) => {
    track(() => columnId.value);
    nextTick(() => {
      state.isVisible = columnId.value === column.id;
    }, 100);
  });

  if (!state.isVisible) return null;

  return <ExecutionForm column={column} onGenerateColumn={onGenerateColumn} />;
});

const ExecutionHeaderDebounced = component$<{ column: Column }>(
  ({ column }) => {
    const { columnId } = useExecution();
    const state = useStore({ isVisible: columnId.value === column.id });

    useTask$(({ track }) => {
      track(() => columnId.value);
      nextTick(() => {
        state.isVisible = columnId.value === column.id;
      }, 100);
    });

    if (!state.isVisible) return null;

    return (
      <th class="min-w-[660px] w-[660px] h-[38px] bg-neutral-100 border" />
    );
  },
);<|MERGE_RESOLUTION|>--- conflicted
+++ resolved
@@ -5,6 +5,7 @@
   useSignal,
   useStore,
   useTask$,
+  useVisibleTask$,
 } from '@builder.io/qwik';
 import { cn } from '@qwik-ui/utils';
 import { nextTick } from '~/components/hooks/tick';
@@ -26,9 +27,8 @@
     startX: number;
     startWidth: number;
   } | null>(null);
-<<<<<<< HEAD
+  const { columnSize, update } = useColumnsSizeContext();
   const columnsWidths = useStore<{ [key: string]: number }>({});
-  const observers = useSignal(new Map());
   const draggedColId = useSignal<string | null>(null);
   const targetColId = useSignal<string | null>(null);
 
@@ -76,11 +76,8 @@
     document.addEventListener('mousemove', move);
     document.addEventListener('mouseup', up);
   });
-=======
-  const { columnSize, update } = useColumnsSizeContext();
->>>>>>> 3b0e78bf
-
-  const handleResizeStart = $(async (event: MouseEvent, columnId: string) => {
+
+  const handleResizeStart = $((event: MouseEvent, columnId: string) => {
     const handleResize = (event: MouseEvent) => {
       if (resizingColumn.value) {
         const deltaX = event.clientX - resizingColumn.value.startX;
@@ -137,63 +134,8 @@
       measureTextWidth(headerElement.innerText, headerElement),
     );
     const finalWidth = Math.min(maxContentWidth, MAX_WIDTH);
-<<<<<<< HEAD
-
-    headerElement.style.width = `${finalWidth}px`;
-    for (const cell of bodyCells) {
-      (cell as HTMLElement).style.width = `${finalWidth}px`;
-    }
-  });
-
-  const setupMutationObserver = $(() => {
-    for (const column of columns.value.filter((c) => c.visible)) {
-      const headerElement = document.getElementById(`index-${column.id}`);
-      if (headerElement && !observers.value.has(column.id)) {
-        const observer = new MutationObserver(() => {
-          const bodyCells = document.querySelectorAll(
-            `td[data-column-id="${column.id}"]`,
-          );
-          const newWidth = headerElement.getBoundingClientRect().width;
-          for (const cell of bodyCells) {
-            const cellElement = cell as HTMLElement;
-            cellElement.style.width = `${newWidth}px`;
-            cellElement.style.minWidth = headerElement.style.minWidth;
-          }
-        });
-        observer.observe(headerElement, {
-          attributes: true,
-          attributeFilter: ['style'],
-        });
-        observers.value.set(column.id, observer);
-      }
-    }
-  });
-
-  useVisibleTask$(({ track }) => {
-    track(() => columns.value);
-    setupMutationObserver();
-  });
-
-  useVisibleTask$(({ cleanup }) => {
-    const handleResize = () => {
-      for (const column of columns.value.filter((c) => c.visible)) {
-        const headerElement = document.getElementById(`index-${column.id}`);
-        if (!headerElement) continue;
-        const bodyCells = document.querySelectorAll(
-          `td[data-column-id="${column.id}"]`,
-        );
-        const newWidth = headerElement.getBoundingClientRect().width;
-        columnsWidths[column.id] = newWidth;
-        for (const cell of bodyCells) {
-          (cell as HTMLElement).style.width = `${newWidth}px`;
-          (cell as HTMLElement).style.minWidth = headerElement.style.minWidth;
-        }
-      }
-    };
-
-    handleResize();
-    window.addEventListener('resize', handleResize);
-    cleanup(() => window.removeEventListener('resize', handleResize));
+
+    update(column.id, finalWidth);
   });
 
   useVisibleTask$(({ track }) => {
@@ -276,9 +218,6 @@
         addBorder(cell, isDraggingRight);
       }
     }
-=======
-    update(column.id, finalWidth);
->>>>>>> 3b0e78bf
   });
 
   const indexToAlphanumeric = $((index: number): string => {
@@ -316,14 +255,8 @@
                         targetColId.value === column.id,
                     },
                   )}
-<<<<<<< HEAD
                   style={{ width: `${columnsWidths[column.id] || 326}px` }}
                   onMouseDown$={(e) => handleManualDragStart(e, column.id)}
-=======
-                  style={{
-                    width: `${columnSize.value[column.id] || 326}px`,
-                  }}
->>>>>>> 3b0e78bf
                 >
                   {indexToAlphanumeric(i + 1)}
                   <span
