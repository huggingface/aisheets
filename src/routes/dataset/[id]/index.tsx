--- conflicted
+++ resolved
@@ -1,12 +1,7 @@
 import { component$ } from '@builder.io/qwik';
 import type { DocumentHead } from '@builder.io/qwik-city';
-<<<<<<< HEAD
 import { DatasetName } from '~/features/datasets';
-import { Execution } from '~/features/execution';
 import { Table } from '~/features/table';
-=======
-import { ExportToHub } from '~/features';
->>>>>>> 1f54c965
 
 import { useSession } from '~/loaders';
 import { ActiveDatasetProvider } from '~/state';
@@ -15,7 +10,6 @@
   const session = useSession();
 
   return (
-<<<<<<< HEAD
     <ActiveDatasetProvider>
       <div class="min-w-screen px-6">
         <div class="flex justify-end items-center w-full mt-6">
@@ -23,19 +17,8 @@
         </div>
         <div class="flex justify-between items-center w-full mb-4 pt-4">
           <DatasetName />
-          <Execution />
         </div>
         <Table />
-=======
-    <div class="min-w-screen px-6">
-      <div class="flex justify-end items-center w-full mt-6">
-        <span>{session.value.user.username}</span>
-      </div>
-      <div class="flex justify-between items-center w-full mb-4 pt-4">
-        <DatasetName dataset={activeDataset.value} />
-
-        <ExportToHub />
->>>>>>> 1f54c965
       </div>
     </ActiveDatasetProvider>
   );
