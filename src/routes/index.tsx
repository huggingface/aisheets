import { $, component$, isDev, useSignal } from '@builder.io/qwik';
import {
  Link,
  type RequestEvent,
  server$,
  useNavigate,
} from '@builder.io/qwik-city';
import * as hub from '@huggingface/hub';
import { LuDownload, LuFile, LuPencilLine, LuZap } from '@qwikest/icons/lucide';
import { Tooltip } from '~/components/ui/tooltip/tooltip';

import { CLIENT_ID, HF_TOKEN, OAUTH_SCOPES } from '~/config';
import { createDatasetIdByUser } from '~/services';
import { saveSession } from '~/services/auth/session';
import { ActiveDatasetProvider, useServerSession } from '~/state';

export const onGet = async ({
  cookie,
  sharedMap,
  redirect,
  next,
  url,
}: RequestEvent) => {
  const session = sharedMap.get('session');
  if (session) {
    return next();
  }

  if (HF_TOKEN) {
    try {
      const userInfo = (await hub.whoAmI({ accessToken: HF_TOKEN })) as any;

      const session = {
        token: HF_TOKEN,
        user: {
          name: userInfo.fullname,
          username: userInfo.name,
          picture: userInfo.avatarUrl,
        },
      };

      saveSession(cookie, session);
      sharedMap.set('session', session);
    } catch (e: any) {
      throw Error(`Invalid HF_TOKEN: ${e.message}`);
    }

    throw redirect(303, '/');
  }

  if (CLIENT_ID) {
    const sessionCode = crypto.randomUUID();

    const redirectOrigin = !isDev
      ? url.origin.replace('http://', 'https://')
      : url.origin;

    const authData = {
      state: sessionCode,
      clientId: CLIENT_ID,
<<<<<<< HEAD
      scopes: OAUTH_SCOPES,
=======
      scopes: OAUTH_SCOPES ?? 'openid profile inference-api',
>>>>>>> 41b806d7
      redirectUrl: `${redirectOrigin}/auth/callback/`,
      localStorage: {
        codeVerifier: undefined,
        nonce: undefined,
      },
    };

    const loginUrl = await hub.oauthLoginUrl(authData);

    cookie.set(
      sessionCode,
      {
        codeVerifier: authData.localStorage.codeVerifier!,
        nonce: authData.localStorage.nonce!,
      },
      {
        sameSite: 'none',
        secure: true,
        httpOnly: !isDev,
        path: '/auth/callback',
      },
    );
    throw redirect(303, loginUrl);
  }

  throw Error('Missing HF_TOKEN or OAUTH_CLIENT_ID');
};

const createDataset = server$(async function (this) {
  const session = useServerSession(this);

  return await createDatasetIdByUser({
    createdBy: session.user.username,
  });
});

export default component$(() => {
  const isTransitioning = useSignal(false);
  const nav = useNavigate();

  const handleCreateBlankDataset = $(async () => {
    const datasetId = await createDataset();

    nav(`/dataset/${datasetId}`);
  });

  const handleCreateBlankDatasetWithTransition = $(async () => {
    isTransitioning.value = true;

    const [datasetId] = await Promise.all([
      createDataset(),
      new Promise((resolve) => setTimeout(resolve, 400)),
    ]);

    nav(`/dataset/${datasetId}`);
  });

  return (
    <ActiveDatasetProvider>
      <div class="flex flex-col h-full w-fit overflow-hidden">
        <div
          class={`mt-12 w-[800px] transition-opacity duration-200 ${isTransitioning.value ? 'opacity-0' : 'opacity-100'}`}
        >
          <h1 class="text-3xl font-bold w-full mb-8">Choose how to start</h1>

          <div class="flex flex-col gap-0">
            <Tooltip text="Coming soon!">
              <div class="w-full text-[#676767] border-t border-b group transition-colors cursor-pointer">
                <div class="w-full px-6 py-5 flex flex-row items-center gap-3 font-light group-hover:bg-gray-50/50">
                  <span class="text-sm text-foreground">
                    Generate content on specific topics.
                  </span>
                  <span class="text-[#AAB0C0] text-sm font-light">
                    Create tweets, blog posts, or emails
                  </span>
                </div>
              </div>
            </Tooltip>

            <Tooltip text="Coming soon!">
              <div class="w-full text-[#676767] border-b group transition-colors cursor-pointer">
                <div class="w-full px-6 py-5 flex flex-row items-center gap-3 font-light group-hover:bg-gray-50/50">
                  <span class="text-sm text-foreground">
                    Generate questions and responses.
                  </span>
                  <span class="text-[#AAB0C0] text-sm font-light">
                    Produce reasoning, scientific, or creative writing questions
                    and responses.
                  </span>
                </div>
              </div>
            </Tooltip>

            <Tooltip text="Coming soon!">
              <div class="w-full text-[#676767] border-b group transition-colors cursor-pointer">
                <div class="w-full px-6 py-5 flex flex-row items-center gap-3 font-light group-hover:bg-gray-50/50">
                  <span class="text-sm text-foreground">
                    Generate code problems and solutions.
                  </span>
                  <span class="text-[#AAB0C0] text-sm font-light">
                    Generate coding challenges and solutions.
                  </span>
                </div>
              </div>
            </Tooltip>

            <div
              class="w-full text-[#676767] border-b group transition-colors cursor-pointer"
              onClick$={handleCreateBlankDataset}
            >
              <div class="w-full px-6 py-5 flex flex-row items-center gap-3 font-light group-hover:bg-gray-50/50">
                <LuFile class="w-4 h-4 text-foreground" />
                <span class="text-sm text-foreground">
                  Create a blank dataset.
                </span>
                <span class="text-[#AAB0C0] text-sm font-light">
                  Build synthetic datasets from scratch. Ideal to experiment
                  with new models.
                </span>
              </div>
            </div>

            <Link href="/dataset/create/from-hub" class="w-full">
              <div class="w-full text-[#676767] border-b group transition-colors cursor-pointer">
                <div class="w-full px-6 py-5 flex flex-row items-center gap-3 font-light group-hover:bg-gray-50/50">
                  <LuDownload class="w-4 h-4 text-foreground" />
                  <span class="text-sm text-foreground">
                    Import a dataset from Hugging Face.
                  </span>
                  <span class="text-[#AAB0C0] text-sm font-light">
                    Ideal for model evaluation, dataset transformation and
                    augmentation.
                  </span>
                </div>
              </div>
            </Link>
          </div>
        </div>

        <div
          class={`mt-16 text-primary-foreground font-light bg-white w-fit transition-all duration-1000 ${isTransitioning.value ? '-translate-y-[350px]' : ''}`}
        >
          <table class="border-separate border-spacing-0 text-sm">
            <thead>
              <tr class="min-h-8 h-8">
                <th class="min-w-80 w-80 max-w-80 px-2 text-left border-[0.5px] border-r-0 border-b-0 rounded-tl-sm bg-neutral-100">
                  <div class="flex items-center justify-between gap-2 w-full">
                    <div class="flex items-center gap-2 text-wrap w-[80%] font-normal">
                      <LuZap class="text-primary-foreground" />
                      Column 1
                    </div>
                  </div>
                </th>

                <th class="min-w-80 w-80 max-w-80 px-2 text-left border-[0.5px] border-r-0 border-b-0 border-t-0 bg-neutral-100 relative">
                  <div
                    class={`absolute -top-6 left-[15%] -translate-x-1/2 bg-white shadow-md !rounded-none flex min-w-[240px] border border-[#eee] transition-opacity duration-200 h-[44px] cursor-pointer group ${isTransitioning.value ? 'opacity-0' : 'opacity-100'}`}
                    onClick$={handleCreateBlankDatasetWithTransition}
                  >
                    <div class="flex items-center gap-2 px-4 w-full group-hover:bg-gray-50/50 transition-colors">
                      <LuPencilLine class="w-4 h-4 text-[#676767]" />
                      <span class="text-[#999] text-sm font-light">
                        Start with a prompt
                      </span>
                    </div>
                  </div>
                </th>
              </tr>
            </thead>
            <tbody>
              {Array.from({ length: 8 }).map((_, i) => (
                <tr key={i} class="hover:bg-gray-50/50 transition-colors">
                  <td class="min-w-80 w-80 max-w-80 p-4 min-h-[100px] h-[100px] border-[0.5px] border-b-0 border-r-0 border-neutral-300" />
                  <td class="min-w-80 w-80 max-w-80 p-4 min-h-[100px] h-[100px] border-[0.5px] border-b-0 border-r-0 border-neutral-300" />
                </tr>
              ))}
            </tbody>
          </table>
        </div>
      </div>
    </ActiveDatasetProvider>
  );
});<|MERGE_RESOLUTION|>--- conflicted
+++ resolved
@@ -58,11 +58,7 @@
     const authData = {
       state: sessionCode,
       clientId: CLIENT_ID,
-<<<<<<< HEAD
       scopes: OAUTH_SCOPES,
-=======
-      scopes: OAUTH_SCOPES ?? 'openid profile inference-api',
->>>>>>> 41b806d7
       redirectUrl: `${redirectOrigin}/auth/callback/`,
       localStorage: {
         codeVerifier: undefined,
