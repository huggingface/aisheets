--- conflicted
+++ resolved
@@ -1,14 +1,9 @@
 import { isDev } from '@builder.io/qwik';
 import type { RequestEvent } from '@builder.io/qwik-city';
 import * as hub from '@huggingface/hub';
-<<<<<<< HEAD
 
 import { CLIENT_ID, HF_TOKEN, OAUTH_SCOPES } from '~/config';
-import { DatasetName } from '~/features/datasets/dataset-name';
-import { Table } from '~/features/table/table';
-=======
 import { getOrCreateDatasetIDByUser } from '~/services';
->>>>>>> 9f8dd002
 import { saveSession } from '~/services/auth/session';
 
 export const onGet = async ({
