--- conflicted
+++ resolved
@@ -110,63 +110,8 @@
           Design your data in a sheet
         </h1>
 
-<<<<<<< HEAD
         <AutoDatasetPrompt />
 
-=======
-        <div
-          class="relative w-[600px] mt-6"
-          onClick$={() => document.getElementById('prompt')?.focus()}
-        >
-          <div class="w-full h-52 min-h-52 max-h-52 bg-white border border-secondary-foreground rounded-sm pt-2">
-            <Textarea
-              id="prompt"
-              look="ghost"
-              placeholder="Create customer claims. Categorize them as formal, humorous, neutral, or injurious, and respond to each in a neutral tone."
-              class="px-4 h-32 min-h-32 max-h-32 resize-none overflow-auto text-base rounded-sm text-neutral-500 placeholder:text-neutral-400"
-            />
-          </div>
-          <div
-            class="w-full absolute bottom-2 px-4 flex flex-row items-center justify-between cursor-text"
-            onClick$={() => document.getElementById('prompt')?.focus()}
-          >
-            <div class="flex w-full justify-between items-center">
-              <Button
-                look="secondary"
-                class="flex gap-1 p-2 h-9 text-neutral-700"
-              >
-                <LuGlobe class="text-lg" />
-                Search the web
-              </Button>
-
-              <Button look="primary" onClick$={createDataset}>
-                <LuEgg class="text-2xl" />
-              </Button>
-            </div>
-          </div>
-        </div>
->>>>>>> 391d4d9e
-        <div class="w-[600px] flex flex-col justify-between items-start gap-1">
-          {startingPrompts.map((prompt) => (
-            <Button
-              key={prompt}
-              look="secondary"
-              class="flex gap-1 text-xs px-2 rounded-xl"
-            >
-              <Logo class="w-5" />
-              {prompt}
-            </Button>
-          ))}
-        </div>
-        <div class="w-[550px] flex justify-center items-center">
-          <hr class="w-full border-t border-gray-300" />
-          <span class="mx-10 text-gray-400">OR</span>
-          <hr class="w-full border-t border-gray-300" />
-        </div>
-
-        <div class="w-[530px] h-[230px]">
-          <DragAndDrop />
-        </div>
       </div>
     </ActiveDatasetProvider>
   );
