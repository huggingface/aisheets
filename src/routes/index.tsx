--- conflicted
+++ resolved
@@ -1,14 +1,6 @@
-import { $, component$, isDev, useSignal } from '@builder.io/qwik';
+import { $, component$, isDev, useSignal, useStore } from '@builder.io/qwik';
 import { type RequestEvent, server$, useNavigate } from '@builder.io/qwik-city';
 import * as hub from '@huggingface/hub';
-<<<<<<< HEAD
-import { Button } from '~/components';
-import { Logo } from '~/components/ui/logo/logo';
-import { AutoDatasetPrompt } from '~/features/assistant/autodataset-prompt';
-import { DragAndDrop } from '~/features/import-from-file/drag-n-drop';
-
-import { CLIENT_ID, HF_TOKEN, OAUTH_SCOPES } from '~/config';
-=======
 import { cn } from '@qwik-ui/utils';
 import { LuEgg, LuGlobe } from '@qwikest/icons/lucide';
 import { Button, Textarea } from '~/components';
@@ -17,10 +9,10 @@
 import { CLIENT_ID, HF_TOKEN, OAUTH_SCOPES } from '~/config';
 import { DragAndDrop } from '~/features/import-from-file/drag-n-drop';
 import { MainSidebarButton } from '~/features/main-sidebar';
->>>>>>> db77c24a
-import { createDatasetIdByUser } from '~/services';
+
 import { saveSession } from '~/services/auth/session';
-import { ActiveDatasetProvider, useServerSession } from '~/state';
+import { ActiveDatasetProvider } from '~/state';
+import { runAutoDataset } from '~/usecases/run-autodataset';
 
 export const onGet = async ({
   cookie,
@@ -95,37 +87,66 @@
   throw Error('Missing HF_TOKEN or OAUTH_CLIENT_ID');
 };
 
+// Server action to run the autodataset action
+const runAutoDatasetAction = server$(async function (
+  instruction: string,
+  searchEnabled: boolean,
+) {
+  return await runAutoDataset.call(this, {
+    instruction,
+    searchEnabled,
+    maxSearchQueries: 2,
+  });
+});
+
 export default component$(() => {
   const nav = useNavigate();
-  const createDataset = $(async () => {
-    const dataset = await server$(async function (this) {
-      const session = useServerSession(this);
-
-      return await createDatasetIdByUser({
-        createdBy: session.user.username,
-      });
-    })();
-
-    nav(`/dataset/${dataset}`);
-  });
-
+  const prompt = useSignal('');
+  const searchOnWeb = useSignal(true);
   const startingPrompts = [
     'Summaries of popular Motown songs by artist, including lyrics',
     'Top list of recent climate-related disaster with a description of the event and location',
   ];
-  const searchOnWeb = useSignal(false);
+
+  const isLoading = useSignal(false);
+  const response = useStore<{
+    text?: string;
+    error?: string;
+  }>({});
+
+  const handleAssistant = $(async () => {
+    if (!prompt.value.trim()) {
+      console.warn('Prompt is empty');
+      return;
+    }
+
+    isLoading.value = true;
+    response.text = undefined;
+    response.error = undefined;
+
+    try {
+      const result = await runAutoDatasetAction(
+        prompt.value,
+        searchOnWeb.value,
+      );
+
+      if (typeof result === 'string') {
+        response.text = result;
+      } else if ('dataset' in result && result.dataset) {
+        // Navigate to the dataset page
+        await nav(`/dataset/${result.dataset}/`);
+        return;
+      }
+    } catch (error) {
+      console.error('Error running assistant:', error);
+      response.error = error instanceof Error ? error.message : String(error);
+    } finally {
+      isLoading.value = false;
+    }
+  });
 
   return (
     <ActiveDatasetProvider>
-<<<<<<< HEAD
-      <div class="w-full h-full flex flex-col items-center justify-center gap-2">
-        <h1 class="text-3xl font-medium text-neutral-700">
-          Design your data in a sheet
-        </h1>
-
-        <AutoDatasetPrompt />
-
-=======
       <MainSidebarButton />
       <div class="w-full h-full flex flex-col items-center justify-center">
         <div class="flex flex-col items-center justify-center space-y-14">
@@ -145,6 +166,8 @@
                 <Textarea
                   id="prompt"
                   look="ghost"
+                  value={prompt.value}
+                  onInput$={(_, el) => (prompt.value = el.value)}
                   placeholder="Create customer claims. Categorize them as formal, humorous, neutral, or injurious, and respond to each in a neutral tone."
                   class="px-4 h-32 min-h-32 max-h-32 resize-none overflow-auto text-base rounded-sm text-neutral-700 placeholder:text-neutral-400"
                 />
@@ -162,13 +185,19 @@
                         'outline-primary-100 bg-primary-50': searchOnWeb.value,
                       },
                     )}
-                    onClick$={() => (searchOnWeb.value = !searchOnWeb.value)}
+                    onClick$={() => {
+                      searchOnWeb.value = !searchOnWeb.value;
+                    }}
                   >
                     <LuGlobe class="text-lg" />
                     Search the web
                   </Button>
 
-                  <Button look="primary" onClick$={createDataset}>
+                  <Button
+                    look="primary"
+                    onClick$={handleAssistant}
+                    disabled={isLoading.value || !prompt.value.trim()}
+                  >
                     <LuEgg class="text-2xl" />
                   </Button>
                 </div>
@@ -201,7 +230,6 @@
             </div>
           </div>
         </div>
->>>>>>> db77c24a
       </div>
     </ActiveDatasetProvider>
   );
