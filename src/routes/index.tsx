import { isDev } from '@builder.io/qwik';
import type { Cookie, RequestEvent } from '@builder.io/qwik-city';
import * as hub from '@huggingface/hub';
import { CLIENT_ID, HF_TOKEN, OAUTH_SCOPES } from '~/config';
import { saveSession } from '~/services/auth/session';
import type { Session } from '~/state/session';

export const onGet = async (event: RequestEvent) => {
  const { sharedMap, redirect, url } = event;
<<<<<<< HEAD

  if (sharedMap.get('session')) throw redirect(303, '/home');

  if (CLIENT_ID) return handleOAuthLogin(event);

=======

  if (url.pathname.startsWith('/dataset')) {
    throw redirect(303, `/home${url}`);
  }

  if (sharedMap.get('session')) throw redirect(303, '/home');

  if (CLIENT_ID) return handleOAuthLogin(event);

>>>>>>> 392f2857
  if (HF_TOKEN) return handleHFTokenLogin(event);

  throw Error('Missing HF_TOKEN or OAUTH_CLIENT_ID');
};

const handleOAuthLogin = async ({
  url,
  cookie,
  redirect,
}: { url: URL; cookie: Cookie; redirect: any }) => {
  const sessionCode = crypto.randomUUID();

  const redirectOrigin = !isDev
    ? url.origin.replace('http://', 'https://')
    : url.origin;

  const authData = {
    state: sessionCode,
    clientId: CLIENT_ID,
    scopes: OAUTH_SCOPES,
    redirectUrl: `${redirectOrigin}/auth/callback/`,
    localStorage: {
      codeVerifier: undefined,
      nonce: undefined,
    },
  };

  const loginUrl = await hub.oauthLoginUrl(authData);

  cookie.set(
    sessionCode,
    {
      codeVerifier: authData.localStorage.codeVerifier!,
      nonce: authData.localStorage.nonce!,
    },
    {
      sameSite: 'none',
      secure: true,
      httpOnly: !isDev,
      path: '/auth/callback',
    },
  );
  throw redirect(303, loginUrl);
};

const handleHFTokenLogin = async ({
  url,
  cookie,
  redirect,
  sharedMap,
}: { url: URL; cookie: Cookie; redirect: any; sharedMap: any }) => {
  try {
    const userInfo = (await hub.whoAmI({ accessToken: HF_TOKEN! })) as any;

    const session: Session = {
      token: HF_TOKEN!,
      user: {
        name: userInfo.fullname,
        username: userInfo.name,
        picture: userInfo.avatarUrl,
      },
    };

    saveSession(cookie, session);
    sharedMap.set('session', session);
  } catch (e: any) {
    throw Error(`Invalid HF_TOKEN: ${e.message}`);
  }

  throw redirect(303, '/');
};<|MERGE_RESOLUTION|>--- conflicted
+++ resolved
@@ -7,23 +7,12 @@
 
 export const onGet = async (event: RequestEvent) => {
   const { sharedMap, redirect, url } = event;
-<<<<<<< HEAD
+
 
   if (sharedMap.get('session')) throw redirect(303, '/home');
 
   if (CLIENT_ID) return handleOAuthLogin(event);
 
-=======
-
-  if (url.pathname.startsWith('/dataset')) {
-    throw redirect(303, `/home${url}`);
-  }
-
-  if (sharedMap.get('session')) throw redirect(303, '/home');
-
-  if (CLIENT_ID) return handleOAuthLogin(event);
-
->>>>>>> 392f2857
   if (HF_TOKEN) return handleHFTokenLogin(event);
 
   throw Error('Missing HF_TOKEN or OAUTH_CLIENT_ID');
