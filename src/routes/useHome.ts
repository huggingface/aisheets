--- conflicted
+++ resolved
@@ -10,27 +10,18 @@
 import { useAddColumnUseCase } from '~/usecases/add-column.usecase';
 
 export const useHome = () => {
-<<<<<<< HEAD
   useLoadDatasets();
   const { activeDataset } = useDatasetsStore();
   const { state: columns, addColumn } = useColumnsStore();
-=======
-  useLoadColumns();
-  const { addColumn, addCell } = useColumnsStore();
->>>>>>> 3bbf90c5
 
   const execute = useAddColumnUseCase();
 
   const onCreateColumn = $(async (createColumn: CreateColumn) => {
-<<<<<<< HEAD
     const column = await execute({
       ...createColumn,
       dataset: activeDataset.value,
     });
-=======
-    const response = await execute(createColumn);
->>>>>>> 3bbf90c5
-
+    
     for await (const { column, cell } of response) {
       if (column) {
         addColumn(column);
@@ -43,11 +34,8 @@
   });
 
   return {
-<<<<<<< HEAD
     columns,
     activeDataset,
-=======
->>>>>>> 3bbf90c5
     onCreateColumn,
   };
 };