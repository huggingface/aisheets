--- conflicted
+++ resolved
@@ -3,11 +3,8 @@
   EXAMPLES_PROMPT_MAX_CONTEXT_SIZE,
   SOURCES_PROMPT_MAX_CONTEXT_SIZE,
 } from '~/config';
-<<<<<<< HEAD
 import type { TaskType } from '~/state/columns';
-=======
 import { bigIntStringify } from '~/usecases/utils/serializer';
->>>>>>> fd41b853
 
 export interface Example {
   output: string;
