import { Op } from 'sequelize';
import { ColumnCellModel } from '~/services/db/models/cell';
import type { Cell } from '~/state';
<<<<<<< HEAD
import { ColumnModel } from '../db/models';
import { getColumnById, listColumnsByIds } from './columns';
import { listDatasetTableRows, upsertColumnValues } from './tables';

const rowDataToCells = ({
  rowIdx,
  rowData,
}: {
  rowIdx: number;
  rowData: Record<string, any>;
}): Cell[] => {
  return Object.entries(rowData).map(([columnId, cellValue]) => {
    return {
      idx: rowIdx,
      value: cellValue,
      column: {
        id: columnId,
      },
      // default values
      id: undefined, // review this and probably let the id be undefined
      error: undefined as string | undefined,
      validated: false,
      updatedAt: new Date(),
      generating: false,
    };
  });
};

const mergeCellWithModel = ({
  cell,
  model,
}: {
  cell: Cell;
  model: ColumnCellModel;
}): Cell => {
  cell.id = model.id;
  cell.error = model.error;
  cell.validated = model.validated;
  cell.updatedAt = model.updatedAt;
  cell.generating = model.generating;

  return cell;
};
=======
import { ColumnModel, ProcessModel } from '../db/models';
>>>>>>> 5fe7f9b4

interface GetRowCellsParams {
  rowIdx: number;
  columns: string[];
}

export const getColumnCellById = async (id: string): Promise<Cell | null> => {
  const model = await ColumnCellModel.findByPk(id, {
    include: [
      {
        association: ColumnCellModel.associations.column,
        include: [ColumnModel.associations.dataset],
      },
    ],
  });

  if (!model) return null;

  const column = model.column!;
  const rows = await listDatasetTableRows({
    dataset: column.dataset,
    columns: [column],
    limit: 1,
    offset: model.idx,
  });

  const cell = rowDataToCells({ rowIdx: model.idx, rowData: rows[0] })[0];

  return mergeCellWithModel({ cell, model });
};

export const getRowCells = async ({
  rowIdx,
  columns,
}: GetRowCellsParams): Promise<
  {
    id?: string;
    idx: number;
    value?: string | undefined;
    error?: string | undefined;
    validated: boolean;
    column?: { id: string; name: string };
    updatedAt: Date;
    generating: boolean;
  }[]
> => {
  const storedColumns = await listColumnsByIds(columns);
  if (storedColumns.length === 0) return [];

  const rows = await listDatasetTableRows({
    dataset: storedColumns[0].dataset,
    columns: columns!.map((id) => ({ id })),
    limit: 1,
    offset: rowIdx,
  });

  if (rows.length === 0) return [];

  const cells = rowDataToCells({ rowIdx, rowData: rows[0] }).map((cell) => ({
    ...cell,
    column: storedColumns.find((c) => c.id === cell.column!.id),
  }));

  const storedCells = await ColumnCellModel.findAll({
    where: {
      [Op.and]: [{ idx: rowIdx }, columns ? { columnId: columns } : {}],
    },
    include: {
      association: ColumnCellModel.associations.column,
    },
    order: [['createdAt', 'ASC']],
  });

  for (const cellModel of storedCells) {
    const cell = cells.find((c) => c.column?.id === cellModel.columnId);
    if (cell) mergeCellWithModel({ cell, model: cellModel });
  }

  return cells;
};

export const getColumnCellByIdx = async ({
  columnId,
  idx,
}: {
  columnId: string;
  idx: number;
}): Promise<Cell | null> => {
  const column = await getColumnById(columnId);
  if (!column) return null;

  const rows = await listDatasetTableRows({
    dataset: column.dataset,
    columns: [column],
    limit: 1,
    offset: idx,
  });

  if (rows.length === 0) return null;

  const cell = rowDataToCells({ rowIdx: idx, rowData: rows[0] })[0];

  const model = await ColumnCellModel.findOne({
    where: {
      idx,
      columnId,
    },
  });

  if (model) mergeCellWithModel({ cell, model });

  return cell;
};

export const getValidatedColumnCells = async ({
  column,
}: {
  column: {
    id: string;
  };
}): Promise<Cell[]> => {
  const dbColumn = await getColumnById(column.id);
  if (!dbColumn) throw new Error('Column not found');

  const models = await ColumnCellModel.findAll({
    where: {
      columnId: column.id,
      validated: true,
    },
    order: [
      ['idx', 'ASC'],
      ['createdAt', 'ASC'],
    ],
  });

  if (models.length === 0) return [];

  const rows = await listDatasetTableRows({
    dataset: dbColumn.dataset,
    columns: [column],
    offset: models[0].idx,
    limit: models[models.length - 1].idx - models[0].idx + 1,
  });

  const cells = models.map((model) => ({
    id: model.id,
    idx: model.idx,
    value: rows[model.idx][column.id],
    error: model.error,
    validated: model.validated,
    column: {
      id: model.columnId,
    },
    updatedAt: model.updatedAt,
    generating: model.generating,
  }));

  return cells;
};

export const getColumnCells = async ({
  column,
  offset,
  limit,
}: {
  column: {
    id: string;
  };
  offset?: number;
  limit?: number;
}): Promise<Cell[]> => {
  const dbColumn = await getColumnById(column.id);
  if (!dbColumn) throw new Error('Column not found');

  const rows = await listDatasetTableRows({
    dataset: dbColumn.dataset,
    columns: [dbColumn],
    limit,
    offset,
  });

  if (rows.length === 0) return [];

  const cells = rows.map((rowData, idx) =>
    rowDataToCells({ rowIdx: (offset || 0) + idx, rowData }),
  );

  const storedCells = await ColumnCellModel.findAll({
    where: {
      columnId: column.id,
      idx: {
        [Op.gte]: offset || 0,
        [Op.lt]: (offset || 0) + (limit || 0),
      },
    },
    order: [
      ['idx', 'ASC'],
      ['createdAt', 'ASC'],
    ],
  });

  for (const cellModel of storedCells) {
    const batchIdx = cellModel.idx - (offset || 0);
    const cell = cells[batchIdx].find(
      (c) => c.column?.id === cellModel.columnId,
    );

    if (cell) mergeCellWithModel({ cell, model: cellModel });
  }

  return cells.flat();
};

export const createCell = async ({
  cell,
  columnId,
}: {
  cell: Omit<Cell, 'id' | 'validated' | 'updatedAt' | 'generating'>;
  columnId: string;
}): Promise<Cell> => {
  const column = await getColumnById(columnId);
  if (!column) throw new Error('Column not found');

  await upsertColumnValues({
    dataset: column.dataset,
    column,
    values: [[cell.idx, cell.value]],
  });

  const model = await ColumnCellModel.create({
    ...cell,
    generating: false,
    columnId,
  });

  return {
    id: model.id,
    idx: model.idx,
    value: cell.value,
    error: model.error,
    validated: model.validated,
    column: {
      id: model.columnId,
    },
    updatedAt: model.updatedAt,
    generating: model.generating,
  };
};

export const updateCell = async (cell: Partial<Cell>): Promise<Cell> => {
  let model = await ColumnCellModel.findByPk(cell.id!);
  if (!model) throw new Error('Cell not found');

  const column = await getColumnById(model.columnId);
  if (!column) throw new Error('Column not found');

  await upsertColumnValues({
    dataset: column.dataset,
    column,
    values: [[model.idx, cell.value]],
  });

  const updatedCell = Object.fromEntries(
    Object.entries(cell).map(([key, value]) => {
      if (value === undefined) return [key, null];
      return [key, value];
    }),
  );

  model.set({ ...updatedCell });
  model = await model.save();

  return {
    id: model.id,
    idx: model.idx,
    value: cell.value,
    error: model.error,
    validated: model.validated,
    column: {
      id: model.columnId,
    },
    updatedAt: model.updatedAt,
    generating: model.generating,
  };
};

export const getCellsCount = async (
  filter: Record<string, any>,
): Promise<number> => {
  return ColumnCellModel.count({
    where: filter,
  });
};

export const getCellRegenerationDecision = async (cell: {
  id: string;
}): Promise<{
  shouldGenerate: boolean;
  reason: string;
}> => {
  const model = await ColumnCellModel.findByPk(cell.id, {
    include: [
      {
        association: ColumnCellModel.associations.column,
        include: [
          {
            association: ColumnModel.associations.process,
            include: [
              {
                association: ProcessModel.associations.referredColumns,
              },
            ],
          },
        ],
      },
    ],
  });

  if (!model) throw new Error('Cell not found');
  if (!model.column) throw new Error('Column not found');

  if (!model.column.process) {
    return {
      shouldGenerate: false,
      reason: 'Column has no process',
    };
  }

  if (model.validated) {
    return {
      shouldGenerate: false,
      reason: 'Cell is validated',
    };
  }

  if (model.generating) {
    return {
      shouldGenerate: false,
      reason: 'Cell is being generated',
    };
  }

  const process = model.column.process;

  const referredCells = await getRowCells({
    rowIdx: model.idx,
    columns: process.referredColumns.map((c) => c.id),
  });

  for (const referredCell of referredCells) {
    const { shouldGenerate, reason } = await getCellRegenerationDecision({
      id: referredCell.id,
    });

    if (shouldGenerate) {
      return {
        shouldGenerate: false,
        reason: `Referenced cell in row ${referredCell.idx} for column ${referredCell.column!.name} is oudated: ${reason}`,
      };
    }
  }

  return {
    shouldGenerate: true,
    reason: 'Cell is outdated',
  };
};<|MERGE_RESOLUTION|>--- conflicted
+++ resolved
@@ -1,8 +1,8 @@
 import { Op } from 'sequelize';
 import { ColumnCellModel } from '~/services/db/models/cell';
 import type { Cell } from '~/state';
-<<<<<<< HEAD
-import { ColumnModel } from '../db/models';
+
+import { ColumnModel, ProcessModel } from '../db/models';
 import { getColumnById, listColumnsByIds } from './columns';
 import { listDatasetTableRows, upsertColumnValues } from './tables';
 
@@ -45,9 +45,6 @@
 
   return cell;
 };
-=======
-import { ColumnModel, ProcessModel } from '../db/models';
->>>>>>> 5fe7f9b4
 
 interface GetRowCellsParams {
   rowIdx: number;
@@ -399,7 +396,7 @@
 
   for (const referredCell of referredCells) {
     const { shouldGenerate, reason } = await getCellRegenerationDecision({
-      id: referredCell.id,
+      id: referredCell.id!,
     });
 
     if (shouldGenerate) {
