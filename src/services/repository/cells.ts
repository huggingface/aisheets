--- conflicted
+++ resolved
@@ -295,10 +295,8 @@
 
 export const updateCell = async (cell: Partial<Cell>): Promise<Cell> => {
   let model = await ColumnCellModel.findByPk(cell.id!);
-
   if (!model) throw new Error('Cell not found');
 
-<<<<<<< HEAD
   const column = await getColumnById(model.columnId);
   if (!column) throw new Error('Column not found');
 
@@ -307,14 +305,13 @@
     column,
     values: [[model.idx, cell.value]],
   });
-=======
+
   const updatedCell = Object.fromEntries(
     Object.entries(cell).map(([key, value]) => {
       if (value === undefined) return [key, null];
       return [key, value];
     }),
   );
->>>>>>> aa350691
 
   model.set({ ...updatedCell });
   model = await model.save();
