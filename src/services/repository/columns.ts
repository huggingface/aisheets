import { ColumnModel } from '~/services/db/models/column';
import { ProcessModel } from '~/services/db/models/process';
import type { Column, ColumnKind, ColumnType } from '~/state';
import { createProcess, updateProcess } from './processes';

export const getDatasetColumns = async (
  datasetId: string,
): Promise<Column[]> => {
  const models = await ColumnModel.findAll({
    where: {
      datasetId,
    },
    include: [
      {
        association: ColumnModel.associations.cells,
        separate: true,
        order: [['idx', 'ASC']],
      },
      {
        association: ColumnModel.associations.process,
        include: [ProcessModel.associations.referredColumns],
      },
      {
        association: ColumnModel.associations.dataset,
      },
    ],
    order: [['createdAt', 'ASC']],
  });

  return models.map((model) => {
    const column = {
      id: model.id,
      name: model.name,
      type: model.type as ColumnType,
      kind: model.kind as ColumnKind,

      dataset: {
        id: model.dataset.id,
        name: model.dataset.name,
        createdBy: model.dataset.createdBy,
      },

      process: {
        id: model.process?.id,
        columnsReferences: (model.process?.referredColumns ?? []).map(
          (columnRef) => columnRef.id,
        ),
        limit: model.process?.limit ?? 0,
        modelName: model.process?.modelName ?? '',
        modelProvider: model.process?.modelProvider ?? '',
        offset: model.process?.offset ?? 0,
        prompt: model.process?.prompt ?? '',
      },
      cells: [],
    };

    // Partially cell loading
    return {
      ...column,
      cells: model.cells.map((cell) => ({
        id: cell.id,
        idx: cell.idx,
<<<<<<< HEAD
        column: {
          id: column.id,
        },
      })),
    };
  });
};

=======
        value: cell.value,
        error: cell.error,
        validated: cell.validated,
        updatedAt: cell.updatedAt,
        generated: cell.generated,
        column,
      })),
    };
  });
};

export const getColumnById = async (id: string): Promise<Column | null> => {
  const model = await ColumnModel.findByPk(id, {
    include: [
      {
        association: ColumnModel.associations.cells,
        separate: true,
        order: [['idx', 'ASC']],
      },
      {
        association: ColumnModel.associations.process,
        include: [ProcessModel.associations.referredColumns],
      },
      {
        association: ColumnModel.associations.dataset,
      },
    ],
  });

  if (!model) return null;

  const column = {
    id: model.id,
    name: model.name,
    type: model.type as ColumnType,
    kind: model.kind as ColumnKind,

    dataset: {
      id: model.dataset.id,
      name: model.dataset.name,
      createdBy: model.dataset.createdBy,
    },

    process: {
      id: model.process?.id,
      columnsReferences: (model.process?.referredColumns ?? []).map(
        (column) => column.id,
      ),
      limit: model.process?.limit ?? 0,
      modelName: model.process?.modelName ?? '',
      modelProvider: model.process?.modelProvider ?? '',
      offset: model.process?.offset ?? 0,
      prompt: model.process?.prompt ?? '',
    },

    cells: [],
  };

  return {
    ...column,
    cells: model.cells.map((cell) => ({
      id: cell.id,
      idx: cell.idx,
      value: cell.value,
      error: cell.error,
      validated: cell.validated,
      updatedAt: cell.updatedAt,
      generated: cell.generated,
      column,
    })),
  };
};

>>>>>>> d1ae9718
export const createColumn = async (
  column: Omit<Column, 'id' | 'cells'>,
): Promise<Column> => {
  const model = await ColumnModel.create({
    name: column.name,
    type: column.type,
    kind: column.kind,
    datasetId: column.dataset!.id,
  });

  const newColumn = {
    id: model.id,
    name: model.name,
    type: model.type as ColumnType,
    kind: model.kind as ColumnKind,
    dataset: column.dataset,
    process: column.process,
    cells: [], // TODO: review this assigment
  };

  if (column.process) {
    newColumn.process = await createProcess({
      process: column.process,
      column: newColumn,
    });
  }

  return newColumn;
};

export const updateColumn = async (column: Column): Promise<Column> => {
  let model = await ColumnModel.findByPk(column.id);

  if (!model) {
    throw new Error('Column not found');
  }

  model.set({
    name: column.name,
    type: column.type,
    kind: column.kind,
  });

  model = await model.save();

  if (column.process) {
    column.process = await updateProcess(column.process);
  }

  return {
    id: model.id,
    name: model.name,
    type: model.type as ColumnType,
    kind: model.kind as ColumnKind,
    dataset: column.dataset,
    process: column.process,
    cells: column.cells,
  };
};

export const updateColumnName = async (columnId: string, newName: string) => {
  const model = await ColumnModel.findByPk(columnId);

  if (!model) {
    throw new Error('Column not found');
  }

  model.set({
    name: newName,
  });

  await model.save();
};<|MERGE_RESOLUTION|>--- conflicted
+++ resolved
@@ -60,22 +60,11 @@
       cells: model.cells.map((cell) => ({
         id: cell.id,
         idx: cell.idx,
-<<<<<<< HEAD
         column: {
           id: column.id,
         },
-      })),
-    };
-  });
-};
-
-=======
-        value: cell.value,
-        error: cell.error,
-        validated: cell.validated,
         updatedAt: cell.updatedAt,
         generated: cell.generated,
-        column,
       })),
     };
   });
@@ -143,7 +132,6 @@
   };
 };
 
->>>>>>> d1ae9718
 export const createColumn = async (
   column: Omit<Column, 'id' | 'cells'>,
 ): Promise<Column> => {
