import { ColumnModel } from '~/services/db/models/column';
import { ProcessModel } from '~/services/db/models/process';
import type { Column, ColumnKind, ColumnType, CreateColumn } from '~/state';
import { createProcess, updateProcess } from './processes';

export const getDatasetColumns = async (
  datasetId: string,
): Promise<Column[]> => {
  const models = await ColumnModel.findAll({
    where: {
      datasetId,
    },
    include: [
      {
        association: ColumnModel.associations.cells,
        separate: true,
        order: [['idx', 'ASC']],
      },
      {
        association: ColumnModel.associations.process,
        include: [ProcessModel.associations.referredColumns],
      },
      {
        association: ColumnModel.associations.dataset,
      },
    ],
    order: [['createdAt', 'ASC']],
  });

  return models.map((model) => {
    const column = {
      id: model.id,
      name: model.name,
      type: model.type as ColumnType,
      kind: model.kind as ColumnKind,

      dataset: {
        id: model.dataset.id,
        name: model.dataset.name,
        createdBy: model.dataset.createdBy,
      },

      process: {
        id: model.process?.id,
        columnsReferences: (model.process?.referredColumns ?? []).map(
          (columnRef) => columnRef.id,
        ),
        limit: model.process?.limit ?? 0,
        modelName: model.process?.modelName ?? '',
        modelProvider: model.process?.modelProvider ?? '',
        offset: model.process?.offset ?? 0,
        prompt: model.process?.prompt ?? '',
        updatedAt: model.process?.updatedAt,
      },
      cells: [],
    };

    // Partially cell loading
    return {
      ...column,
      cells: model.cells.map((cell) => ({
        id: cell.id,
        idx: cell.idx,
        column: {
          id: column.id,
        },
        updatedAt: cell.updatedAt,
<<<<<<< HEAD
        generated: cell.generated,
=======
        generating: cell.generating,
        column,
>>>>>>> 2dfbf84f
      })),
    };
  });
};

export const getColumnById = async (id: string): Promise<Column | null> => {
  const model = await ColumnModel.findByPk(id, {
    include: [
      {
        association: ColumnModel.associations.cells,
        separate: true,
        order: [['idx', 'ASC']],
      },
      {
        association: ColumnModel.associations.process,
        include: [ProcessModel.associations.referredColumns],
      },
      {
        association: ColumnModel.associations.dataset,
      },
    ],
  });

  if (!model) return null;

  const column = {
    id: model.id,
    name: model.name,
    type: model.type as ColumnType,
    kind: model.kind as ColumnKind,

    dataset: {
      id: model.dataset.id,
      name: model.dataset.name,
      createdBy: model.dataset.createdBy,
    },

    process: {
      id: model.process?.id,
      columnsReferences: (model.process?.referredColumns ?? []).map(
        (column) => column.id,
      ),
      limit: model.process?.limit ?? 0,
      modelName: model.process?.modelName ?? '',
      modelProvider: model.process?.modelProvider ?? '',
      offset: model.process?.offset ?? 0,
      prompt: model.process?.prompt ?? '',
      updatedAt: model.process?.updatedAt,
    },

    cells: [],
  };

  return {
    ...column,
    cells: model.cells.map((cell) => ({
      id: cell.id,
      idx: cell.idx,
      value: cell.value,
      error: cell.error,
      validated: cell.validated,
      updatedAt: cell.updatedAt,
      generating: cell.generating,
      column,
    })),
  };
};

export const createColumn = async (column: CreateColumn): Promise<Column> => {
  const model = await ColumnModel.create({
    name: column.name,
    type: column.type,
    kind: column.kind,
    datasetId: column.dataset!.id,
  });

  const process = await createProcess(column, model.id);

  const newbie: Column = {
    id: model.id,
    name: model.name,
    type: model.type as ColumnType,
    kind: model.kind as ColumnKind,
    dataset: column.dataset,
    process,
    cells: [],
  };

  return newbie;
};

export const updateColumn = async (column: Column): Promise<Column> => {
  let model = await ColumnModel.findByPk(column.id);

  if (!model) {
    throw new Error('Column not found');
  }

  model.set({
    name: column.name,
    type: column.type,
    kind: column.kind,
  });

  model = await model.save();

  if (column.process) {
    column.process = await updateProcess(column.process);
  }

  return {
    id: model.id,
    name: model.name,
    type: model.type as ColumnType,
    kind: model.kind as ColumnKind,
    dataset: column.dataset,
    process: column.process,
    cells: column.cells,
  };
};

export const updateColumnName = async (columnId: string, newName: string) => {
  const model = await ColumnModel.findByPk(columnId);

  if (!model) {
    throw new Error('Column not found');
  }

  model.set({
    name: newName,
  });

  await model.save();
};<|MERGE_RESOLUTION|>--- conflicted
+++ resolved
@@ -65,12 +65,7 @@
           id: column.id,
         },
         updatedAt: cell.updatedAt,
-<<<<<<< HEAD
-        generated: cell.generated,
-=======
         generating: cell.generating,
-        column,
->>>>>>> 2dfbf84f
       })),
     };
   });
