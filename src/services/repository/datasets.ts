--- conflicted
+++ resolved
@@ -13,21 +13,12 @@
 export const createDatasetIdByUser = async ({
   createdBy,
 }: { createdBy: string }): Promise<string> => {
-<<<<<<< HEAD
-  const [model, created] = await DatasetModel.findOrCreate({
-    where: { createdBy },
-    defaults: {
-      name: 'New dataset',
-      createdBy,
-    },
-=======
   const model = await DatasetModel.create({
     name: 'New dataset',
     createdBy,
->>>>>>> 68ec3b9b
   });
 
-  if (created) await createDatasetTable({ dataset: model });
+  await createDatasetTable({ dataset: model });
 
   return model.id;
 };
