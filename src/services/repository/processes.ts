import { ProcessColumnModel, ProcessModel } from '~/services/db/models';
import type { Process } from '~/state';

<<<<<<< HEAD
export const createProcess = async (
  newColumn: CreateColumn,
  columnId: string,
): Promise<Process> => {
  const process = newColumn.process!;
=======
export interface CreateProcess {
  limit: number;
  modelName: string;
  modelProvider: string;
  offset: number;
  prompt: string;
  columnsReferences?: string[];
}
>>>>>>> 5de9b3e8

export const createProcess = async ({
  process,
  column,
}: {
  process: CreateProcess;
  column: {
    id: string;
  };
}): Promise<Process> => {
  const model = await ProcessModel.create({
    limit: process.limit,
    modelName: process.modelName,
    modelProvider: process.modelProvider,
    offset: process.offset,
    prompt: process.prompt,
    columnId: column.id,
  });

  // TODO: Try to create junction model when creating a process
  if ((process.columnsReferences ?? []).length > 0) {
    await ProcessColumnModel.bulkCreate(
      process.columnsReferences!.map((columnId) => {
        return { processId: model.id, columnId };
      }),
    );
  }

  return {
    id: model.id,
    limit: model.limit,
    modelName: model.modelName,
    modelProvider: model.modelProvider,
    offset: model.offset,
    prompt: model.prompt,
<<<<<<< HEAD
    columnsReferences: process?.columnsReferences || [],
=======
    columnsReferences: process.columnsReferences || [],
>>>>>>> 5de9b3e8
    updatedAt: model.updatedAt,
  };
};

export const updateProcess = async (process: Process): Promise<Process> => {
  const model = await ProcessModel.findByPk(process.id);

  if (!model) {
    throw new Error('Process not found');
  }

  model.changed('updatedAt', true);
  model.set({
    limit: process.limit,
    modelName: process.modelName,
    modelProvider: process.modelProvider,
    offset: process.offset,
    prompt: process.prompt,
  });

  await model.save();

  if ((process.columnsReferences ?? []).length > 0) {
    await ProcessColumnModel.destroy({ where: { processId: process.id } });
    await ProcessColumnModel.bulkCreate(
      process.columnsReferences!.map((columnId) => {
        return { processId: process.id, columnId };
      }),
    );
  }

  return {
    id: model.id,
    limit: model.limit,
    modelName: model.modelName,
    modelProvider: model.modelProvider,
    offset: model.offset,
    prompt: model.prompt,
    columnsReferences: process.columnsReferences,
    updatedAt: model.updatedAt,
  };
};<|MERGE_RESOLUTION|>--- conflicted
+++ resolved
@@ -1,13 +1,6 @@
 import { ProcessColumnModel, ProcessModel } from '~/services/db/models';
 import type { Process } from '~/state';
 
-<<<<<<< HEAD
-export const createProcess = async (
-  newColumn: CreateColumn,
-  columnId: string,
-): Promise<Process> => {
-  const process = newColumn.process!;
-=======
 export interface CreateProcess {
   limit: number;
   modelName: string;
@@ -16,7 +9,6 @@
   prompt: string;
   columnsReferences?: string[];
 }
->>>>>>> 5de9b3e8
 
 export const createProcess = async ({
   process,
@@ -52,11 +44,7 @@
     modelProvider: model.modelProvider,
     offset: model.offset,
     prompt: model.prompt,
-<<<<<<< HEAD
     columnsReferences: process?.columnsReferences || [],
-=======
-    columnsReferences: process.columnsReferences || [],
->>>>>>> 5de9b3e8
     updatedAt: model.updatedAt,
   };
 };
