--- conflicted
+++ resolved
@@ -7,14 +7,8 @@
 import { VECTOR_DB_DIR, default_embedding_model } from '~/config';
 import type { WebSource } from '~/services/websearch/search-sources';
 import { flattenTree, stringifyMarkdownElement } from '../markdown';
-
-<<<<<<< HEAD
 import { isDev } from '@builder.io/qwik';
 
-=======
-const DEFAULT_EMBEDDING_MODEL = 'BAAI/bge-base-en-v1.5';
-const DEFAULT_EMBEDDING_DIMENSION = 768;
->>>>>>> abf3b317
 
 export const configureEmbeddingsIndex = async () => {
   // Check if the database is empty
