import {
  type InferenceProvider,
  featureExtraction,
} from '@huggingface/inference';
import * as lancedb from '@lancedb/lancedb';
import * as arrow from 'apache-arrow';
import { VECTOR_DB_DIR, default_embedding_model } from '~/config';
import type { WebSource } from '~/services/websearch/search-sources';
import { flattenTree, stringifyMarkdownElement } from '../markdown';

import { isDev } from '@builder.io/qwik';

const DEFAULT_EMBEDDING_MODEL = 'BAAI/bge-base-en-v1.5';
const DEFAULT_EMBEDDING_DIMENSION = 768;

export const configureEmbeddingsIndex = async () => {
  // Check if the database is empty
  const db = await lancedb.connect(VECTOR_DB_DIR);

  const schema = new arrow.Schema([
    new arrow.Field('dataset_id', new arrow.Utf8()),
    new arrow.Field('source_uri', new arrow.Utf8()),
    new arrow.Field('text', new arrow.Utf8()),
    new arrow.Field(
      'embedding',
      new arrow.FixedSizeList(
<<<<<<< HEAD
        default_embedding_model.embedding_dim,
=======
        DEFAULT_EMBEDDING_DIMENSION,
>>>>>>> e6823969
        new arrow.Field('item', new arrow.Float32(), true),
      ),
    ),
  ]);

  const embeddingsIndex = isDev
    ? await db.createEmptyTable('embeddings.dev', schema, {
        mode: 'overwrite',
      })
    : await db.createEmptyTable('embeddings', schema, {
        existOk: true,
        mode: 'create',
      });

  await embeddingsIndex.createIndex('dataset_id', { replace: true });

  return {
    db,
    embeddingsIndex,
  };
};

const { embeddingsIndex, db } = await configureEmbeddingsIndex();

export const deleteIndex = async () => {
  await db.dropTable(embeddingsIndex.name);
};

export const embedder = async (
  texts: string[],
  options: {
    accessToken: string;
  },
): Promise<number[][]> => {
  if (texts.length === 0) return [];

  const results = await featureExtraction({
    inputs: texts,
    accessToken: options.accessToken,
<<<<<<< HEAD
    model: default_embedding_model.model,
    provider: default_embedding_model.provider as InferenceProvider,
=======
    model: DEFAULT_EMBEDDING_MODEL,
    provider: 'hf-inference',
>>>>>>> e6823969
  });

  if (!Array.isArray(results)) {
    throw new Error('Invalid response from Hugging Face API');
  }

  return results as number[][]; // TODO: How to control the type of this?
};

export const indexDatasetSources = async ({
  dataset,
  sources,
  options,
}: {
  dataset: {
    id: string;
    name: string;
  };
  sources: WebSource[];
  options: {
    accessToken: string;
  };
}): Promise<number> => {
  const indexData = (
    await Promise.all(
      sources.flatMap(async (source) => {
        if (!source.markdownTree) return [];
        try {
          const mdElements = flattenTree(source.markdownTree);
          const textChunks = mdElements.map(stringifyMarkdownElement);

          const embeddings = await embedder(textChunks, options);

          return textChunks.map((text, index) => {
            const embedding = embeddings[index];

            return {
              text,
              embedding,
              source_uri: source.url,
              dataset_id: dataset.id,
            };
          });
        } catch (error) {
          console.error('Error embedding source:', error);
          return [];
        }
      }),
    )
  ).flat();

  await embeddingsIndex.add(indexData);

  return indexData.length;
};

export const queryDatasetSources = async ({
  dataset,
  query,
  options,
}: {
  dataset: {
    id: string;
  };
  query: string;
  options: {
    accessToken: string;
  };
}): Promise<
  {
    text: string;
    source_uri: string;
  }[]
> => {
  if (!query) return [];

  const filterByDataset = `dataset_id = "${dataset.id}"`;

  const datasetChunks = await embeddingsIndex.countRows(filterByDataset);
  if (datasetChunks === 0) {
    console.warn(
      `No chunks found for dataset ${dataset.id}. Please index the sources first.`,
    );
    return [];
  }

  try {
    const embeddings = await embedder([query], options);

    const results = await embeddingsIndex
      .search(embeddings[0], 'vector')
      .where(filterByDataset)
      .limit(10)
      .toArray();

    return results.map((result) => ({
      text: result.text,
      source_uri: result.source_uri,
    }));
  } catch (error) {
    console.error('Error querying dataset sources:', error);
    return [];
  }
};<|MERGE_RESOLUTION|>--- conflicted
+++ resolved
@@ -10,8 +10,6 @@
 
 import { isDev } from '@builder.io/qwik';
 
-const DEFAULT_EMBEDDING_MODEL = 'BAAI/bge-base-en-v1.5';
-const DEFAULT_EMBEDDING_DIMENSION = 768;
 
 export const configureEmbeddingsIndex = async () => {
   // Check if the database is empty
@@ -24,11 +22,7 @@
     new arrow.Field(
       'embedding',
       new arrow.FixedSizeList(
-<<<<<<< HEAD
         default_embedding_model.embedding_dim,
-=======
-        DEFAULT_EMBEDDING_DIMENSION,
->>>>>>> e6823969
         new arrow.Field('item', new arrow.Float32(), true),
       ),
     ),
@@ -68,13 +62,8 @@
   const results = await featureExtraction({
     inputs: texts,
     accessToken: options.accessToken,
-<<<<<<< HEAD
     model: default_embedding_model.model,
     provider: default_embedding_model.provider as InferenceProvider,
-=======
-    model: DEFAULT_EMBEDDING_MODEL,
-    provider: 'hf-inference',
->>>>>>> e6823969
   });
 
   if (!Array.isArray(results)) {
