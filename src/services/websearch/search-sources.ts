import { SerperSearch } from './search/serper-search';
import type { HeaderElement } from './types';

import * as config from '~/config';
import { checkSourceExists } from './embed/engine';

export interface WebSource {
  url: string;
  title?: string;
  snippet?: string;
  markdownTree?: HeaderElement;

  contentType: 'web';
}

export interface ErrorSource {
  title: string;
  snippet: string;
  contentType: 'error';
}

export interface Source {
  title?: string;
  url?: string;
  snippet?: string;
  content?: string;
  contentType?: string; // 'web', 'pdf', 'docx', etc.
  markdownTree?: HeaderElement;
  chunks?: Array<{
    text: string;
    embedding?: number[];
    type?: string;
    parentHeader?: string;
    metadata?: Record<string, any>;
  }>;
}

// Utility function to add blocklist to search query
function addBlockListToQuery(query: string, blockList: string[]): string {
  if (!blockList.length) return query;
  const blockFilters = blockList.map((domain) => `-site:${domain}`).join(' ');
  return `${query} ${blockFilters}`;
}

// Utility function to filter results by blocklist
function filterByBlockList<T extends { url: string }>(results: T[]): T[] {
  return results.filter(
    (result) =>
      !config.BLOCKED_URLS.some((blocked) => result.url.includes(blocked)),
  );
}

<<<<<<< HEAD
export async function createSourcesFromWebQueries({
  dataset,
  queries,
  options,
  maxSources,
}: {
  dataset: {
    id: string;
    name: string;
  };
  queries: string[];
  options: {
    accessToken: string;
  };
  maxSources?: number;
}): Promise<{
  sources: WebSource[];
  errors?: ErrorSource[];
}> {
  if (!queries || queries.length === 0) throw new Error('No queries provided');
  if (!dataset || !dataset.id) throw new Error('No dataset provided');

  console.log(
    `[createSourcesFromWebQueries] Starting for dataset ${dataset.name} with ${queries.length} queries`,
  );

  const { sources: webSources, errors } = await trackTime(() => {
    console.log('Time for searchQueriesToSources');
    return searchQueriesToSources(queries);
  });

  // Limit sources if maxSources is provided
  const limitedSources = maxSources
    ? webSources.slice(0, maxSources)
    : webSources;
  console.log(
    `[createSourcesFromWebQueries] Found ${limitedSources.length} sources from search`,
  );

  // Filter out sources that already exist in the vector DB
  const newSources: WebSource[] = [];
  const existingSources: WebSource[] = [];
  for (const source of limitedSources) {
    const exists = await checkSourceExists({
      dataset,
      sourceUri: source.url,
    });
    if (!exists) {
      newSources.push(source);
    } else {
      existingSources.push(source);
    }
  }

  console.log(
    `[createSourcesFromWebQueries] ${existingSources.length} sources already exist, ${newSources.length} new sources to process`,
  );

  // Only scrape and index new sources
  if (newSources.length > 0) {
    const scrappedUrls = await trackTime(() => {
      console.log('Time for scrapeUrlsBatch');
      return scrapeUrlsBatch(newSources.map((source) => source.url));
    });

    let scrapedCount = 0;
    for (const source of newSources) {
      const scrapped = scrappedUrls.get(source.url);
      if (scrapped) {
        source.markdownTree = scrapped.markdownTree;
        scrapedCount++;
      }
    }
    console.log(
      `[createSourcesFromWebQueries] Successfully scraped ${scrapedCount} out of ${newSources.length} new sources`,
    );

    const indexSize = await trackTime(() => {
      console.log('Time for indexDatasetSources');
      return indexDatasetSources({
        dataset,
        sources: newSources.filter((s) => s.markdownTree), // Only index sources that were successfully scraped
        options,
      });
    });

    if (indexSize === 0) {
      console.error(
        '[createSourcesFromWebQueries] No new sources were indexed',
      );
    } else {
      console.log(
        `[createSourcesFromWebQueries] Successfully indexed ${indexSize} new sources`,
      );
    }
  } else {
    console.log(
      '[createSourcesFromWebQueries] All sources already exist in the vector DB, skipping scraping and indexing',
    );
  }

  // Return all sources (both new and existing) to maintain the same interface
  return {
    sources: limitedSources,
    errors,
  };
}

const searchQueriesToSources = async (
=======
export const searchQueriesToSources = async (
>>>>>>> 1ddbbfca
  queries: string[],
): Promise<{
  sources: WebSource[];
  errors?: ErrorSource[];
}> => {
  // Check if the API key is set
  if (!config.SERPER_API_KEY) throw new Error('No SERPER API key provided');

  const sourcesMap = new Map<string, WebSource>();
  const serper = new SerperSearch(config.SERPER_API_KEY);

  const errors = [] as ErrorSource[];

  for (const query of queries) {
    try {
      // Add blocklist to the query string
      const queryWithBlock = addBlockListToQuery(query, config.BLOCKED_URLS);
      const webSearch = await serper.search(`${queryWithBlock} -filetype:pdf`);

      for (const result of webSearch) {
        if (!result.link) continue;

        const source: WebSource = {
          ...result,
          url: result.link!,
          title: result.title || 'Untitled',
          contentType: 'web',
        };

        // Check if the source already exists
        const sourceKey = source.url!;
        if (sourcesMap.has(sourceKey)) continue;

        sourcesMap.set(sourceKey!, source);
      }
    } catch (error) {
      console.error(`Error searching for query "${query}":`, error);
      errors.push({
        title: 'Search Error',
        snippet: `Failed to search for "${query}": ${error instanceof Error ? error.message : String(error)}`,
        contentType: 'error',
      });
    }
  }

  return {
    sources: filterByBlockList(Array.from(sourcesMap.values())),
    errors,
  };
};<|MERGE_RESOLUTION|>--- conflicted
+++ resolved
@@ -2,7 +2,9 @@
 import type { HeaderElement } from './types';
 
 import * as config from '~/config';
-import { checkSourceExists } from './embed/engine';
+import { checkSourceExists, indexDatasetSources } from './embed/engine';
+import { scrapeUrlsBatch } from './scrape';
+import { trackTime } from './utils/track-time';
 
 export interface WebSource {
   url: string;
@@ -50,7 +52,6 @@
   );
 }
 
-<<<<<<< HEAD
 export async function createSourcesFromWebQueries({
   dataset,
   queries,
@@ -98,11 +99,9 @@
       dataset,
       sourceUri: source.url,
     });
-    if (!exists) {
-      newSources.push(source);
-    } else {
-      existingSources.push(source);
-    }
+
+    if (!exists) newSources.push(source);
+    else existingSources.push(source);
   }
 
   console.log(
@@ -111,9 +110,16 @@
 
   // Only scrape and index new sources
   if (newSources.length > 0) {
-    const scrappedUrls = await trackTime(() => {
-      console.log('Time for scrapeUrlsBatch');
-      return scrapeUrlsBatch(newSources.map((source) => source.url));
+    const scrappedUrls = await trackTime(async () => {
+      const results = new Map<string, Source>();
+      for await (const { url, result } of scrapeUrlsBatch(
+        webSources.map((source) => source.url),
+      )) {
+        if (!result) continue;
+
+        results.set(url, result);
+      }
+      return results;
     });
 
     let scrapedCount = 0;
@@ -159,10 +165,7 @@
   };
 }
 
-const searchQueriesToSources = async (
-=======
 export const searchQueriesToSources = async (
->>>>>>> 1ddbbfca
   queries: string[],
 ): Promise<{
   sources: WebSource[];
