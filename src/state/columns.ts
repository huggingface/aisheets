import { $, useComputed$ } from '@builder.io/qwik';

import { type Dataset, useDatasetsStore } from '~/state/datasets';

export type ColumnType = 'text' | 'array' | 'number' | 'boolean' | 'object';
export type ColumnKind = 'static' | 'dynamic';

export interface Process {
  id?: string;
  modelName: string;
  modelProvider: string;
  prompt: string;
  columnsReferences: string[];
  offset: number;
  limit: number;
  updatedAt: Date;
}

export interface CreateColumn {
  name: string;
  type: ColumnType;
  kind: ColumnKind;
  dataset: Omit<Dataset, 'columns'>;
  process: {
    modelName: string;
    modelProvider: string;
    prompt: string;
    columnsReferences: string[];
    offset: number;
    limit: number;
  };
}

export type Cell = {
  id: string;
  idx: number;
<<<<<<< HEAD
  column?: {
    id: string;
  };
  validated?: boolean;
  generated: boolean;
  updatedAt: Date;
=======
  generating: boolean;
  column?: Column;
  validated: boolean;
>>>>>>> 2dfbf84f
  value?: string;
  error?: string;
};

export interface Column {
  id: string;
  name: string;
  type: ColumnType;
  kind: ColumnKind;
  process: Process | null;
  cells: Cell[];
  dataset: Omit<Dataset, 'columns'>;
}

export const isDirty = (column: Column) => {
  if (!column.process) return false;

  if (column.cells.every((c) => c.validated)) return false;

  if (column.cells.some((c) => c.validated)) {
    const isAnyCellUpdatedAfterProcess = column.cells
      .filter((c) => c.validated)
      .some((c) => c.updatedAt > column.process!.updatedAt);

    return isAnyCellUpdatedAfterProcess;
  }

  return false;
};

export const canGenerate = (columnId: string, columns: Column[]) => {
  const refreshedColumn = columns.find((c) => c.id === columnId)!;
  if (!refreshedColumn) return false;
  if (!refreshedColumn.process) return false;

  const columnsReferences = refreshedColumn.process!.columnsReferences.map(
    (id) => columns.find((c) => c.id === id),
  );

  if (
    !columnsReferences.length &&
    refreshedColumn.cells.every((c) => !c.validated)
  ) {
    return true;
  }

  return columnsReferences.every((c) => c && !isDirty(c));
};

export const TEMPORAL_ID = '-1';
export const useColumnsStore = () => {
  const { activeDataset } = useDatasetsStore();

  const createPlaceholderColumn = $((): Column => {
    const getNextColumnName = (counter = 1): string => {
      const manyColumnsWithName = activeDataset.value.columns.filter(
        (c) => c.id !== TEMPORAL_ID,
      );
      const newPosibleColumnName = `Column ${manyColumnsWithName.length + 1}`;

      if (!manyColumnsWithName.find((c) => c.name === newPosibleColumnName)) {
        return newPosibleColumnName;
      }

      return getNextColumnName(counter + 1);
    };

    return {
      id: TEMPORAL_ID,
      name: getNextColumnName(),
      kind: 'dynamic',
      type: 'text',
      cells: [
        {
          id: TEMPORAL_ID,
          idx: 0,
          validated: false,
          updatedAt: new Date(),
          generating: true,
          value: '',
        },
        {
          id: TEMPORAL_ID,
          idx: 1,
          validated: false,
          updatedAt: new Date(),
          generating: true,
          value: '',
        },
        {
          id: TEMPORAL_ID,
          idx: 2,
          validated: false,
          updatedAt: new Date(),
          generating: true,
          value: '',
        },
        {
          id: TEMPORAL_ID,
          idx: 3,
          validated: false,
          updatedAt: new Date(),
          generating: true,
          value: '',
        },
        {
          id: TEMPORAL_ID,
          idx: 4,
          validated: false,
          updatedAt: new Date(),
          generating: true,
          value: '',
        },
      ],
      process: {
        modelName: '',
        modelProvider: '',
        offset: 0,
        limit: 5,
        prompt: '',
        columnsReferences: [],
        updatedAt: new Date(),
      },
      dataset: {
        ...activeDataset.value,
      },
    };
  });

  const columns = useComputed$(async () => {
    if (activeDataset.value.columns.length === 0) {
      activeDataset.value.columns = [await createPlaceholderColumn()];
    }

    return activeDataset.value.columns;
  });

  const replaceColumn = $((replaced: Column[]) => {
    activeDataset.value = {
      ...activeDataset.value,
      columns: [...replaced],
    };
  });

  const firstColum = useComputed$(() => columns.value[0]);

  return {
    columns,
    firstColum,
    canGenerate: $((column: Column) => canGenerate(column.id, columns.value)),
    isDirty: $((column: Column) => isDirty(column)),
    addTemporalColumn: $(async () => {
      if (activeDataset.value.columns.some((c) => c.id === TEMPORAL_ID)) return;

      const newTemporalColumn = await createPlaceholderColumn();

      replaceColumn([...columns.value, newTemporalColumn]);
    }),
    removeTemporalColumn: $(() => {
      replaceColumn(columns.value.filter((c) => c.id !== TEMPORAL_ID));
    }),
    addColumn: $((newbie: Column) => {
      replaceColumn([
        ...columns.value.filter((c) => c.id !== TEMPORAL_ID),
        newbie,
      ]);
    }),
    updateColumn: $((updated: Column) => {
      replaceColumn(
        columns.value.map((c) =>
          c.id === updated.id
            ? {
                ...updated,
                cells: c.cells,
              }
            : c,
        ),
      );
    }),
    deleteColumn: $((deleted: Column) => {
      replaceColumn(columns.value.filter((c) => c.id !== deleted.id));
    }),
    replaceCell: $((cell: Cell) => {
      const column = columns.value.find((c) => c.id === cell.column?.id);
      if (!column) return;

      if (column.cells.some((c) => c.id === cell.id)) {
        column.cells = [
          ...column.cells.map((c) => (c.id === cell.id ? cell : c)),
        ];
      } else {
        column.cells.push(cell);
      }

      replaceColumn(columns.value);
    }),
  };
};<|MERGE_RESOLUTION|>--- conflicted
+++ resolved
@@ -34,20 +34,14 @@
 export type Cell = {
   id: string;
   idx: number;
-<<<<<<< HEAD
+  updatedAt: Date;
+  generating: boolean;
+  validated: boolean;
+  value?: string;
+  error?: string;
   column?: {
     id: string;
   };
-  validated?: boolean;
-  generated: boolean;
-  updatedAt: Date;
-=======
-  generating: boolean;
-  column?: Column;
-  validated: boolean;
->>>>>>> 2dfbf84f
-  value?: string;
-  error?: string;
 };
 
 export interface Column {
