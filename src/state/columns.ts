--- conflicted
+++ resolved
@@ -176,7 +176,6 @@
     };
   });
 
-<<<<<<< HEAD
   const replaceCell = $((cell: Cell) => {
     const column = columns.value.find((c) => c.id === cell.column?.id);
     if (!column) return;
@@ -191,13 +190,9 @@
 
     replaceColumns(columns.value);
   });
-=======
-  const firstColum = useComputed$(() => columns.value[0]);
->>>>>>> 141ba503
 
   return {
     state: columns,
-    firstColum,
     canGenerate: $((column: Column) => canGenerate(column, columns.value)),
     addTemporalColumn: $(async () => {
       if (activeDataset.value.columns.some((c) => c.id === TEMPORAL_ID)) return;
@@ -227,7 +222,6 @@
     deleteColumn: $((deleted: Column) => {
       replaceColumns(columns.value.filter((c) => c.id !== deleted.id));
     }),
-<<<<<<< HEAD
     addCell: $((cell: Cell) => {
       const column = columns.value.find((c) => c.id === cell.column?.id);
       if (!column) return;
@@ -236,8 +230,6 @@
 
       replaceColumns(columns.value);
     }),
-=======
->>>>>>> 141ba503
     replaceCell: $((cell: Cell) => {
       replaceCell(cell);
     }),
