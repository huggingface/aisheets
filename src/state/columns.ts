--- conflicted
+++ resolved
@@ -18,12 +18,8 @@
   name: string;
   type: ColumnType;
   kind: ColumnKind;
-<<<<<<< HEAD
-  executionProcess?: Process;
   dataset: Dataset;
-=======
   process?: Process;
->>>>>>> d92526c9
 }
 
 export type Cell = {
