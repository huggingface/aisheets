import { $, useContext, useSignal, useTask$ } from '@builder.io/qwik';

import { type Dataset, datasetsContext } from '~/state/datasets';

export type ColumnType = 'text' | 'array' | 'number' | 'boolean' | 'object';
export type ColumnKind = 'static' | 'dynamic';

export interface Process {
  modelName: string;
  prompt: string;
  columnsReferences: string[];
  offset: number;
  limit: number;
}

export interface CreateColumn {
  name: string;
  type: ColumnType;
  kind: ColumnKind;
  executionProcess?: Process;
  dataset: Dataset;
}

export type Cell = {
  id: string;
  idx: number;
  columnId: string;
  validated: boolean;
  value?: string;
  error?: string;
  updatedAt: Date;
};

export interface Column {
  id: string;
  name: string;
  type: ColumnType;
  kind: ColumnKind;
  process?: Process;
  cells: Cell[];
  dataset: Omit<Dataset, 'columns'>;
}

<<<<<<< HEAD
export const useColumnsStore = () => {
  const dataset = useContext(datasetsContext);
  const columns = useSignal(dataset.value.columns);

  useTask$(({ track }) => {
    track(columns);

    dataset.value.columns = [...columns.value];
  });

  useTask$(({ track }) => {
    track(dataset);
=======
const columnContext = createContextId<Signal<Column[]>>('column.context');

export const useInitializeColumnsStore = () => {
  const columns = useColumnsLoader();

  useContextProvider(columnContext, columns);
};

export const useColumnsLoader = routeLoader$<Column[]>(getAllColumns);
>>>>>>> a847be87

    columns.value = [...dataset.value.columns];
  });

  return {
    state: columns,
    replaceColumn: $((replaced: Column[]) => {
      columns.value = [...replaced];
    }),
    addColumn: $((newbie: Column) => {
      columns.value = [...columns.value, newbie];
    }),
    updateColumn: $((updated: Column) => {
      columns.value = [
        ...columns.value.map((c) => (c.name === updated.name ? updated : c)),
      ];
    }),
    deleteColumn: $((deleted: Column) => {
      columns.value = columns.value.filter((c) => c.name !== deleted.name);
    }),
    addCell: $((cell: Cell) => {
      const column = columns.value.find((c) => c.id === cell.columnId);

      if (column) {
        column.cells.push(cell);
      }

      columns.value = [...columns.value];
    }),
    replaceCell: $((cell: Cell) => {
      const column = columns.value.find((c) => c.id === cell.columnId);

      if (!column) return;

      column.cells = [
        ...column.cells.map((c) => (c.id === cell.id ? cell : c)),
      ];

      columns.value = [...columns.value];
    }),
  };
};<|MERGE_RESOLUTION|>--- conflicted
+++ resolved
@@ -24,7 +24,7 @@
 export type Cell = {
   id: string;
   idx: number;
-  columnId: string;
+  columnId?: string;
   validated: boolean;
   value?: string;
   error?: string;
@@ -41,7 +41,6 @@
   dataset: Omit<Dataset, 'columns'>;
 }
 
-<<<<<<< HEAD
 export const useColumnsStore = () => {
   const dataset = useContext(datasetsContext);
   const columns = useSignal(dataset.value.columns);
@@ -54,17 +53,6 @@
 
   useTask$(({ track }) => {
     track(dataset);
-=======
-const columnContext = createContextId<Signal<Column[]>>('column.context');
-
-export const useInitializeColumnsStore = () => {
-  const columns = useColumnsLoader();
-
-  useContextProvider(columnContext, columns);
-};
-
-export const useColumnsLoader = routeLoader$<Column[]>(getAllColumns);
->>>>>>> a847be87
 
     columns.value = [...dataset.value.columns];
   });
