--- conflicted
+++ resolved
@@ -29,6 +29,7 @@
 
       const examples: string[] = [];
       for (let i = offset; i < limit + offset; i++) {
+        
         const args = {
           accessToken: session.token,
           modelName,
@@ -37,10 +38,6 @@
           data: {},
         };
 
-<<<<<<< HEAD
-=======
-        const data: object = {};
->>>>>>> ab23b978
         if (columnsReferences && columnsReferences.length > 0) {
           const rowCells = await getRowCells({
             rowIdx: i,
