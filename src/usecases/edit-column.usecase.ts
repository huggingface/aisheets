--- conflicted
+++ resolved
@@ -1,11 +1,6 @@
 import { type RequestEventBase, server$ } from '@builder.io/qwik-city';
-<<<<<<< HEAD
-import { getColumnCells, updateCell, updateColumn } from '~/services';
+import { getValidatedColumnCells, updateCell, updateColumn } from '~/services';
 import { type Cell, type Column, serverSession } from '~/state';
-=======
-import { getValidatedColumnCells, updateCell, updateColumn } from '~/services';
-import { type Cell, type Column, useServerSession } from '~/state';
->>>>>>> 4d178736
 import { generateCells } from './generate-cells';
 
 export const useEditColumnUseCase = () =>
