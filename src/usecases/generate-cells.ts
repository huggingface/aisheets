--- conflicted
+++ resolved
@@ -78,9 +78,14 @@
       for (let i = offset; i < limit + offset; i++) {
         if (validatedIdxs?.includes(i)) continue;
 
-        const cell =
-          (await getColumnCellByIdx({ idx: i, columnId: column.id })) ??
-          (await createCell({ cell: { idx: i }, columnId: column.id }));
+        let cell = await getColumnCellByIdx({ idx: i, columnId: column.id });
+
+        if (!cell || !cell.id) {
+          cell = await createCell({
+            cell: { idx: i },
+            columnId: column.id,
+          });
+        }
 
         cell.generating = true;
         cells.set(i, cell);
@@ -96,24 +101,6 @@
           idx: i,
         };
 
-<<<<<<< HEAD
-        // We know we have referenced columns here
-        const rowCells = await getRowCells({
-          rowIdx: i,
-          columns: columnsReferences,
-        });
-        args.data = Object.fromEntries(
-          rowCells.map((cell) => [cell.column!.name, cell.value]),
-        );
-
-        let cell = await getColumnCellByIdx({ idx: i, columnId: column.id });
-
-        if (!cell || !cell.id) {
-          cell = await createCell({
-            cell: { idx: i },
-            columnId: column.id,
-          });
-=======
         if (columnsReferences?.length) {
           const rowCells = await getRowCells({
             rowIdx: i,
@@ -122,9 +109,10 @@
           args.data = Object.fromEntries(
             rowCells.map((cell) => [cell.column!.name, cell.value]),
           );
->>>>>>> a2828da5
-        }
-
+        }
+
+        cell.generating = true;
+        cells.set(i, cell);
         streamRequests.push(args);
       }
 
