--- conflicted
+++ resolved
@@ -91,8 +91,9 @@
       let cell = await getColumnCellByIdx({ idx: i, columnId: column.id });
 
       if (cell) {
-        const { shouldGenerate, reason } =
-          await getCellRegenerationDecision(cell);
+        const { shouldGenerate, reason } = await getCellRegenerationDecision({
+          id: cell.id!,
+        });
 
         if (!shouldGenerate) {
           console.log(
@@ -108,17 +109,7 @@
         });
       }
 
-<<<<<<< HEAD
-    let cell = await getColumnCellByIdx({ idx: i, columnId: column.id });
-    if (!cell || !cell.id) {
-      cell = await createCell({
-        cell: { idx: i },
-        columnId: column.id,
-      });
-    }
-=======
       cell.generating = true;
->>>>>>> 5fe7f9b4
 
       yield { cell };
 
