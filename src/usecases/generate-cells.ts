import { getMaxRowIdxByColumnId, updateProcess } from '~/services';
import { renderInstruction } from '~/services/inference/materialize-prompt';
import {
  type PromptExecutionParams,
  runPromptExecution,
  runPromptExecutionStream,
  runPromptExecutionStreamBatch,
} from '~/services/inference/run-prompt-execution';
import {
  createCell,
  getColumnCellByIdx,
  getRowCells,
  updateCell,
} from '~/services/repository/cells';
import { queryDatasetSources } from '~/services/websearch/embed';
import type { Cell, Column, Process, Session } from '~/state';
import { collectValidatedExamples } from './collect-examples';

export interface GenerateCellsParams {
  column: Column;
  process: Process;
  session: Session;
  limit?: number;
  offset?: number;
  validatedCells?: Cell[];
  stream?: boolean;
  updateOnly?: boolean;
  timeout?: number;
}

/**
 * Generates cells for a given column based on the provided parameters.
 * This function supports two modes of generation:
 * - From scratch, using a prompt and optionally streaming results.
 * - Using column references to generate cells based on existing data.
 *
 * @param {GenerateCellsParams} params - The parameters for generating cells.
 * @param {Column} params.column - The column for which cells are being generated.
 * @param {Process} params.process - The process containing metadata such as model and prompt.
 * @param {Session} params.session - The session containing authentication details.
 * @param {number} [params.limit] - The maximum number of cells to generate.
 * @param {number} [params.offset] - The starting index for cell generation.
 * @param {Cell[]} [params.validatedCells] - A list of validated cells to use as examples.
 * @param {boolean} [params.stream=true] - Whether to stream the generation results.
 * @param {boolean} [params.updateOnly=false] - Whether to only update existing cells.
 * @param {number} [params.timeout] - The timeout for the generation process in milliseconds.
 *
 * @yields {Object} - An object containing the generated or updated cell.
 * @yields {Cell} yield.cell - The cell being generated or updated.
 *
 * @throws {Error} - Throws an error if the generation process fails.
 *
 * @remarks
 * - If no column references are provided, cells are generated from scratch using the prompt.
 * - If column references are provided, cells are generated based on the referenced columns.
 * - The function ensures that the process's `updatedAt` timestamp is updated after execution.
 */
export const generateCells = async function* ({
  column,
  process,
  session,
  limit,
  offset,
  validatedCells = [],
  stream = true,
  updateOnly = false,
  timeout,
}: GenerateCellsParams) {
<<<<<<< HEAD
  const { columnsReferences, modelName, modelProvider, prompt, searchEnabled } =
    process;
=======
  const { columnsReferences, modelName, modelProvider, prompt } = process;
>>>>>>> c1dfe927

  if (!limit) limit = (await getMaxRowIdxByColumnId(column.id)) + 1;
  if (!offset) offset = 0;

  try {
    if (!columnsReferences?.length) {
      yield* generateCellsFromScratch({
        column,
        prompt,
        modelName,
        modelProvider,
        validatedCells,
<<<<<<< HEAD
        searchEnabled,
=======
>>>>>>> c1dfe927
        offset,
        limit,
        stream,
        updateOnly,
        timeout,
        session,
      });
    } else {
      yield* generateCellsFromColumnsReferences({
        column,
        prompt,
        modelName,
        modelProvider,
        validatedCells,
        searchEnabled,
        columnsReferences,
        offset,
        limit,
        updateOnly,
        timeout,
        session,
      });
    }
  } finally {
    process.updatedAt = new Date();

    await updateProcess(process);
  }
};
<<<<<<< HEAD

const getOrCreateCellInDB = async (
  columnId: string,
  idx: number,
): Promise<Cell> => {
  let cell = await getColumnCellByIdx({ idx, columnId });

  if (!cell?.id) {
    cell = await createCell({
      cell: { idx },
      columnId,
    });
  }

  return cell;
};
async function* generateCellsFromScratch({
  column,
  prompt,
  modelName,
  modelProvider,
  validatedCells,
  searchEnabled,
  offset,
  limit,
  stream,
  updateOnly,
  timeout,
  session,
}: {
  column: Column;
  prompt: string;
  modelName: string;
  modelProvider: string;
  validatedCells: Cell[];
  searchEnabled: boolean;
  offset: number;
  limit: number;
  stream: boolean;
  updateOnly: boolean;
  timeout: number | undefined;
  session: Session;
}) {
  const sourcesContext = searchEnabled
    ? await queryDatasetSources({
        dataset: column.dataset,
        query: prompt,
        options: {
          accessToken: session.token,
        },
      })
    : undefined;

  // Sequential execution for fromScratch to accumulate examples
  // Get all existing cells in the column to achieve diversity
  const existingCellsExamples = column.cells
    .filter((cell) => cell.value)
    .map((cell) => ({
      output: cell.value,
      validated: cell.validated,
      inputs: {},
    }));

  const validatedIdxs = validatedCells?.map((cell) => cell.idx);

  for (let i = offset; i < limit + offset; i++) {
    if (validatedIdxs?.includes(i)) continue;

    const cell = await (updateOnly
      ? getColumnCellByIdx({ idx: i, columnId: column.id })
      : getOrCreateCellInDB(column.id, i));

    if (!cell) continue;

    cell.generating = true;
    yield { cell };

    const args = {
      accessToken: session.token,
      modelName,
      modelProvider,
      examples: existingCellsExamples,
      instruction: prompt,
      sourcesContext,
      timeout,
      data: {},
    };

    if (stream) {
      for await (const response of runPromptExecutionStream(args)) {
        cell.value = response.value;
        cell.error = response.error;
        yield { cell };
      }
    } else {
      const response = await runPromptExecution(args);
      cell.value = response.value;
      cell.error = response.error;
    }

    cell.generating = false;
    await updateCell(cell);
    yield { cell };

    // Add this newly generated cell to our collection if it's valid
    if (cell.value && !cell.error) {
      // Recollect examples using ALL validated and generated cells
      existingCellsExamples.push({
        output: cell.value,
        validated: false,
        inputs: {},
      });
    }
  }
}
async function* generateCellsFromColumnsReferences({
  column,
  prompt,
  modelName,
  modelProvider,
  columnsReferences,
  validatedCells,
  searchEnabled,
  offset,
  limit,
  updateOnly,
  timeout,
  session,
}: {
  column: Column;
  prompt: string;
  modelName: string;
  modelProvider: string;
  columnsReferences: string[];
  validatedCells: Cell[];
  searchEnabled: boolean;
  offset: number;
  limit: number;
  updateOnly: boolean;
  timeout: number | undefined;
  session: Session;
}) {
  const streamRequests: PromptExecutionParams[] = [];
  const cells = new Map<number, Cell>();

  // Get initial examples from validated cells
  const currentExamples = await collectValidatedExamples({
    validatedCells,
    columnsReferences,
  });

  const validatedIdxs = validatedCells?.map((cell) => cell.idx);
  // Create all cells and requests in order
  for (let i = offset; i < limit + offset; i++) {
    if (validatedIdxs?.includes(i)) continue;

    const cell = await (updateOnly
      ? getColumnCellByIdx({ idx: i, columnId: column.id })
      : getOrCreateCellInDB(column.id, i));

    if (!cell) continue;

    const args: PromptExecutionParams = {
      accessToken: session.token,
      modelName,
      modelProvider,
      examples: currentExamples,
      instruction: prompt,
      timeout,
      data: {},
      idx: i,
    };

    const rowCells = await getRowCells({
      rowIdx: i,
      columns: columnsReferences,
    });

    if (rowCells?.filter((cell) => cell.value).length === 0) {
=======

const getOrCreateCellInDB = async (
  columnId: string,
  idx: number,
): Promise<Cell> => {
  let cell = await getColumnCellByIdx({ idx, columnId });

  if (!cell?.id) {
    cell = await createCell({
      cell: { idx },
      columnId,
    });
  }

  return cell;
};
async function* generateCellsFromScratch({
  column,
  prompt,
  modelName,
  modelProvider,
  validatedCells,
  offset,
  limit,
  stream,
  updateOnly,
  timeout,
  session,
}: {
  column: Column;
  prompt: string;
  modelName: string;
  modelProvider: string;
  validatedCells: Cell[];
  offset: number;
  limit: number;
  stream: boolean;
  updateOnly: boolean;
  timeout: number | undefined;
  session: Session;
}) {
  const sourcesContext = await queryDatasetSources({
    dataset: column.dataset,
    query: prompt,
    options: {
      accessToken: session.token,
    },
  });

  // Sequential execution for fromScratch to accumulate examples
  // Get all existing cells in the column to achieve diversity
  const existingCellsExamples = column.cells
    .filter((cell) => cell.value)
    .map((cell) => ({
      output: cell.value,
      validated: cell.validated,
      inputs: {},
    }));

  const validatedIdxs = validatedCells?.map((cell) => cell.idx);

  for (let i = offset; i < limit + offset; i++) {
    if (validatedIdxs?.includes(i)) continue;

    const cell = await (updateOnly
      ? getColumnCellByIdx({ idx: i, columnId: column.id })
      : getOrCreateCellInDB(column.id, i));

    if (!cell) continue;

    cell.generating = true;
    yield { cell };

    const args = {
      accessToken: session.token,
      modelName,
      modelProvider,
      examples: existingCellsExamples,
      instruction: prompt,
      sourcesContext,
      timeout,
      data: {},
    };

    if (stream) {
      for await (const response of runPromptExecutionStream(args)) {
        cell.value = response.value;
        cell.error = response.error;

        yield { cell };
      }
    } else {
      const response = await runPromptExecution(args);
      cell.value = response.value;
      cell.error = response.error;
    }

    cell.generating = false;
    await updateCell(cell);

    yield { cell };

    // Add this newly generated cell to our collection if it's valid
    if (cell.value && !cell.error) {
      // Recollect examples using ALL validated and generated cells
      existingCellsExamples.push({
        output: cell.value,
        validated: false,
        inputs: {},
      });
    }
  }
}
async function* generateCellsFromColumnsReferences({
  column,
  prompt,
  modelName,
  modelProvider,
  columnsReferences,
  validatedCells,
  offset,
  limit,
  updateOnly,
  timeout,
  session,
}: {
  column: Column;
  prompt: string;
  modelName: string;
  modelProvider: string;
  columnsReferences: string[];
  validatedCells?: Cell[];
  offset: number;
  limit: number;
  updateOnly: boolean;
  timeout: number | undefined;
  session: Session;
}) {
  const streamRequests: PromptExecutionParams[] = [];
  const cells = new Map<number, Cell>();

  // Get initial examples from validated cells
  const currentExamples = await collectValidatedExamples({
    validatedCells,
    columnsReferences,
  });

  const validatedIdxs = validatedCells?.map((cell) => cell.idx);
  // Create all cells and requests in order
  for (let i = offset; i < limit + offset; i++) {
    if (validatedIdxs?.includes(i)) continue;

    const cell = await (updateOnly
      ? getColumnCellByIdx({ idx: i, columnId: column.id })
      : getOrCreateCellInDB(column.id, i));

    if (!cell) continue;

    const args: PromptExecutionParams = {
      accessToken: session.token,
      modelName,
      modelProvider,
      examples: currentExamples,
      instruction: prompt,
      timeout,
      data: {},
      idx: i,
    };

    const rowCells = await getRowCells({
      rowIdx: i,
      columns: columnsReferences,
    });

    if (rowCells?.filter((cell) => cell.value).length === 0) {
      cell.generating = false;
      cell.error = 'No input data found';

      await updateCell(cell);

      yield { cell };
      continue;
    }

    args.data = Object.fromEntries(
      rowCells.map((cell) => [cell.column!.name, cell.value]),
    );

    args.sourcesContext = await queryDatasetSources({
      dataset: column.dataset,
      query: renderInstruction(prompt, args.data),
      options: {
        accessToken: session.token,
      },
    });

    cell.generating = true;
    cells.set(i, cell);

    streamRequests.push(args);
  }

  // Initial yield of empty cells in order
  const orderedIndices = Array.from(cells.keys()).sort((a, b) => a - b);
  for (const idx of orderedIndices) {
    const cell = cells.get(idx);
    if (cell) yield { cell };
  }

  // Process responses in order
  for await (const { idx, response } of runPromptExecutionStreamBatch(
    streamRequests,
  )) {
    if (idx === undefined) continue;

    const cell = cells.get(idx);
    if (!cell) continue;

    // Update cell with response
    cell.value = response.value || '';
    cell.error = response.error;

    if (response.done || !cell.value) {
>>>>>>> c1dfe927
      cell.generating = false;
      cell.error = 'No input data found';

      await updateCell(cell);
<<<<<<< HEAD

      yield { cell };
      continue;
    }

    args.data = Object.fromEntries(
      rowCells.map((cell) => [cell.column!.name, cell.value]),
    );

    if (searchEnabled) {
      args.sourcesContext = await queryDatasetSources({
        dataset: column.dataset,
        query: renderInstruction(prompt, args.data),
        options: {
          accessToken: session.token,
        },
      });
    }

    cell.generating = true;
    cells.set(i, cell);

    streamRequests.push(args);
  }

  // Initial yield of empty cells in order
  const orderedIndices = Array.from(cells.keys()).sort((a, b) => a - b);
  for (const idx of orderedIndices) {
    const cell = cells.get(idx);
    if (cell) yield { cell };
  }

  // Process responses in order
  for await (const { idx, response } of runPromptExecutionStreamBatch(
    streamRequests,
  )) {
    if (idx === undefined) continue;

    const cell = cells.get(idx);
    if (!cell) continue;

    // Update cell with response
    cell.value = response.value || '';
    cell.error = response.error;

    if (response.done || !cell.value) {
      cell.generating = false;
      await updateCell(cell);
      yield { cell };
    }
  }
=======
    }

    yield { cell };
  }
>>>>>>> c1dfe927
}<|MERGE_RESOLUTION|>--- conflicted
+++ resolved
@@ -66,12 +66,8 @@
   updateOnly = false,
   timeout,
 }: GenerateCellsParams) {
-<<<<<<< HEAD
   const { columnsReferences, modelName, modelProvider, prompt, searchEnabled } =
     process;
-=======
-  const { columnsReferences, modelName, modelProvider, prompt } = process;
->>>>>>> c1dfe927
 
   if (!limit) limit = (await getMaxRowIdxByColumnId(column.id)) + 1;
   if (!offset) offset = 0;
@@ -84,10 +80,7 @@
         modelName,
         modelProvider,
         validatedCells,
-<<<<<<< HEAD
         searchEnabled,
-=======
->>>>>>> c1dfe927
         offset,
         limit,
         stream,
@@ -117,23 +110,7 @@
     await updateProcess(process);
   }
 };
-<<<<<<< HEAD
-
-const getOrCreateCellInDB = async (
-  columnId: string,
-  idx: number,
-): Promise<Cell> => {
-  let cell = await getColumnCellByIdx({ idx, columnId });
-
-  if (!cell?.id) {
-    cell = await createCell({
-      cell: { idx },
-      columnId,
-    });
-  }
-
-  return cell;
-};
+
 async function* generateCellsFromScratch({
   column,
   prompt,
@@ -210,6 +187,7 @@
       for await (const response of runPromptExecutionStream(args)) {
         cell.value = response.value;
         cell.error = response.error;
+
         yield { cell };
       }
     } else {
@@ -220,6 +198,7 @@
 
     cell.generating = false;
     await updateCell(cell);
+
     yield { cell };
 
     // Add this newly generated cell to our collection if it's valid
@@ -233,6 +212,7 @@
     }
   }
 }
+
 async function* generateCellsFromColumnsReferences({
   column,
   prompt,
@@ -297,236 +277,10 @@
     });
 
     if (rowCells?.filter((cell) => cell.value).length === 0) {
-=======
-
-const getOrCreateCellInDB = async (
-  columnId: string,
-  idx: number,
-): Promise<Cell> => {
-  let cell = await getColumnCellByIdx({ idx, columnId });
-
-  if (!cell?.id) {
-    cell = await createCell({
-      cell: { idx },
-      columnId,
-    });
-  }
-
-  return cell;
-};
-async function* generateCellsFromScratch({
-  column,
-  prompt,
-  modelName,
-  modelProvider,
-  validatedCells,
-  offset,
-  limit,
-  stream,
-  updateOnly,
-  timeout,
-  session,
-}: {
-  column: Column;
-  prompt: string;
-  modelName: string;
-  modelProvider: string;
-  validatedCells: Cell[];
-  offset: number;
-  limit: number;
-  stream: boolean;
-  updateOnly: boolean;
-  timeout: number | undefined;
-  session: Session;
-}) {
-  const sourcesContext = await queryDatasetSources({
-    dataset: column.dataset,
-    query: prompt,
-    options: {
-      accessToken: session.token,
-    },
-  });
-
-  // Sequential execution for fromScratch to accumulate examples
-  // Get all existing cells in the column to achieve diversity
-  const existingCellsExamples = column.cells
-    .filter((cell) => cell.value)
-    .map((cell) => ({
-      output: cell.value,
-      validated: cell.validated,
-      inputs: {},
-    }));
-
-  const validatedIdxs = validatedCells?.map((cell) => cell.idx);
-
-  for (let i = offset; i < limit + offset; i++) {
-    if (validatedIdxs?.includes(i)) continue;
-
-    const cell = await (updateOnly
-      ? getColumnCellByIdx({ idx: i, columnId: column.id })
-      : getOrCreateCellInDB(column.id, i));
-
-    if (!cell) continue;
-
-    cell.generating = true;
-    yield { cell };
-
-    const args = {
-      accessToken: session.token,
-      modelName,
-      modelProvider,
-      examples: existingCellsExamples,
-      instruction: prompt,
-      sourcesContext,
-      timeout,
-      data: {},
-    };
-
-    if (stream) {
-      for await (const response of runPromptExecutionStream(args)) {
-        cell.value = response.value;
-        cell.error = response.error;
-
-        yield { cell };
-      }
-    } else {
-      const response = await runPromptExecution(args);
-      cell.value = response.value;
-      cell.error = response.error;
-    }
-
-    cell.generating = false;
-    await updateCell(cell);
-
-    yield { cell };
-
-    // Add this newly generated cell to our collection if it's valid
-    if (cell.value && !cell.error) {
-      // Recollect examples using ALL validated and generated cells
-      existingCellsExamples.push({
-        output: cell.value,
-        validated: false,
-        inputs: {},
-      });
-    }
-  }
-}
-async function* generateCellsFromColumnsReferences({
-  column,
-  prompt,
-  modelName,
-  modelProvider,
-  columnsReferences,
-  validatedCells,
-  offset,
-  limit,
-  updateOnly,
-  timeout,
-  session,
-}: {
-  column: Column;
-  prompt: string;
-  modelName: string;
-  modelProvider: string;
-  columnsReferences: string[];
-  validatedCells?: Cell[];
-  offset: number;
-  limit: number;
-  updateOnly: boolean;
-  timeout: number | undefined;
-  session: Session;
-}) {
-  const streamRequests: PromptExecutionParams[] = [];
-  const cells = new Map<number, Cell>();
-
-  // Get initial examples from validated cells
-  const currentExamples = await collectValidatedExamples({
-    validatedCells,
-    columnsReferences,
-  });
-
-  const validatedIdxs = validatedCells?.map((cell) => cell.idx);
-  // Create all cells and requests in order
-  for (let i = offset; i < limit + offset; i++) {
-    if (validatedIdxs?.includes(i)) continue;
-
-    const cell = await (updateOnly
-      ? getColumnCellByIdx({ idx: i, columnId: column.id })
-      : getOrCreateCellInDB(column.id, i));
-
-    if (!cell) continue;
-
-    const args: PromptExecutionParams = {
-      accessToken: session.token,
-      modelName,
-      modelProvider,
-      examples: currentExamples,
-      instruction: prompt,
-      timeout,
-      data: {},
-      idx: i,
-    };
-
-    const rowCells = await getRowCells({
-      rowIdx: i,
-      columns: columnsReferences,
-    });
-
-    if (rowCells?.filter((cell) => cell.value).length === 0) {
       cell.generating = false;
       cell.error = 'No input data found';
 
       await updateCell(cell);
-
-      yield { cell };
-      continue;
-    }
-
-    args.data = Object.fromEntries(
-      rowCells.map((cell) => [cell.column!.name, cell.value]),
-    );
-
-    args.sourcesContext = await queryDatasetSources({
-      dataset: column.dataset,
-      query: renderInstruction(prompt, args.data),
-      options: {
-        accessToken: session.token,
-      },
-    });
-
-    cell.generating = true;
-    cells.set(i, cell);
-
-    streamRequests.push(args);
-  }
-
-  // Initial yield of empty cells in order
-  const orderedIndices = Array.from(cells.keys()).sort((a, b) => a - b);
-  for (const idx of orderedIndices) {
-    const cell = cells.get(idx);
-    if (cell) yield { cell };
-  }
-
-  // Process responses in order
-  for await (const { idx, response } of runPromptExecutionStreamBatch(
-    streamRequests,
-  )) {
-    if (idx === undefined) continue;
-
-    const cell = cells.get(idx);
-    if (!cell) continue;
-
-    // Update cell with response
-    cell.value = response.value || '';
-    cell.error = response.error;
-
-    if (response.done || !cell.value) {
->>>>>>> c1dfe927
-      cell.generating = false;
-      cell.error = 'No input data found';
-
-      await updateCell(cell);
-<<<<<<< HEAD
 
       yield { cell };
       continue;
@@ -575,13 +329,24 @@
     if (response.done || !cell.value) {
       cell.generating = false;
       await updateCell(cell);
-      yield { cell };
-    }
-  }
-=======
     }
 
     yield { cell };
   }
->>>>>>> c1dfe927
-}+}
+
+const getOrCreateCellInDB = async (
+  columnId: string,
+  idx: number,
+): Promise<Cell> => {
+  let cell = await getColumnCellByIdx({ idx, columnId });
+
+  if (!cell?.id) {
+    cell = await createCell({
+      cell: { idx },
+      columnId,
+    });
+  }
+
+  return cell;
+};