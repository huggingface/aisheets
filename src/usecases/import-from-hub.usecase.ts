import { type RequestEventBase, server$ } from '@builder.io/qwik-city';
import type { HubApiError } from '@huggingface/hub';
import consola from 'consola';
import { importDatasetFromFile } from '~/services/repository/datasets';
import { describeFromURI } from '~/services/repository/hub';
import { downloadDatasetFile } from '~/services/repository/hub/download-file';
import { useServerSession } from '~/state';

export interface ImportFromHubParams {
  repoId: string;
  filePath: string;
}
export interface ImportFromHubResult {
  dataset?: {
    id: string;
    name: string;
  };

  error?: string;
}

export const useImportFromHub = () =>
  server$(async function (
    this: RequestEventBase<QwikCityPlatform>,
    importParams: ImportFromHubParams,
  ): Promise<ImportFromHubResult> {
    const { repoId, filePath } = importParams;
    const session = useServerSession(this);

    consola.info('Downloading file', repoId, filePath);
<<<<<<< HEAD
    const downloadedFilePath = await downloadDatasetFile({
      repoId,
      file: filePath,
      accessToken: session.token,
    });

    const fileInfo = await describeFromURI({
      uri: downloadedFilePath,
    });

    const totalRows = fileInfo.numberOfRows;
    consola.info(`Importing ${totalRows} rows from ${filePath}`);

    return await importDatasetFromFile(
      {
        name: `${repoId} - ${filePath}`,
        createdBy: session.user.username,
        file: downloadedFilePath,
        fromRepoId: repoId,
      },
      {
        limit: 1000,
      },
    );
=======
    try {
      const downloadedFilePath = await downloadDatasetFile({
        repoId,
        file: filePath,
        accessToken: session.token,
      });

      const fileInfo = await describeFromURI({
        uri: downloadedFilePath,
      });

      const totalRows = fileInfo.numberOfRows;
      consola.info(`Importing ${totalRows} rows from ${filePath}`);

      const dataset = await importDatasetFromFile(
        {
          name: `${repoId} [${filePath}]`,
          createdBy: session.user.username,
          file: downloadedFilePath,
        },
        {
          limit: 1000,
        },
      );

      return { dataset };
    } catch (error) {
      consola.error('Error downloading file', error);

      return {
        error: `${(error as HubApiError).data?.error || (error as Error).message}`,
      };
    }
>>>>>>> 246afd06
  });<|MERGE_RESOLUTION|>--- conflicted
+++ resolved
@@ -28,32 +28,7 @@
     const session = useServerSession(this);
 
     consola.info('Downloading file', repoId, filePath);
-<<<<<<< HEAD
-    const downloadedFilePath = await downloadDatasetFile({
-      repoId,
-      file: filePath,
-      accessToken: session.token,
-    });
 
-    const fileInfo = await describeFromURI({
-      uri: downloadedFilePath,
-    });
-
-    const totalRows = fileInfo.numberOfRows;
-    consola.info(`Importing ${totalRows} rows from ${filePath}`);
-
-    return await importDatasetFromFile(
-      {
-        name: `${repoId} - ${filePath}`,
-        createdBy: session.user.username,
-        file: downloadedFilePath,
-        fromRepoId: repoId,
-      },
-      {
-        limit: 1000,
-      },
-    );
-=======
     try {
       const downloadedFilePath = await downloadDatasetFile({
         repoId,
@@ -73,6 +48,7 @@
           name: `${repoId} [${filePath}]`,
           createdBy: session.user.username,
           file: downloadedFilePath,
+          fromRepoId: repoId,
         },
         {
           limit: 1000,
@@ -87,5 +63,4 @@
         error: `${(error as HubApiError).data?.error || (error as Error).message}`,
       };
     }
->>>>>>> 246afd06
   });