--- conflicted
+++ resolved
@@ -100,12 +100,9 @@
         .map((provider: any) => provider.provider);
 
       if (
-        availableProviders.length > 0 &&
-<<<<<<< HEAD
-        !EXCLUDED_MODELS.includes(model.id)
-=======
-        model.tags?.includes('conversational')
->>>>>>> cea03171
+        availableProviders.length > 0 
+        && !EXCLUDED_MODELS.includes(model.id)
+        && model.tags?.includes('conversational')
       ) {
         let sizeInB = 0;
         if (model.safetensors) {
