import { type RequestEventBase, server$ } from '@builder.io/qwik-city';
<<<<<<< HEAD
import { INFERENCE_PROVIDER } from '~/config';
=======
import consola from 'consola';
>>>>>>> 9f8dd002
import { useServerSession } from '~/state';

export interface Model {
  id: string;
  provider: string;
  tags?: string[];
}

export const useListModels = server$(async function (
  this: RequestEventBase<QwikCityPlatform>,
): Promise<Model[]> {
  const session = useServerSession(this);
  const MODEL_URL = `https://huggingface.co/api/models?inference_provider=${INFERENCE_PROVIDER}&pipeline_tag=text-generation&sort=trendingScore&direction=-1`;
  const response = await fetch(MODEL_URL, {
    method: 'GET',
    headers: {
      Authorization: `Bearer ${session.token}`,
    },
  });

  if (!response.ok) {
    const message = await response.text();
    consola.warn('Failed to fetch models', response.status, message);

    throw new Error('Failed to fetch models');
  }

  return (await response.json()).map((m: Omit<Model, 'provider'>) => ({
    ...m,
    provider: INFERENCE_PROVIDER,
  })) as Model[];
});<|MERGE_RESOLUTION|>--- conflicted
+++ resolved
@@ -1,9 +1,6 @@
 import { type RequestEventBase, server$ } from '@builder.io/qwik-city';
-<<<<<<< HEAD
+import consola from 'consola';
 import { INFERENCE_PROVIDER } from '~/config';
-=======
-import consola from 'consola';
->>>>>>> 9f8dd002
 import { useServerSession } from '~/state';
 
 export interface Model {
