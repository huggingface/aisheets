import { type RequestEventBase, server$ } from '@builder.io/qwik-city';
<<<<<<< HEAD
import { getColumnCells } from '~/services';
import { type Cell, type Column, serverSession } from '~/state';
=======
import { getValidatedColumnCells } from '~/services';
import { type Cell, type Column, useServerSession } from '~/state';
>>>>>>> 4d178736
import { generateCells } from './generate-cells';

export const useRegenerateCellsUseCase = () =>
  server$(async function* (
    this: RequestEventBase<QwikCityPlatform>,
    column: Column,
    accessToken: string,
  ): AsyncGenerator<Cell> {
    const session = await serverSession(accessToken);
    if (!column.process) return;

    const validatedCells = await getValidatedColumnCells({
      column,
    });

    for await (const { cell } of generateCells({
      column,
      process: column.process,
      session,
      validatedCells,
      parallel: Boolean(column.process.columnsReferences?.length),
    })) {
      yield cell;
    }
  });<|MERGE_RESOLUTION|>--- conflicted
+++ resolved
@@ -1,11 +1,6 @@
 import { type RequestEventBase, server$ } from '@builder.io/qwik-city';
-<<<<<<< HEAD
-import { getColumnCells } from '~/services';
+import { getValidatedColumnCells } from '~/services';
 import { type Cell, type Column, serverSession } from '~/state';
-=======
-import { getValidatedColumnCells } from '~/services';
-import { type Cell, type Column, useServerSession } from '~/state';
->>>>>>> 4d178736
 import { generateCells } from './generate-cells';
 
 export const useRegenerateCellsUseCase = () =>
