--- conflicted
+++ resolved
@@ -180,6 +180,7 @@
       modelName,
       modelProvider,
       accessToken: session.token,
+      endpointUrl: MODEL_ENDPOINT_URL,
     }),
     normalizeOptions(timeout),
   );
@@ -357,7 +358,10 @@
 
       for await (const _ of generateCells({
         column,
-        process: column.process,
+        process: {
+          ...column.process,
+          useEndpointURL: MODEL_ENDPOINT_URL !== undefined,
+        },
         session,
         offset: 0,
         limit: 5,
@@ -502,32 +506,6 @@
   const session = useServerSession(this);
 
   try {
-<<<<<<< HEAD
-    const promptText = params.searchEnabled
-      ? SEARCH_PROMPT_TEMPLATE.replace(
-          '{instruction}',
-          params.instruction,
-        ).replace(
-          '{maxSearchQueries}',
-          params.maxSearchQueries?.toString() || '',
-        )
-      : NO_SEARCH_PROMPT_TEMPLATE.replace('{instruction}', params.instruction);
-
-    const response = await chatCompletion(
-      normalizeChatCompletionArgs({
-        messages: [{ role: 'user', content: promptText }],
-        modelName,
-        modelProvider,
-        accessToken: session.token,
-        endpointUrl: MODEL_ENDPOINT_URL,
-      }),
-      normalizeOptions(params.timeout),
-    );
-
-    const responseText = response.choices[0].message.content || '';
-
-=======
->>>>>>> 2741d5f1
     // Extract columns and search queries from the assistant output
     yield { event: EVENTS.datasetConfig };
 
