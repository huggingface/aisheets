--- conflicted
+++ resolved
@@ -70,9 +70,9 @@
   );
 };
 
-<<<<<<< HEAD
+
 const DEFAULT_TIMEOUT = 10000;
-=======
+
 type Provider =
   | 'fal-ai'
   | 'replicate'
@@ -93,7 +93,6 @@
     accessToken,
   };
 };
->>>>>>> e35f7aed
 
 export const runPromptExecution = async ({
   accessToken,
@@ -123,16 +122,12 @@
         [{ role: 'user', content: inputPrompt }],
         modelProvider,
         accessToken,
-<<<<<<< HEAD
+
       },
       {
         use_cache: false,
         signal: AbortSignal.timeout(timeout ?? DEFAULT_TIMEOUT),
       },
-=======
-      ),
-      { use_cache: false },
->>>>>>> e35f7aed
     );
     return { value: response.choices[0].message.content };
   } catch (e) {
@@ -174,16 +169,11 @@
         [{ role: 'user', content: inputPrompt }],
         modelProvider,
         accessToken,
-<<<<<<< HEAD
       },
       {
         use_cache: false,
         signal: AbortSignal.timeout(timeout ?? DEFAULT_TIMEOUT),
       },
-=======
-      ),
-      { use_cache: false },
->>>>>>> e35f7aed
     );
 
     for await (const chunk of stream) {
