--- conflicted
+++ resolved
@@ -3,7 +3,7 @@
   chatCompletion,
   chatCompletionStream,
 } from '@huggingface/inference';
-import { INFERENCE_TIMEOUT } from '~/config';
+import { INFERENCE_TIMEOUT, NUM_CONCURRENT_REQUESTS } from '~/config';
 import { type Example, materializePrompt } from './materialize-prompt';
 
 export interface PromptExecutionParams {
@@ -24,22 +24,8 @@
   done?: boolean;
 }
 
-<<<<<<< HEAD
-=======
-const DEFAULT_TIMEOUT = 60000;
-const DEFAULT_CONCURRENCY = 5;
-const MAX_CONCURRENCY =
-  Number.parseInt(process.env.MAX_PROMPT_CONCURRENCY ?? '', 10) ||
-  DEFAULT_CONCURRENCY;
-
-type Provider =
-  | 'fal-ai'
-  | 'replicate'
-  | 'sambanova'
-  | 'together'
-  | 'hf-inference';
-
->>>>>>> 2361a1a8
+const MAX_CONCURRENCY = Math.min(NUM_CONCURRENT_REQUESTS, 10);
+
 const createApiParams = (
   modelName: string,
   messages: any[],
